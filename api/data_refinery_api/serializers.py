from django.db.models import Count, Prefetch, Q
from rest_framework import serializers
from data_refinery_common.models import ProcessorJob, DownloaderJob, SurveyJob
from data_refinery_common.models import (
    Experiment,
    ExperimentAnnotation,
    Sample,
    SampleAnnotation,
    ExperimentSampleAssociation,
    ExperimentOrganismAssociation,
    Organism,
    OrganismIndex,
    OriginalFile,
    Processor,
    ComputationalResult,
    ComputationalResultAnnotation,
    ComputedFile,
    Dataset,
    APIToken
)

##
# Organism
##

class OrganismSerializer(serializers.ModelSerializer):
    class Meta:
        model = Organism
        fields = (
                    'name',
                    'taxonomy_id',
                )


##
# Processor
##

class ProcessorSerializer(serializers.ModelSerializer):
    class Meta:
        model = Processor
        fields = (
            'id',
            'name',
            'version',
            'docker_image',
            'environment'
        )


##
# Transcriptome Index
##

class OrganismIndexSerializer(serializers.ModelSerializer):
    class Meta:
        model = OrganismIndex
        fields = (
                    'index_type',
                    's3_url',
                    'source_version',
                    'assembly_name',
                    'salmon_version',
                    'result',
                    'last_modified',
                )

##
# Results
##

class ComputationalResultAnnotationSerializer(serializers.ModelSerializer):

    class Meta:
        model = ComputationalResultAnnotation
        fields = (
                    'id',
                    'data',
                    'is_ccdl',
                    'created_at',
                    'last_modified'
                )

class ComputedFileSerializer(serializers.ModelSerializer):
    class Meta:
        model = ComputedFile
        fields = (
                    'id',
                    'filename',
                    'size_in_bytes',
                    'is_smashable',
                    'is_qc',
                    'sha1',
                    's3_bucket',
                    's3_key',
                    'created_at',
                    'last_modified'
                )

class QNTargetSerializer(serializers.ModelSerializer):
    class Meta:
        model = ComputedFile
        fields = (
                    'id',
                    'filename',
                    'size_in_bytes',
                    'is_qn_target',
                    'sha1',
                    's3_bucket',
                    's3_key',
                    's3_url',
                    'created_at',
                    'last_modified'
                )

class ComputationalResultSerializer(serializers.ModelSerializer):
    annotations = ComputationalResultAnnotationSerializer(many=True, source='computationalresultannotation_set')
    files = ComputedFileSerializer(many=True, source='computedfile_set')
    processor = ProcessorSerializer(many=False)
    organism_index = OrganismIndexSerializer(many=False)

    class Meta:
        model = ComputationalResult
        fields = (
                    'id',
                    'commands',
                    'processor',
                    'is_ccdl',
                    'annotations',
                    'files',
                    'organism_index',
                    'time_start',
                    'time_end',
                    'created_at',
                    'last_modified'
                )


##
# Samples
##

class SampleSerializer(serializers.ModelSerializer):
    organism = OrganismSerializer(many=False)

    class Meta:
        model = Sample
        fields = (
                    'id',
                    'title',
                    'accession_code',
                    'source_database',
                    'organism',
                    'platform_accession_code',
                    'platform_name',
                    'pretty_platform',
                    'technology',
                    'manufacturer',
                    'protocol_info',
                    'is_processed',
                    'created_at',
                    'last_modified',
                )

class SampleAnnotationSerializer(serializers.ModelSerializer):

    class Meta:
        model = SampleAnnotation
        fields = (
                    'data',
                    'is_ccdl',
                    'created_at',
                    'last_modified',
                )

class DetailedSampleSerializer(serializers.ModelSerializer):
    annotations = SampleAnnotationSerializer(many=True, source='sampleannotation_set')
    organism = OrganismSerializer(many=False)
    results = ComputationalResultSerializer(many=True)

    class Meta:
        model = Sample
        fields = (
                    'id',
                    'title',
                    'accession_code',
                    'source_database',
                    'organism',
                    'platform_accession_code',
                    'platform_name',
                    'pretty_platform',
                    'technology',
                    'manufacturer',
                    'protocol_info',
                    'annotations',
                    'results',
                    'source_archive_url',
                    'has_raw',
                    'sex',
                    'age',
                    'specimen_part',
                    'genotype',
                    'disease',
                    'disease_stage',
                    'cell_line',
                    'treatment',
                    'race',
                    'subject',
                    'compound',
                    'time',
                    'is_processed',
                    'created_at',
                    'last_modified',
                )

##
# Experiments
##

class ExperimentSerializer(serializers.ModelSerializer):
    organisms = serializers.StringRelatedField(many=True, read_only=True)
    platforms = serializers.ReadOnlyField()
    processed_samples = serializers.StringRelatedField(many=True)
    total_samples_count = serializers.IntegerField(
                        read_only=True
                    )
    sample_metadata = serializers.ReadOnlyField(source='get_sample_metadata_fields')
    technologies = serializers.ReadOnlyField(source='get_sample_technologies')
    pretty_platforms = serializers.ReadOnlyField()

    class Meta:
        model = Experiment
        fields = (
                    'id',
                    'title',
                    'description',
                    'accession_code',
                    'alternate_accession_code',
                    'source_database',
                    'source_url',
                    'platforms',
                    'pretty_platforms',
                    'processed_samples',
                    'has_publication',
                    'publication_title',
                    'publication_doi',
                    'publication_authors',
                    'pubmed_id',
                    'total_samples_count',
                    'organisms',
                    'submitter_institution',
                    'created_at',
                    'last_modified',
                    'sample_metadata',
                    'technologies'
                )

    def setup_eager_loading(queryset):
        """ Perform necessary eager loading of data. """
        queryset = queryset.prefetch_related('samples').prefetch_related('organisms')

        # Multiple count annotations
        queryset = queryset.annotate(
            total_samples_count=Count('samples', unique=True),
            processed_samples_count=Count('samples', filter=Q(samples__is_processed=True)))

        return queryset

class ExperimentAnnotationSerializer(serializers.ModelSerializer):

    class Meta:
        model = ExperimentAnnotation
        fields = (
                    'data',
                    'is_ccdl',
                    'created_at',
                    'last_modified',
                )

class DetailedExperimentSampleSerializer(serializers.ModelSerializer):

    class Meta:
        model = Sample
        fields = (
                    'accession_code',
                    'platform_name',
                    'pretty_platform',
                    'technology',
                    'is_processed',
                )

class DetailedExperimentSerializer(serializers.ModelSerializer):
    annotations = ExperimentAnnotationSerializer(many=True, source='experimentannotation_set')
    samples = DetailedExperimentSampleSerializer(many=True)
    organisms = OrganismSerializer(many=True)
    sample_metadata = serializers.ReadOnlyField(source='get_sample_metadata_fields')

    class Meta:
        model = Experiment
        fields = (
                    'id',
                    'title',
                    'description',
                    'annotations',
                    'samples',
                    'protocol_description',
                    'accession_code',
                    'source_database',
                    'source_url',
                    'has_publication',
                    'publication_title',
                    'publication_doi',
                    'publication_authors',
                    'pubmed_id',
                    'source_first_published',
                    'source_last_modified',
                    'submitter_institution',
                    'last_modified',
                    'created_at',
                    'organisms',
                    'sample_metadata',
                )

class PlatformSerializer(serializers.ModelSerializer):

    class Meta:
        model = Sample
        fields = (
                    'platform_accession_code',
                    'platform_name',
                )

class InstitutionSerializer(serializers.ModelSerializer):

    class Meta:
        model = Experiment
        fields = (
                    'submitter_institution',
                )

##
# Files
##

class OriginalFileSerializer(serializers.ModelSerializer):

    class Meta:
        model = OriginalFile
        fields = (
                    'id',
                    'filename',
                    'size_in_bytes',
                    'sha1',
                    'source_url',
                    'source_filename',
                    'is_downloaded',
                    'is_archive',
                    'has_raw',
                    'created_at',
                    'last_modified'
                )

##
# Jobs
##

class SurveyJobSerializer(serializers.ModelSerializer):

    class Meta:
        model = SurveyJob
        fields = (
                    'id',
                    'source_type',
                    'success',
                    'start_time',
                    'end_time',
                    'created_at',
                    'last_modified'
                )

class DownloaderJobSerializer(serializers.ModelSerializer):
    original_files = OriginalFileSerializer(many=True)

    class Meta:
        model = DownloaderJob
        fields = (
                    'id',
                    'downloader_task',
                    'num_retries',
                    'retried',
                    'worker_id',
                    'worker_version',
                    'failure_reason',
                    'success',
                    'original_files',
                    'start_time',
                    'end_time',
                    'created_at',
                    'last_modified'
                )

class ProcessorJobSerializer(serializers.ModelSerializer):
    original_files = OriginalFileSerializer(many=True)

    class Meta:
        model = ProcessorJob
        fields = (
                    'id',
                    'pipeline_applied',
                    'num_retries',
                    'retried',
                    'worker_id',
                    'ram_amount',
                    'volume_index',
                    'worker_version',
                    'failure_reason',
                    'success',
                    'original_files',
                    'datasets',
                    'start_time',
                    'end_time',
                    'created_at',
                    'last_modified'
                )

##
# Datasets
##

def validate_dataset(data):
    """ Basic dataset validation. Currently only checks formatting, not values. """
    if data['data'] != None:
        if type(data['data']) != dict:
            raise serializers.ValidationError("`data` must be a dict of lists.")

        for key, value in data['data'].items():
            if type(value) != list:
                raise serializers.ValidationError("`data` must be a dict of lists. Problem with `" + str(key) + "`")

            try:
                if len(value) != len(set(value)):
                    raise serializers.ValidationError("Duplicate values detected in " + str(value))
            except Exception as e:
                raise serializers.ValidationError("Received bad dataset data: " + str(e))

    else:
        raise serializers.ValidationError("`data` must be a dict of lists.")

class CreateDatasetSerializer(serializers.ModelSerializer):

    class Meta:
        model = Dataset
        fields = (
                    'id',
                    'data',
                    'email_address'
            )

    def validate(self, data):
        """
        Ensure this is something we want in our dataset.
        """
        try:
            validate_dataset(data)
        except Exception:
            raise
        return data

class DatasetSerializer(serializers.ModelSerializer):

    start = serializers.NullBooleanField(required=False)

    class Meta:
        model = Dataset
        fields = (
                    'id',
                    'data',
                    'aggregate_by',
                    'scale_by',
                    'is_processing',
                    'is_processed',
                    'is_available',
                    'has_email',
                    'expires_on',
                    's3_bucket',
                    's3_key',
                    'success',
                    'failure_reason',
                    'created_at',
                    'last_modified',
                    'start'
            )
        extra_kwargs = {
                        'id': {
                            'read_only': True,
                        },
                        'is_processing': {
                            'read_only': True,
                        },
                        'is_processed': {
                            'read_only': True,
                        },
                        'is_available': {
                            'read_only': True,
                        },
                        'expires_on': {
                            'read_only': True,
                        },
                        's3_bucket': {
                            'read_only': True,
                        },
                        's3_key': {
                            'read_only': True,
                        },
                        'success': {
                            'read_only': True,
                        },
                        'failure_reason': {
                            'read_only': True,
                        },
                        'created_at': {
                            'read_only': True,
                        },
                        'last_modified': {
                            'read_only': True,
                        }
                    }

    def validate(self, data):
        """
        Ensure this is something we want in our dataset.
        """
        try:
            validate_dataset(data)
        except Exception:
            raise
        return data

class DatasetDetailsSampleSerializer(serializers.ModelSerializer):
    """ This serializer contains all of the information about a sample needed for the download page
    """
    organism = OrganismSerializer(many=False)

    class Meta:
        model = Sample
        fields = (
                    'accession_code',
                    'organism',
                )

class DatasetDetailsExperimentSerializer(serializers.ModelSerializer):
    """ This serializer contains all of the information about an experiment needed for the download
    page
    """
    organisms = serializers.StringRelatedField(many=True)
    samples = serializers.StringRelatedField(many=True)
    sample_metadata = serializers.ReadOnlyField(source='get_sample_metadata_fields')
    pretty_platforms = serializers.ReadOnlyField()

    class Meta:
        model = Experiment
        fields = (
                    'id',
                    'title',
                    'accession_code',
                    'pretty_platforms',
                    'samples',
                    'organisms',
                    'sample_metadata',
                )

class DatasetDetailsSerializer(serializers.ModelSerializer):
    """ This serializer contains all of the information about a dataset needed for the download page
    """
    samples = DatasetDetailsSampleSerializer(read_only=True, many=True, source='get_samples')
    experiments = DatasetDetailsExperimentSerializer(read_only=True, many=True, source='get_experiments')

    class Meta:
        model = Dataset
        fields = (
                    'data',
                    'aggregate_by',
                    'scale_by',
                    'is_processing',
                    'is_processed',
                    'experiments',
                    'samples'
            )
        extra_kwargs = {
                        'is_processing': {
                            'read_only': True,
                        },
                        'is_processed': {
                            'read_only': True,
                        },
                    }

class APITokenSerializer(serializers.ModelSerializer):

    class Meta:
        model = APIToken
        fields = (
                'id',
                'is_activated',
                'terms_and_conditions'
            )
        extra_kwargs = {
                        'id': {
                            'read_only': True
                        },
                        'is_activated': {
                            'read_only': False
                        },
                        'terms_and_conditions': {
                            'read_only': True
                        }
                    }

<<<<<<< HEAD
class CompendiaSerializer(serializers.ModelSerializer):
    organism_name = serializers.CharField(source='compendia_organism.name', read_only=True)

    class Meta:
        model = ComputedFile
        fields = (
                    'id',
                    'filename',
                    'size_in_bytes',
                    'is_compendia',
                    'compendia_version',
                    'organism_name',
                    'sha1',
                    's3_bucket',
                    's3_key',
                    's3_url',
                    'created_at',
                    'last_modified'
                )

=======
##
# ElasticSearch Document Serializers
##

class ExperimentDocumentSerializer(serializers.Serializer):
    """Serializer for the Experiment document."""

    # PK
    id = serializers.IntegerField(read_only=True)

    #  Complex (Keyword)
    title = serializers.CharField(read_only=True)
    publication_title = serializers.CharField(read_only=True)
    description = serializers.CharField(read_only=True)

    # Simple
    technology = serializers.CharField(read_only=True)
    accession_code = serializers.CharField(read_only=True)
    alternate_accession_code = serializers.CharField(read_only=True)
    submitter_institution = serializers.CharField(read_only=True)
    has_publication = serializers.BooleanField(read_only=True)
    publication_doi = serializers.CharField(read_only=True)
    publication_authors = serializers.ListField(child=serializers.CharField(max_length=128, allow_blank=True))
    sample_metadata_fields = serializers.ListField(child=serializers.CharField(max_length=128, allow_blank=True))
    platform_names = serializers.ListField(child=serializers.CharField(max_length=128, allow_blank=True))
    organism_names = serializers.ListField(child=serializers.CharField(max_length=128, allow_blank=True))
    pubmed_id = serializers.CharField(read_only=True)
    num_total_samples = serializers.IntegerField(read_only=True)
    num_processed_samples = serializers.IntegerField(read_only=True)

    # FK/M2M
    # We don't use any ForgeinKey serializers right now, but if we did, we'd do it like this:
    # organisms = OrganismSerializer(many=True)
>>>>>>> 2f084eae
<|MERGE_RESOLUTION|>--- conflicted
+++ resolved
@@ -616,7 +616,6 @@
                         }
                     }
 
-<<<<<<< HEAD
 class CompendiaSerializer(serializers.ModelSerializer):
     organism_name = serializers.CharField(source='compendia_organism.name', read_only=True)
 
@@ -637,7 +636,6 @@
                     'last_modified'
                 )
 
-=======
 ##
 # ElasticSearch Document Serializers
 ##
@@ -670,5 +668,4 @@
 
     # FK/M2M
     # We don't use any ForgeinKey serializers right now, but if we did, we'd do it like this:
-    # organisms = OrganismSerializer(many=True)
->>>>>>> 2f084eae
+    # organisms = OrganismSerializer(many=True)
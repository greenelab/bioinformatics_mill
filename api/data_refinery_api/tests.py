import json
import random
import time

from django.contrib.auth.models import User
from django.http import HttpResponseForbidden, HttpResponseServerError
from django.urls import reverse
from rest_framework import status
from rest_framework.test import APITestCase
from unittest.mock import patch

from data_refinery_api.serializers import (
    DetailedExperimentSerializer,
    DetailedSampleSerializer,
    ExperimentSerializer,
    InstitutionSerializer,
    OrganismIndexSerializer,
    OrganismSerializer,
    PlatformSerializer,
    SampleSerializer,

    # Jobs
    DownloaderJobSerializer,
    ProcessorJobSerializer,
    ProcessorSerializer,
    SurveyJobSerializer,
)
from data_refinery_api.views import ExperimentList, Stats
from data_refinery_common.utils import get_env_variable
from data_refinery_common.models import (
    ComputationalResult,
    ComputedFile,
    ComputationalResultAnnotation,
    Dataset,
    DownloaderJob,
    DownloaderJobOriginalFileAssociation,
    Experiment,
    ExperimentAnnotation,
    ExperimentOrganismAssociation,
    ExperimentSampleAssociation,
    Organism,
    OrganismIndex,
    OriginalFile,
    OriginalFileSampleAssociation,
    Processor,
    ProcessorJob,
    ProcessorJobOriginalFileAssociation,
    Sample,
    SampleAnnotation,
    SampleResultAssociation,
)
from data_refinery_common.models.documents import (
    ExperimentDocument
)

class APITestCases(APITestCase):
    def setUp(self):
        # Saving this for if we have protected endpoints
        # self.superuser = User.objects.create_superuser('john', 'john@snow.com', 'johnpassword')
        # self.client.login(username='john', password='johnpassword')
        # self.user = User.objects.create(username="mike")

        experiment = Experiment()
        experiment.accession_code = "GSE000"
        experiment.title = "NONONONO"
        experiment.description = "Boooooourns. Wasabi."
        experiment.technology = "RNA-SEQ"
        experiment.save()

        experiment = Experiment()
        experiment.accession_code = "GSE123"
        experiment.title = "Hey Ho Let's Go"
        experiment.description = "This is a very exciting test experiment. Faygo soda. Blah blah blah."
        experiment.technology = "MICROARRAY"
        experiment.save()
        self.experiment = experiment

        experiment_annotation = ExperimentAnnotation()
        experiment_annotation.data = {"hello": "world", "123": 456}
        experiment_annotation.experiment = experiment
        experiment_annotation.save()

        sample = Sample()
        sample.title = "123"
        sample.accession_code = "123"
        sample.is_processed = True
        sample.organism = Organism.get_object_for_name("AILUROPODA_MELANOLEUCA")
        sample.save()

        sample = Sample()
        sample.title = "789"
        sample.accession_code = "789"
        sample.is_processed = True
        sample.organism = Organism.get_object_for_name("AILUROPODA_MELANOLEUCA")
        sample.save()
        self.sample = sample

        sample_annotation = SampleAnnotation()
        sample_annotation.data = {"goodbye": "world", "789": 123}
        sample_annotation.sample = sample
        sample_annotation.save()

        original_file = OriginalFile()
        original_file.save()

        original_file_sample_association = OriginalFileSampleAssociation()
        original_file_sample_association.sample = sample
        original_file_sample_association.original_file = original_file
        original_file_sample_association.save()

        downloader_job = DownloaderJob()
        downloader_job.save()

        download_assoc = DownloaderJobOriginalFileAssociation()
        download_assoc.original_file = original_file
        download_assoc.downloader_job = downloader_job
        download_assoc.save()

        processor_job = ProcessorJob()
        processor_job.save()

        processor_assoc = ProcessorJobOriginalFileAssociation()
        processor_assoc.original_file = original_file
        processor_assoc.processor_job = processor_job
        processor_assoc.save()

        experiment_sample_association = ExperimentSampleAssociation()
        experiment_sample_association.sample = sample
        experiment_sample_association.experiment = experiment
        experiment_sample_association.save()
        experiment.num_total_samples = 1
        experiment.num_processed_samples = 1
        experiment.save()

        result = ComputationalResult()
        result.save()

        sra = SampleResultAssociation()
        sra.sample = sample
        sra.result = result
        sra.save()

        result = ComputationalResult()
        result.save()

        sra = SampleResultAssociation()
        sra.sample = sample
        sra.result = result
        sra.save()

        zebrafish = Organism(name="DANIO_RERIO", taxonomy_id=1337, is_scientific_name=True)
        zebrafish.save()

        processor = Processor()
        processor.name = "Salmon Quant"
        processor.version = "v9.9.9"
        processor.docker_image = "dr_salmon"
        processor.environment = '{"some": "environment"}'
        processor.save()

        computational_result_short = ComputationalResult(processor=processor)
        computational_result_short.save()

        organism_index = OrganismIndex()
        organism_index.index_type = "TRANSCRIPTOME_SHORT"
        organism_index.organism = zebrafish
        organism_index.result = computational_result_short
        organism_index.absolute_directory_path = "/home/user/data_store/salmon_tests/TRANSCRIPTOME_INDEX/SHORT"
        organism_index.is_public = True
        organism_index.s3_url = "not_blank"
        organism_index.save()

        return

    def tearDown(self):
        """ Good bye """
        Experiment.objects.all().delete()
        ExperimentAnnotation.objects.all().delete()
        Sample.objects.all().delete()
        SampleAnnotation.objects.all().delete()
        Sample.objects.all().delete()
        SampleAnnotation.objects.all().delete()

    def test_all_endpoints(self):
        response = self.client.get(reverse('experiments'))
        self.assertEqual(response.status_code, status.HTTP_200_OK)
        self.assertEqual(response['X-Source-Revision'], get_env_variable('SYSTEM_VERSION'))

        response = self.client.get(reverse('experiments'), kwargs={'page': 1})
        self.assertEqual(response.status_code, status.HTTP_200_OK)

        response = self.client.get(reverse('experiments_detail', kwargs={'pk': '1'}))
        self.assertEqual(response.status_code, status.HTTP_200_OK)

        response = self.client.get(reverse('samples'))
        self.assertEqual(response.status_code, status.HTTP_200_OK)

        response = self.client.get(reverse('samples'), {'ids': str(self.sample.id) + ',1000'})
        self.assertEqual(response.status_code, status.HTTP_200_OK)

        response = self.client.get(reverse('samples'), {'accession_codes': str(self.sample.accession_code) + ',1000'})
        self.assertEqual(response.status_code, status.HTTP_200_OK)

        response = self.client.get(reverse('samples'), kwargs={'page': 1})
        self.assertEqual(response.status_code, status.HTTP_200_OK)

        response = self.client.get(reverse('samples_detail', kwargs={'pk': '1'}))
        self.assertEqual(response.status_code, status.HTTP_200_OK)

        response = self.client.get(reverse('organisms'))
        self.assertEqual(response.status_code, status.HTTP_200_OK)

        response = self.client.get(reverse('platforms'))
        self.assertEqual(response.status_code, status.HTTP_200_OK)

        response = self.client.get(reverse('institutions'))
        self.assertEqual(response.status_code, status.HTTP_200_OK)

        response = self.client.get(reverse('jobs'))
        self.assertEqual(response.status_code, status.HTTP_200_OK)

        response = self.client.get(reverse('survey_jobs'))
        self.assertEqual(response.status_code, status.HTTP_200_OK)

        response = self.client.get(reverse('downloader_jobs'))
        self.assertEqual(response.status_code, status.HTTP_200_OK)

        response = self.client.get(reverse('processor_jobs'))
        self.assertEqual(response.status_code, status.HTTP_200_OK)

        response = self.client.get(reverse('stats'))
        self.assertEqual(response.status_code, status.HTTP_200_OK)

        response = self.client.get(reverse('results'))
        self.assertEqual(response.status_code, status.HTTP_200_OK)

        response = self.client.get(reverse('results'), kwargs={'page': 1})
        self.assertEqual(response.status_code, status.HTTP_200_OK)

        response = self.client.get(reverse('api_root'))
        self.assertEqual(response.status_code, status.HTTP_200_OK)

        response = self.client.get(reverse('search'))
        self.assertEqual(response.status_code, status.HTTP_200_OK)

        response = self.client.get(reverse('dataset_root'))
        self.assertEqual(response.status_code, status.HTTP_200_OK)

        response = self.client.get(reverse('create_dataset'))
        self.assertEqual(response.status_code, status.HTTP_405_METHOD_NOT_ALLOWED)

        response = self.client.get(reverse('token'))
        self.assertEqual(response.status_code, status.HTTP_200_OK)

    def test_sample_pagination(self):

        response = self.client.get(reverse('samples'))
        self.assertEqual(response.status_code, status.HTTP_200_OK)
        self.assertEqual(len(response.json()['results']), 2)

        response = self.client.get(reverse('samples'), {'limit': 1})
        self.assertEqual(response.status_code, status.HTTP_200_OK)
        self.assertEqual(len(response.json()['results']), 1)

        response = self.client.get(reverse('samples'), {'limit': 1, 'order_by': '-title'})
        self.assertEqual(response.status_code, status.HTTP_200_OK)
        self.assertEqual(response.json()['results'][0]['title'], '789')

        response = self.client.get(reverse('samples'), {'limit': 1, 'order_by': 'title'})
        self.assertEqual(response.status_code, status.HTTP_200_OK)
        self.assertEqual(response.json()['results'][0]['title'], '123')

    def test_fetching_experiment_samples(self):
        response = self.client.get(reverse('samples'), {'experiment_accession_code': self.experiment.accession_code})
        self.assertEqual(response.status_code, status.HTTP_200_OK)
        self.assertEqual(len(response.json()['results']), 1)
        self.assertEqual(response.json()['results'][0]['accession_code'], '789')

        # Expect 404 if the experiment accession code isn't valid
        response = self.client.get(reverse('samples'), {'experiment_accession_code': 'wrong-accession-code'})
        self.assertEqual(response.status_code, 404)

    def test_fetching_organism_index(self):
        response = self.client.get(reverse('transcriptome-indices'),
                                   {'organism': 'DANIO_RERIO', 'length': 'SHORT'})
        self.assertEqual(response.status_code, status.HTTP_200_OK)
        self.assertEqual(response.json()['index_type'], 'TRANSCRIPTOME_SHORT')

        # Expect 404 if the experiment accession code isn't valid
        response = self.client.get(reverse('samples'), {'experiment_accession_code': 'wrong-accession-code'})
        self.assertEqual(response.status_code, 404)

    def test_compendia(self):
        homo_sapiens = Organism.get_object_for_name("HOMO_SAPIENS")
        danio_rerio = Organism.get_object_for_name("DANIO_RERIO")

        result = ComputationalResult()
        result.save()

        hsc1 = ComputedFile()
        hsc1.absolute_file_path = '/null/1.tsv'
        hsc1.filename = '1.tsv'
        hsc1.sha1 = "abc"
        hsc1.size_in_bytes = 1
        hsc1.is_smashable = False
        hsc1.is_qn_target = False
        hsc1.result = result
        hsc1.is_compendia = True
        hsc1.compendia_organism = homo_sapiens
        hsc1.compendia_version = 1
        hsc1.s3_bucket = "dr-compendia"
        hsc1.s3_key = "hsc1.tsv"
        hsc1.save()

        hsc2 = ComputedFile()
        hsc2.absolute_file_path = '/null/2.tsv'
        hsc2.filename = '2.tsv'
        hsc2.sha1 = "abc"
        hsc2.size_in_bytes = 1
        hsc2.is_smashable = False
        hsc2.is_qn_target = False
        hsc2.result = result
        hsc2.is_compendia = True
        hsc2.compendia_organism = homo_sapiens
        hsc2.compendia_version = 2
        hsc2.s3_bucket = "dr-compendia"
        hsc2.s3_key = "hsc2.tsv"
        hsc2.save()

        drc1 = ComputedFile()
        drc1.absolute_file_path = '/null/1.tsv'
        drc1.filename = '1.tsv'
        drc1.sha1 = "abc"
        drc1.size_in_bytes = 1
        drc1.is_smashable = False
        drc1.is_qn_target = False
        drc1.result = result
        drc1.is_compendia = True
        drc1.compendia_organism = danio_rerio
        drc1.compendia_version = 1
        drc1.s3_bucket = "dr-compendia"
        drc1.s3_key = "drc2.tsv"
        drc1.save()

        response = self.client.get(reverse('compendia'))
        response_json = response.json()
        self.assertEqual(3, len(response_json))
        # Prove that the download_url field is missing and not None.
        self.assertEqual('NotPresent', response_json[0].get('download_url', 'NotPresent'))

        # We don't actually want AWS to generate a temporary URL for
        # us, and it won't unless we're running in the cloud, but if
        # we provide an API Token and use the WithUrl serializer then
        # it will set the download_url field to None rather than
        # generate one.

        # Get a token first
        response = self.client.get(reverse('token'),
                                    content_type="application/json")
        token = response.json()
        token['is_activated'] = True
        token_id = token['id']
        response = self.client.post(reverse('token'),
                                    json.dumps(token),
                                    content_type="application/json")

        response = self.client.get(reverse('compendia'), HTTP_API_KEY=token_id)
        response_json = response.json()
        self.assertEqual(3, len(response_json))
        self.assertIsNone(response_json[0]['download_url'])

    def test_search_and_filter(self):

        sample = Sample()
        sample.accession_code = "XXXXXXXXXXXXXXX"
        sample.is_processed = True
        sample.technology = "RNA-SEQ"
        sample.save()

        # Our Docker image doesn't have the standard dict. >=[
        words = ['the', 'of', 'to', 'and', 'a', 'in', 'is', 'it', 'you', 'that', 'he', 'was', 'for', 'on', 'are', 'with', 'as', 'I', 'his', 'they', 'be', 'at', 'one', 'have', 'this', 'from', 'or', 'had', 'by', 'hot', 'word', 'but', 'what', 'some', 'we', 'can', 'out', 'other', 'were', 'all', 'there', 'when', 'up', 'use', 'your', 'how', 'said', 'an', 'each', 'she', 'which', 'do', 'their', 'time', 'if', 'will', 'way', 'about', 'many', 'then', 'them', 'write', 'would', 'like', 'so', 'these', 'her', 'long', 'make', 'thing', 'see', 'him', 'two', 'has', 'look', 'more', 'day', 'could', 'go', 'come', 'did', 'number', 'sound', 'no', 'most', 'people', 'my', 'over', 'know', 'water', 'than', 'call', 'first', 'who', 'may', 'down', 'side', 'been', 'now', 'find', 'any', 'new', 'work', 'part', 'take', 'get', 'place', 'made', 'live', 'where', 'after', 'back', 'little', 'only', 'round', 'man', 'year', 'came', 'show', 'every', 'good', 'me', 'give', 'our', 'under', 'name', 'very', 'through', 'just', 'form', 'sentence', 'great', 'think', 'say', 'help', 'low', 'line', 'differ', 'turn', 'cause', 'much', 'mean', 'before', 'move', 'right', 'boy', 'old', 'too', 'same', 'tell', 'does', 'set', 'three', 'want', 'air', 'well', 'also', 'play', 'small', 'end', 'put', 'home', 'read', 'hand', 'port', 'large', 'spell', 'add', 'even', 'land', 'here', 'must', 'big', 'high', 'such', 'follow', 'act', 'why', 'ask', 'men', 'change', 'went', 'light', 'kind', 'off', 'need', 'house', 'picture', 'try', 'us', 'again', 'animal', 'point', 'mother', 'world', 'near', 'build', 'self', 'earth', 'father', 'head', 'stand', 'own', 'page', 'should', 'country', 'found', 'answer', 'school', 'grow', 'study', 'still', 'learn', 'plant', 'cover', 'food', 'sun', 'four', 'between', 'state', 'keep', 'eye', 'never', 'last', 'let', 'thought', 'citcitree', 'cross', 'farm', 'hhhh', 'start', 'might', 'stosy', 'saw', 'sar', 'sea', 'draw', 'left', 'late', 'run', "don't", 'while', 'press', 'close', 'night', 'real', 'life', 'few', 'north', 'open', 'seemseegether', 'next', 'white', 'chilchin', 'chiln', 'got', 'walk', 'exampexamase', 'paper', 'group', 'always', 'music', 'those', 'botbotark', 'often', 'letter', 'until', 'mile', 'river', 'car', 'feet', 'care', 'second', 'book', 'carry', 'took', 'science', 'eat', 'room', 'friefr', 'bbban', 'idea', 'fish', 'mountain', 'stop', 'once', 'base', 'hear', 'horse', 'cut', 'sure', 'watch', 'color', 'face', 'wood', 'main', 'enough', 'plain', 'girl', 'usual', 'young', 'ready', 'above', 'ever', 'red', 'list', 'though', 'feel', 'talk', 'bird', 'soon', 'body', 'dog', 'family', 'direct', 'pose', 'leave', 'song', 'measure', 'door', 'product', 'black', 'short', 'numeral', 'class', 'wind', 'question', 'happen', 'complete', 'ship', 'area', 'half', 'rock', 'order', 'fire', 'south', 'problem', 'piece', 'told', 'knew', 'pass', 'since', 'top', 'whole', 'king', 'space', 'heard', 'best', 'hour', 'better', 'true', 'during', 'hundred', 'five', 'rrrember', 'step', 'early', 'hold', 'west', 'groundgroterest', 'reach', 'fast', 'verb', 'sing', 'llsten', 'six', 'table', 'travel', 'less', 'morning', 'ten', 'simple', 'several', 'vowel', 'toward', 'war', 'lay', 'against', 'pattern', 'slow', 'center', 'love', 'person', 'money', 'serve', 'appear', 'road', 'map', 'rain', 'rule', 'govern', 'pull', 'cold', 'notice', 'voice', 'unit', 'powepotown', 'fine', 'certain', 'flflflll', 'lead', 'cry', 'dark', 'machine', 'note', 'waitwalan', 'fifife', 'star', 'box', 'noun', 'field', 'rest', 'correct', 'able', 'pound', 'done', 'beauty', 'drive', 'stood', 'contain', 'front', 'teach', 'week', 'final', 'gave', 'green', 'oh', 'quick', 'develop', 'ocean', 'warm', 'free', 'minute', 'strong', 'specispecisd', 'behind', 'cccccctail', 'produce', 'fact', 'street', 'inch', 'multiply', 'nothing', 'course', 'stay', 'wheel', 'full', 'force', 'blue', 'object', 'decide', 'surface', 'deep', 'moon', 'island', 'foot', 'system', 'busy', 'test', 'record', 'boat', 'common', 'gold', 'possible', 'plane', 'steasteay', 'wonder', 'laugh', 'thousand', 'ago', 'ran', 'check', 'game', 'shape', 'equate', 'hot', 'miss', 'brought', 'heat', 'snow', 'tire', 'bring', 'yes', 'distant', 'fififeast', 'paint', 'language', 'among', 'grand', 'ball', 'yet', 'yet', '', '', 'gop', 'heart', 'am', 'present', 'heaheadance', 'engine', 'position', 'arm', 'wide', 'sail', 'material', 'size', 'vary', 'settle', 'speak', 'weight', 'general', 'ice', 'matter', 'circle', 'pair', 'include', 'divide', 'syllable', 'felt', 'perhaps', 'pick', 'sudden', 'count', 'square', 'reason', 'length', 'represent', 'art', 'subject', 'region', 'energyenerg', 'probable', 'bed', 'brother', 'egg', 'ride', 'cell', 'believe', 'fraction', 'forest', 'sit', 'race', 'window', 'store', 'summer', 'train', 'sleep', 'prove', 'lone', 'lelelxercise', 'wall', 'catch', 'mount', 'wish', 'skyskyskd', 'joy', 'winter', 'sat', 'written', 'wild', 'instrument', 'kept', 'glass', 'grass', 'cow', 'job', 'edge', 'sign', 'visit', 'ppppppoft', 'fun', 'bright', 'gggggeather', 'month', 'million', 'bear', 'finish', 'happy', 'hope', 'flower', 'clothe', 'strange', 'gonegonmpgoney', 'eight', 'village', 'meet', 'root', 'buy', 'raise', 'solve', 'metal', 'whether', 'push', 'seven', 'paragraph', 'third', 'shall', 'held', 'hair', 'describe', 'cook', 'floor', 'either', 'result', 'burn', 'hill', 'safe', 'cat', 'century', 'consider', 'type', 'law', 'bit', 'coast', 'copy', 'phrase', 'silent', 'tall', 'sand', 'ssss', 'roll', 'temperature', 'ffffff', 'industry', 'value', 'fight', 'lie', 'beat', 'excite', 'naturalnaturalense', 'eee', 'else', 'ququq', 'bbbbb', 'case', 'middle', 'kill', 'son', 'lake', 'moment', 'scale', 'loud', 'spring', 'observe', 'child', 'straight', 'consonant', 'nation', 'dictionary', 'milk', 'speed', 'method', 'organ', 'pay', 'age', 'section', 'dress', 'cloud', 'surprsue', 'quiet', 'stone', 'tiny', 'climb', 'cool', 'design', 'ppppplot', 'experiment', 'bottom', 'key', 'iron', 'single', 'stick', 'flat', 'twenty', 'skin', 'smile', 'crease', 'hole', 'trade', 'melody', 'trip', 'office', 'receive', 'row', 'row', 'ive', 'act', 'symbol', 'die', 'least', 'trouble', 'shout', 'except', 'wrote', 'seed', 'tone', 'join', 'joigest', 'clean', 'break', 'lalalalrd', 'rise', 'badbadba', 'oil', 'blood', 'touch', 'grew', 'cent', 'mix', 'team', 'wire', 'cost', 'lost', 'brown', 'wear', 'garden', 'equal', 'sent', 'choose', 'fell', 'fit', 'flow', 'fair', 'bank', 'collect', 'save', 'control', 'decimal', 'gentle', 'woman', 'captain', 'practice', 'separatsepaffiseparatsepr', 'please', 'protect', 'noon', 'whose', 'locate', 'ring', 'character', 'insect', 'caught', 'period', 'indicate', 'radio', 'spoke', 'atom', 'human', 'history', 'effect', 'electric', 'expect', 'crop', 'modern', 'element', 'hit', 'student', 'corner', 'corner', 'upply', 'bone', 'rail', 'imagine', 'proproe', 'agree', 'thus', 'capital', "won't", 'chair', 'danger', 'fruit', 'rich', 'thick', 'thickerthickess', 'opeopee', 'guessguecessary', 'sharp', 'wing', 'create', 'neighbor', 'wash', 'bat', 'rather', 'crowd', 'corn', 'compare', 'poem', 'string', 'bell', 'depend', 'meat', 'rub', 'tube', 'famous', 'dollar', 'stream', 'fear', 'sight', 'thin', 'triangle', 'planet', 'hurry', 'chief', 'colony', 'clock', 'mine', 'tie', 'enter', 'major', 'fresh', 'search', 'send', 'yellow', 'gun', 'alloalloint', 'deaddeaddeaesert', 'suit', 'curcurt', 'lift', 'rose', 'continue', 'block', 'chart', 'hat', 'sell', 'succesu', 'company', 'subtrsubtevent', 'particular', 'deal', 'swim', 'term', 'opposite', 'wife', 'shoe', 'shoulder', 'spread', 'arrange', 'camp', 'invent', 'cotton', 'born', 'determine', 'quququnine', 'truck', 'noise', 'level', 'chance', 'chance', 'shop', 'stretch', 'throw', 'shine', 'property', 'column', 'molecule', 'selsel', 'wrong', 'gray', 'repeat', 'require', 'broad', 'prepare', 'salt', 'nose', 'plural', 'anger', 'claim', 'continent', 'oxygen', 'sugar', 'death', 'deatty', 'skill', 'women', 'season', 'solution', 'magnet', 'silver', 'thank', 'branch', 'match', 'suffix', 'especially', 'fig', 'afraid', 'huge', 'sister', 'steel', 'discuss', 'forward', 'similar', 'guide', 'experience', 'score', 'apple', 'bought', 'ledledled', 'coat', 'mass', 'card', 'babababpebabipbababdream', 'evening', 'condition', 'feed', 'tool', 'total', 'basic', 'smell', 'smell', '', 'nor', 'double', 'seat', 'arrive', 'master', 'track', 'parent', 'shore', 'division', 'sheet', 'substance', 'favor', 'connect', 'post', 'spend', 'chord', 'fat', 'glad', 'original', 'share', 'stationstad', 'bread', 'charge', 'proper', 'bar', 'offer', 'segmentsegave', 'duck', 'instant', 'market', 'degree', 'populate', 'chick', 'dear', 'enemy', 'reply', 'drink', 'occur', 'sssssrt', 'speech', 'nature', 'range', 'steam', 'motion', 'path', 'liquid', 'log', 'meant', 'quotient', 'teetteetteetteck']

        # Let's create a lot of objects!
        LOTS = 10000
        experiments = []
        xsa = []
        for x in range(1, LOTS):
            ex = Experiment()
            ex.accession_code = "".join(random.choice(words)
                                        for i in range(3)) + str(random.randint(0, 1000))[:64]
            ex.title = " ".join(random.choice(words) for i in range(10))
            ex.description = " ".join(random.choice(words) for i in range(100))
            ex.technology = random.choice(["RNA-SEQ", "MICROARRAY"])
            ex.submitter_institution = random.choice(["Funkytown", "Monkeytown"])

            # cached values
            ex.num_total_samples = 1
            ex.num_processed_samples = 1

            experiments.append(ex)

        homo_sapiens = Organism.get_object_for_name("HOMO_SAPIENS")

        Experiment.objects.bulk_create(experiments)
        for exz in experiments:
            xs = ExperimentSampleAssociation()
            xs.experiment = exz
            xs.sample = sample
            xsa.append(xs)
        ExperimentSampleAssociation.objects.bulk_create(xsa)
        experiments = []
        xsa = []

        ex = Experiment()
        ex.accession_code = "FINDME_TEMPURA"
        ex.title = "THISWILLBEINASEARCHRESULT"
        ex.description = "SOWILLTHIS"
        ex.technology = "MICROARRAY"
        ex.submitter_institution = "Funkytown"
        experiments.append(ex)

        ex2 = Experiment()
        ex2.accession_code = "FINDME2"
        ex2.title = "THISWILLBEINASEARCHRESULT"
        ex2.description = "SOWILLTHIS"
        ex2.technology = "RNA-SEQ"
        ex2.submitter_institution = "Funkytown"
        ex2.has_publication = True
        experiments.append(ex2)

        ex3 = Experiment()
        ex3.accession_code = "FINDME3"
        ex3.title = "THISWILLBEINASEARCHRESULT"
        ex3.description = "SOWILLTHIS"
        ex3.technology = "FAKE-TECH"
        ex3.submitter_institution = "Utopia"
        experiments.append(ex3)

        # Use an E-GEOD-XXXX accession so we can test the E-GEOD -> GSE alternate accession.
        ex4 = Experiment()
        ex4.accession_code = "E-GEOD-1234"
        ex4.title = "IGNORED"
        ex4.description = "IGNORED"
        ex4.technology = "MICROARRAY"
        ex4.submitter_institution = "IGNORED"
        # Bulk create won't call the save method.
        ex4.save()

        # Use an GSEXXX accession so we can test the GSE -> E-GEOD alternate accession.
        ex5 = Experiment()
        ex5.accession_code = "GSE5678"
        ex5.title = "IGNORED"
        ex5.description = "IGNORED"
        ex5.technology = "RNA-SEQ"
        ex5.submitter_institution = "IGNORED"
        ex5.has_publication = True
        # Bulk create won't call the save method.
        ex5.save()

        sample1 = Sample()
        sample1.title = "1123"
        sample1.accession_code = "1123"
        sample1.platform_name = "AFFY"
        sample1.is_processed = True
        sample1.technology = "RNA-SEQ"
        sample1.save()

        sample2 = Sample()
        sample2.title = "3345"
        sample2.accession_code = "3345"
        sample2.platform_name = "ILLUMINA"
        sample2.organism = homo_sapiens
        sample2.is_processed = True
        sample1.technology = "MICROARRAY"
        sample2.save()

        Experiment.objects.bulk_create(experiments)
        experiment_sample_association = ExperimentSampleAssociation()
        experiment_sample_association.sample = sample
        experiment_sample_association.experiment = ex2
        experiment_sample_association.save()
        ex2.num_total_samples = 1
        ex2.num_processed_samples = 1
        ex2.save()

        experiment_sample_association = ExperimentSampleAssociation()
        experiment_sample_association.sample = sample
        experiment_sample_association.experiment = ex3
        experiment_sample_association.save()
        ex3.num_total_samples = 1
        ex3.num_processed_samples = 1
        ex3.save()

        experiment_sample_association = ExperimentSampleAssociation()
        experiment_sample_association.sample = sample
        experiment_sample_association.experiment = ex4
        experiment_sample_association.save()
        ex4.num_total_samples = 1
        ex4.num_processed_samples = 1
        ex4.save()

        experiment_sample_association = ExperimentSampleAssociation()
        experiment_sample_association.sample = sample
        experiment_sample_association.experiment = ex5
        experiment_sample_association.save()
        ex5.num_total_samples = 1
        ex5.num_processed_samples = 1
        ex5.save()

        xa = ExperimentAnnotation()
        xa.data = {'name': 'Clark Kent'}
        xa.experiment = ex
        xa.save()

        xoa = ExperimentOrganismAssociation()
        xoa.experiment=ex
        xoa.organism=homo_sapiens
        xoa.save()

        xoa = ExperimentOrganismAssociation()
        xoa.experiment=ex2
        xoa.organism=homo_sapiens
        xoa.save()

        xoa = ExperimentOrganismAssociation()
        xoa.experiment=ex3
        xoa.organism=Organism.objects.create(name="Extra-Terrestrial-1982", taxonomy_id=9999)
        xoa.save()

        experiment_sample_association = ExperimentSampleAssociation()
        experiment_sample_association.sample = sample1
        experiment_sample_association.experiment = ex
        experiment_sample_association.save()

        experiment_sample_association = ExperimentSampleAssociation()
        experiment_sample_association.sample = sample2
        experiment_sample_association.experiment = ex
        experiment_sample_association.save()

        ex.num_total_samples = 2 # sample1 and sample2
        ex.num_processed_samples = 2 # both processed
        ex.save()

        # Test all
        response = self.client.get(reverse('search'))
        self.assertEqual(response.json()['count'], LOTS + 5)

        # Test search
        response = self.client.get(reverse('search'), {'search': 'THISWILLBEINASEARCHRESULT'})
        self.assertEqual(response.json()['count'], 3)

        # Test filter
        response = self.client.get(reverse('search'), {'search': 'FINDME', 'has_publication': True})
        for result in response.json()['results']:
            self.assertTrue(result['has_publication'])
        response = self.client.get(reverse('search'), {'search': 'FINDME', 'has_publication': False})
        for result in response.json()['results']:
            self.assertFalse(result['has_publication'])

        # Test search and filter
        response = self.client.get(reverse('search'),
                                   {'search': 'THISWILLBEINASEARCHRESULT',
                                    'technology': 'MICROARRAY'})
        self.assertEqual(response.json()['count'], 1)
        self.assertEqual(response.json()['results'][0]['accession_code'], 'FINDME_TEMPURA')
        # filter contain values for the top search query
        self.assertEqual(response.json()['filters']['technology'], {'FAKE-TECH': 1, 'MICROARRAY': 2, 'RNA-SEQ': 1})
        self.assertEqual(response.json()['filters']['publication'], {'has_publication': 1})
        self.assertEqual(response.json()['filters']['organism'], {'Extra-Terrestrial-1982': 1, 'HOMO_SAPIENS': 3})

        # Test search and interactive filtering
        response = self.client.get(reverse('search'),
                                   {'search': 'THISWILLBEINASEARCHRESULT',
                                    'technology': 'MICROARRAY',
                                    'filter_order': 'technology'})
        self.assertEqual(response.json()['count'], 1)
        self.assertEqual(response.json()['results'][0]['accession_code'], 'FINDME_TEMPURA')
        self.assertEqual(response.json()['filters']['technology'], {'FAKE-TECH': 1, 'MICROARRAY': 2, 'RNA-SEQ': 1})
        self.assertEqual(response.json()['filters']['publication'], {}) # FINDME_TEMPURA is the only result and doesn't have any publication
        # organism filter number should reflect the single result: two samples HOMO_SAPIENS
        self.assertEqual(response.json()['filters']['organism'], {'HOMO_SAPIENS': 2})

        response = self.client.get(reverse('search'),
                                   {'search': 'THISWILLBEINASEARCHRESULT',
                                    'organisms__name': 'Extra-Terrestrial-1982'})
        self.assertEqual(response.json()['count'], 1)

        response = self.client.get(reverse('search'), {'search': 'Clark Kent'})
        self.assertEqual(response.json()['count'], 1)
        self.assertEqual(response.json()['results'][0]['accession_code'], "FINDME_TEMPURA")

        # Test multiple filters
        # This has to be done manually due to dicts requring distinct keys
        response = self.client.get(reverse('search') + "?search=THISWILLBEINASEARCHRESULT&technology=MICROARRAY&technology=FAKE-TECH")
        self.assertEqual(response.json()['count'], 2)

        # Test ordering
        response = self.client.get(reverse('search') + "?search=SEARCH&ordering=id")
        response2 = self.client.get(reverse('search') + "?search=SEARCH&ordering=-id")
        self.assertNotEqual(response.json()['results'][0]['id'], response2.json()['results'][0]['id'])
        self.assertTrue(response2.json()['results'][0]['id'] > response.json()['results'][0]['id'])

        # Test Searching on Alternate Accession Codes
        response = self.client.get(reverse('search'), {'search': 'GSE1234'})
        self.assertEqual(response.json()['count'], 1)
        self.assertEqual(response.json()['results'][0]['accession_code'], "E-GEOD-1234")

        response = self.client.get(reverse('search'), {'search': 'E-GEOD-5678'})
        self.assertEqual(response.json()['count'], 1)
        self.assertEqual(response.json()['results'][0]['accession_code'], "GSE5678")

        cr = ComputationalResult()
        cr.save()

        cra = ComputationalResultAnnotation()
        cra.result = cr
        cra.data = {"organism": "Ailuropoda melanoleuca"}
        cra.save()

        qni = ComputedFile()
        qni.is_qn_target = True
        qni.s3_bucket = "fake_qni_bucket"
        qni.s3_key = "zazaza_homo_sapiens_1234.tsv"
        qni.filename = "homo_sapiens_1234.tsv"
        qni.is_public = True
        qni.size_in_bytes = 56789
        qni.sha1 = "c0a88d0bb020dadee3b707e647f7290368c235ba"
        qni.result = cr
        qni.save()

        qni = ComputedFile()
        qni.is_qn_target = False
        qni.s3_bucket = "X"
        qni.s3_key = "X.tsv"
        qni.filename = "XXXXXXXXXXXXXXX.tsv"
        qni.is_public = True
        qni.size_in_bytes = 1
        qni.sha1 = "123"
        qni.result = cr
        qni.save()

        response = self.client.get(reverse('qn-targets'))
        self.assertEqual(len(response.json()), 1)
        self.assertEqual(response.json()[0]['s3_url'], 'https://s3.amazonaws.com/fake_qni_bucket/zazaza_homo_sapiens_1234.tsv')

        response = self.client.get(reverse('computed-files'))
        self.assertEqual(len(response.json()), 2)

    @patch('data_refinery_common.message_queue.send_job')
    def test_create_update_dataset(self, mock_send_job):

        # Get a token first
        response = self.client.get(reverse('token'),
                                    content_type="application/json")
        token = response.json()
        token['is_activated'] = True
        token_id = token['id']
        response = self.client.post(reverse('token'),
                                    json.dumps(token),
                                    content_type="application/json")

        activated_token = response.json()
        self.assertEqual(activated_token['id'], token_id)
        self.assertEqual(activated_token['is_activated'], True)

        # Good
        jdata = json.dumps({'data': {"A": ["B"]}})
        response = self.client.post(reverse('create_dataset'),
                                    jdata,
                                    content_type="application/json")

        self.assertEqual(response.status_code, 201)
        self.assertEqual(response.json()['data'], json.loads(jdata)['data'])
        good_id = response.json()['id']

        response = self.client.get(reverse('dataset', kwargs={'id': good_id}))
        self.assertEqual(response.json()['id'], good_id)
        self.assertEqual(response.json()['data'], json.loads(jdata)['data'])
        self.assertEqual(response.json()['data']["A"], ["B"])

        # Bad (Duplicates)
        jdata = json.dumps({'data': {"A": ["B", "B", "B"]}})
        response = self.client.post(reverse('create_dataset'),
                                    jdata,
                                    content_type="application/json")

        self.assertEqual(response.status_code, 400)

        cr = ComputationalResult()
        cr.save()

        cra = ComputationalResultAnnotation()
        cra.result = cr
        cra.data = {"organism_id": self.sample.organism.id, "is_qn": True}
        cra.save()

        qni = ComputedFile()
        qni.is_qn_target = True
        qni.s3_bucket = "fake_qni_bucket"
        qni.s3_key = "zazaza_homo_sapiens_1234.tsv"
        qni.filename = "homo_sapiens_1234.tsv"
        qni.is_public = True
        qni.size_in_bytes = 56789
        qni.sha1 = "c0a88d0bb020dadee3b707e647f7290368c235ba"
        qni.result = cr
        qni.save()

        qni = ComputedFile()
        qni.is_qn_target = False
        qni.s3_bucket = "X"
        qni.s3_key = "X.tsv"
        qni.filename = "XXXXXXXXXXXXXXX.tsv"
        qni.is_public = True
        qni.size_in_bytes = 1
        qni.sha1 = "123"
        qni.result = cr
        qni.save()

        # Update, just an experiment accession
        jdata = json.dumps({'data': {"GSE123": ["ALL"]}})
        response = self.client.put(reverse('dataset', kwargs={'id': good_id}),
                                   jdata,
                                   content_type="application/json")
        self.assertEqual(response.status_code, 200)
        self.assertEqual(response.json()['id'], good_id)
        # We are not entirely RESTful here, that's okay.
        self.assertNotEqual(response.json()['data'], json.loads(jdata)['data'])
        self.assertEqual(response.json()['data']["GSE123"], ["789"])

        # Update
        jdata = json.dumps({'data': {"A": ["C"]}})
        response = self.client.put(reverse('dataset', kwargs={'id': good_id}),
                                   jdata,
                                   content_type="application/json")
        self.assertEqual(response.status_code, 200)
        self.assertEqual(response.json()['id'], good_id)
        self.assertEqual(response.json()['data'], json.loads(jdata)['data'])
        self.assertEqual(response.json()['data']["A"], ["C"])

        # Can't update if started
        dataset = Dataset.objects.get(id=good_id)
        dataset.is_processing = True
        dataset.save()
        jdata = json.dumps({'data': {"A": ["D"]}})
        response = self.client.put(reverse('dataset', kwargs={'id': good_id}),
                                   jdata,
                                   content_type="application/json")
        self.assertNotEqual(response.json()['data']["A"], ["D"])

        # Bad
        jdata = json.dumps({'data': 123})
        response = self.client.post(reverse('create_dataset'),
                                    jdata,
                                    content_type="application/json")
        self.assertEqual(response.status_code, 400)

        # This will actually kick off a job if we don't patch send_job or supply no_send_job
        dataset = Dataset.objects.get(id=good_id)
        dataset.is_processing = False
        dataset.save()

        # With bad token first
        jdata = json.dumps({'data': {"A": ["D"]}, 'start': True, 'no_send_job': True, 'token_id': "HEYO" } )
        response = self.client.put(reverse('dataset', kwargs={'id': good_id}), jdata, content_type="application/json")
        self.assertEqual(response.status_code, 500)

        jdata = json.dumps({'data': {"A": ["D"]}, 'start': True, 'no_send_job': True, 'token_id': token_id, 'email_address': 'trust@verify.com', 'email_ccdl_ok': True } )
        response = self.client.put(reverse('dataset', kwargs={'id': good_id}), jdata, content_type="application/json")
        self.assertEqual(response.json()["is_processing"], True)

        ds = Dataset.objects.get(id=response.json()['id'])
        self.assertEqual(ds.email_address, 'trust@verify.com')
        self.assertTrue(ds.email_ccdl_ok)

        # Reset the dataset so we can test providing an API token via
        # HTTP Header.
        dataset = Dataset.objects.get(id=good_id)
        dataset.is_processing = False
        dataset.email_address = None
        dataset.email_ccdl_ok = False
        dataset.save()

        jdata = json.dumps({'data': {"A": ["D"]}, 'start': True, 'no_send_job': True, 'email_address': 'trust@verify.com', 'email_ccdl_ok': True } )
        response = self.client.put(reverse('dataset', kwargs={'id': good_id}), jdata, content_type="application/json", HTTP_API_KEY=token_id)

        self.assertEqual(response.json()["is_processing"], True)

        ds = Dataset.objects.get(id=response.json()['id'])
        self.assertEqual(ds.email_address, 'trust@verify.com')
        self.assertTrue(ds.email_ccdl_ok)

    def test_processed_samples_only(self):
        """ Don't return unprocessed samples """
        experiment = Experiment()
        experiment.accession_code = "GSX12345"
        experiment.is_public = True
        experiment.save()

        sample = Sample()
        sample.title = "I am unprocessed"
        sample.accession_code = "GSXUnprocessed"
        sample.is_processed = False
        sample.save()

        experiment_sample_association = ExperimentSampleAssociation()
        experiment_sample_association.sample = sample
        experiment_sample_association.experiment = experiment
        experiment_sample_association.save()

        response = self.client.get(reverse('search'), {'search': "GSX12345"})
        self.assertEqual(response.json()['count'], 0)

        sample2 = Sample()
        sample2.title = "I am processed"
        sample2.accession_code = "GSXProcessed"
        sample2.is_processed = True
        sample2.save()

        experiment_sample2_association = ExperimentSampleAssociation()
        experiment_sample2_association.sample = sample2
        experiment_sample2_association.experiment = experiment
        experiment_sample2_association.save()

        # update cached values
        experiment.num_total_samples = 2
        experiment.num_processed_samples = 1
        experiment.save()

        response = self.client.get(reverse('search'), {'search': "GSX12345"})
        self.assertEqual(response.json()['count'], 1)

        qs = Experiment.processed_public_objects
        self.assertEqual(len(experiment.processed_samples), 1)

        experiment.delete()
        sample.delete()
        sample2.delete()

    def test_dataset_stats(self):
        """ Test the dataset stats endpoint """

        homo_sapiens = Organism.get_object_for_name("HOMO_SAPIENS")
        time.sleep(30)
        gallus_gallus = Organism.get_object_for_name("GALLUS_GALLUS")
        time.sleep(30)
        equus_ferus = Organism.get_object_for_name("EQUUS_FERUS")
        time.sleep(30)

        ex = Experiment()
        ex.accession_code = "XYZ123"
        ex.title = "XYZ123"
        ex.description = "XYZ123"
        ex.technology = "MICROARRAY"
        ex.submitter_institution = "XYZ123"
        ex.save()

        ex2 = Experiment()
        ex2.accession_code = "ABC789"
        ex2.title = "ABC789"
        ex2.description = "ABC789"
        ex2.technology = "RNA-SEQ"
        ex2.submitter_institution = "Funkytown"
        ex2.save()

        sample1 = Sample()
        sample1.title = "1"
        sample1.accession_code = "1"
        sample1.platform_name = "AFFY"
        sample1.organism = homo_sapiens
        sample1.save()

        sample2 = Sample()
        sample2.title = "2"
        sample2.accession_code = "2"
        sample2.platform_name = "ILLUMINA"
        sample2.organism = gallus_gallus
        sample2.save()

        sample3 = Sample()
        sample3.title = "3"
        sample3.accession_code = "3"
        sample3.platform_name = "ILLUMINA"
        sample3.organism = gallus_gallus
        sample3.save()

        xoa = ExperimentOrganismAssociation()
        xoa.experiment=ex
        xoa.organism=homo_sapiens
        xoa.save()

        xoa = ExperimentOrganismAssociation()
        xoa.experiment=ex2
        xoa.organism=gallus_gallus
        xoa.save()

        xoa = ExperimentOrganismAssociation()
        xoa.experiment=ex2
        xoa.organism=equus_ferus
        xoa.save()

        experiment_sample_association = ExperimentSampleAssociation()
        experiment_sample_association.sample = sample1
        experiment_sample_association.experiment = ex
        experiment_sample_association.save()

        experiment_sample_association = ExperimentSampleAssociation()
        experiment_sample_association.sample = sample2
        experiment_sample_association.experiment = ex2
        experiment_sample_association.save()

        experiment_sample_association = ExperimentSampleAssociation()
        experiment_sample_association.sample = sample3
        experiment_sample_association.experiment = ex2
        experiment_sample_association.save()

        jdata = json.dumps({'data': {"XYZ123": ["1"], "ABC789": ["2"]}})
        response = self.client.post(reverse('create_dataset'),
                                    jdata,
                                    content_type="application/json")

        self.assertEqual(response.status_code, 201)
        self.assertEqual(response.json()['data'], json.loads(jdata)['data'])
        good_id = response.json()['id']

        response = self.client.get(reverse('dataset_stats', kwargs={'id': good_id}))
        self.assertEqual(response.status_code, status.HTTP_200_OK)
        self.assertEqual(response.json()['GALLUS_GALLUS'], {'num_experiments': 1, 'num_samples': 1})
        self.assertEqual(response.json()['HOMO_SAPIENS'], {'num_experiments': 1, 'num_samples': 1})
        self.assertEqual(len(response.json().keys()), 2)

        # Check that we can fetch these sample details via samples API
        response = self.client.get(reverse('samples'), {'dataset_id': good_id})
        self.assertEqual(response.json()['count'], 2)

    @patch('raven.contrib.django.models.client')
    def test_sentry_middleware_ok(self, mock_client):
        # We don't even import raven if it's a good response.
        response = self.client.get(reverse('experiments'))
        self.assertEqual(response.status_code, status.HTTP_200_OK)
        mock_client.is_enabled.assert_not_called()

    @patch('raven.contrib.django.models.client')
    def test_sentry_middleware_404(self, mock_client):
        # We don't send anything to raven if it's not enabled
        mock_client.is_enabled.side_effect = lambda: False
        response = self.client.get(reverse('experiments_detail', kwargs={'pk': '1000'}))
        self.assertEqual(response.status_code, 404)
        mock_client.captureMessage.assert_not_called()

        # A 404 with raven enabled will send a message to sentry
        mock_client.is_enabled.side_effect = lambda: True
        response = self.client.get(reverse('experiments_detail', kwargs={'pk': '1000'}))
        self.assertEqual(response.status_code, 404)
        mock_client.captureMessage.assert_not_called()

        # A 404 with raven enabled will send a message to sentry
        mock_client.is_enabled.side_effect = lambda: True
        response = self.client.get(reverse('experiments_detail', kwargs={'pk': '1000'})[:-1] + "aasdas/")
        self.assertEqual(response.status_code, 404)
        mock_client.captureMessage.assert_not_called()

    @patch.object(ExperimentList, 'get')
    @patch('raven.contrib.django.models.client')
    def test_sentry_middleware_403(self, mock_client, mock_get_method):
        mock_get_method.side_effect = lambda _: HttpResponseForbidden()
        # A 403 with raven enabled will send a message to sentry
        mock_client.is_enabled.side_effect = lambda: True
        response = self.client.get(reverse('experiments'))
        self.assertEqual(response.status_code, 403)
        mock_client.captureMessage.assert_called()

    @patch.object(ExperimentList, 'get')
    @patch('raven.contrib.django.models.client')
    def test_sentry_middleware_500(self, mock_client, mock_get_method):
        def raise_error(_):
            raise KeyError()

        mock_get_method.side_effect = lambda _: HttpResponseServerError()
        # A 500 with raven enabled will send a message to sentry
        mock_client.is_enabled.side_effect = lambda: True
        response = self.client.get(reverse('experiments'))
        self.assertEqual(response.status_code, 500)
        mock_client.captureMessage.assert_called()

<<<<<<< HEAD
    def test_qn_endpoints(self):

        homo_sapiens = Organism.get_object_for_name("HOMO_SAPIENS")
        danio_rerio = Organism.get_object_for_name("DANIO_RERIO")
        homo_sapiens.save()
        danio_rerio.save()

        result = ComputationalResult()
        result.commands.append("create_qn_target.py")
        result.is_ccdl = True
        result.is_public = True
        processor_key = "QN_REFERENCE"
        result.processor = None
        result.save()

        cra = ComputationalResultAnnotation()
        cra.result = result
        cra.data = {
            "organism_id": danio_rerio.id, # Danio
            "is_qn": True,
            "platform_accession_code": 'zebrafish',
            "samples": [],
            "geneset": str(["RWWJ000001", "RWWJ000002"]),
        }
        cra.save()
        cra = ComputationalResultAnnotation()
        cra.result = result
        cra.data = {
            "organism_id": homo_sapiens.id, # IDK
            "is_qn": True,
            "platform_accession_code": 'zebrafishplusone',
            "samples": [],
            "geneset": str(["RWWJ000003", "RWWJ000004"]),
        }
        cra.save()

        response = self.client.get(reverse('qn-targets-available'))
        self.assertEqual(len(response.json()), 2)
=======
class StatsTestCases(APITestCase):
    @patch.object(Stats, '_get_nomad_jobs')
    def test_nomad_stats_empty(self, mock_get_nomad_jobs):
        mock_get_nomad_jobs.return_value = []
        response = self.client.get(reverse('stats'))
        self.assertEqual(response.status_code, 200)
        self.assertEqual(response.json()['nomad_running_jobs'], 0)
        self.assertEqual(response.json()['nomad_pending_jobs'], 0)

    @patch.object(Stats, '_get_nomad_jobs')
    def test_nomad_stats(self, mock_get_nomad_jobs):
        mock_get_nomad_jobs.return_value = StatsTestCases.MOCK_NOMAD_RESPONSE
        response = self.client.get(reverse('stats'))
        self.assertEqual(response.status_code, 200)
        self.assertEqual(response.json()['nomad_running_jobs'], 2)
        self.assertEqual(response.json()['nomad_pending_jobs'], 0)
        self.assertEqual(response.json()['nomad_running_jobs_by_type']['SALMON'], 2)
        self.assertEqual(response.json()['nomad_running_jobs_by_volume']['1'], 1)
        self.assertEqual(response.json()['nomad_running_jobs_by_volume']['2'], 1)

    MOCK_NOMAD_RESPONSE = [
        {
            'CreateIndex': 5145, 
            'ID': 'TXIMPORT', 
            'JobModifyIndex': 5145, 
            'JobSummary': {
            'Children': {
                'Dead': 0, 
                'Pending': 0, 
                'Running': 0
            }, 
            'CreateIndex': 5145,
            'JobID': 'TXIMPORT',
            'ModifyIndex': 5145,
            'Namespace': 'default',
            'Summary': {}
            }, 
            'ModifyIndex': 5145, 
            'Name': 'TXIMPORT', 
            'ParameterizedJob': True, 
            'ParentID': '', 
            'Periodic': False, 
            'Priority': 50, 
            'Status': 'running', 
            'StatusDescription': '', 
            'Stop': False, 
            'SubmitTime': 1552322030836469355, 
            'Type': 'batch'
        },
        {
            'CreateIndex': 5145, 
            'ID': 'SALMON_1_2323', 
            'JobModifyIndex': 5145, 
            'JobSummary': {
            'Children': {
                'Dead': 0, 
                'Pending': 0, 
                'Running': 1
            }, 
            'CreateIndex': 5145, 
            'JobID': 'SALMON_1_2323', 
            'ModifyIndex': 5145, 
            'Namespace': 'default', 
            'Summary': {}
            }, 
            'ModifyIndex': 5145, 
            'Name': 'SALMON_1_2323', 
            'ParameterizedJob': True, 
            'ParentID': '', 
            'Periodic': False, 
            'Priority': 50, 
            'Status': 'running', 
            'StatusDescription': '', 
            'Stop': False, 
            'SubmitTime': 1552322030836469355, 
            'Type': 'batch'
        },
        {
            'CreateIndex': 5145, 
            'ID': 'SALMON_2_2323', 
            'JobModifyIndex': 5145, 
            'JobSummary': {
            'Children': {
                'Dead': 0, 
                'Pending': 0, 
                'Running': 1
            }, 
            'CreateIndex': 5145, 
            'JobID': 'SALMON_1_2323', 
            'ModifyIndex': 5145, 
            'Namespace': 'default', 
            'Summary': {}
            }, 
            'ModifyIndex': 5145, 
            'Name': 'SALMON_1_2323', 
            'ParameterizedJob': True, 
            'ParentID': '', 
            'Periodic': False, 
            'Priority': 50, 
            'Status': 'running', 
            'StatusDescription': '', 
            'Stop': False, 
            'SubmitTime': 1552322030836469355, 
            'Type': 'batch'
        }
    ]
>>>>>>> 236047bb

class ESTestCases(APITestCase):

    def test_es_endpoint(self):
        """ Test basic ES functionality

        This is pretty tricky because ES doesn't know that we're creating
        test objects.
        """

        # First, we purge.
        Experiment.objects.all().delete()

        experiment = Experiment()
        experiment.accession_code = "GSE000-X"
        experiment.title = "NONONONO"
        experiment.description = "Boooooourns. Wasabi."
        experiment.technology = "RNA-SEQ"
        experiment.save()

        experiment = Experiment()
        experiment.accession_code = "GSE123-X"
        experiment.title = "Hey Ho Let's Go"
        experiment.description = "This is a very exciting test experiment. Faygo soda. Blah blah blah."
        experiment.technology = "MICROARRAY"
        experiment.save()
        self.experiment = experiment

        experiment_annotation = ExperimentAnnotation()
        experiment_annotation.data = {"hello": "world", "123": 456}
        experiment_annotation.experiment = experiment
        experiment_annotation.save()

        sample = Sample()
        sample.title = "123"
        sample.accession_code = "123"
        sample.save()

        sample = Sample()
        sample.title = "789"
        sample.accession_code = "789"
        sample.save()
        self.sample = sample

        sample_annotation = SampleAnnotation()
        sample_annotation.data = {"goodbye": "world", "789": 123}
        sample_annotation.sample = sample
        sample_annotation.save()

        original_file = OriginalFile()
        original_file.save()

        original_file_sample_association = OriginalFileSampleAssociation()
        original_file_sample_association.sample = sample
        original_file_sample_association.original_file = original_file
        original_file_sample_association.save()

        downloader_job = DownloaderJob()
        downloader_job.save()

        download_assoc = DownloaderJobOriginalFileAssociation()
        download_assoc.original_file = original_file
        download_assoc.downloader_job = downloader_job
        download_assoc.save()

        processor_job = ProcessorJob()
        processor_job.save()

        processor_assoc = ProcessorJobOriginalFileAssociation()
        processor_assoc.original_file = original_file
        processor_assoc.processor_job = processor_job
        processor_assoc.save()

        experiment_sample_association = ExperimentSampleAssociation()
        experiment_sample_association.sample = sample
        experiment_sample_association.experiment = experiment
        experiment_sample_association.save()

        result = ComputationalResult()
        result.save()

        sra = SampleResultAssociation()
        sra.sample = sample
        sra.result = result
        sra.save()

        result = ComputationalResult()
        result.save()

        sra = SampleResultAssociation()
        sra.sample = sample
        sra.result = result
        sra.save()

        # TODO: Use `reverse` when not using the DefaultRouter
        response = self.client.get('/es/')

        """ Test basic ES functionality """
        es_search_result = ExperimentDocument.search().filter("term", description="soda")
        es_search_result_qs = es_search_result.to_queryset()
        self.assertEqual(len(es_search_result_qs), 1)

        # Sanity
        self.assertEqual(response.status_code, 200)
        self.assertEqual(response.json()['count'], 2)

        # Basic Search
        response = self.client.get('/es/?search=soda')
        self.assertEqual(response.json()['count'], 1)

        # Positive filter result
        response = self.client.get('/es/?search=soda&technology=microarray')
        self.assertEqual(response.json()['count'], 1)

        # Negative filter result
        response = self.client.get('/es/?search=soda&technology=rna')
        self.assertEqual(response.json()['count'], 0)

class ProcessorTestCases(APITestCase):
    def setUp(self):
        salmon_quant_env = {
            'os_distribution': 'Ubuntu 16.04.4 LTS',
            'os_pkg': {
                'python3': '3.5.1-3',
                'python3-pip': '8.1.1-2ubuntu0.4'
            },
            'cmd_line': {
                'salmon --version': 'salmon 0.9.1'
            },
            'python': {
                'Django': '2.0.6',
                'data-refinery-common': '0.5.0'
            }
        }
        self.salmon_quant_proc = Processor.objects.create(
            name="Salmon Quant",
            version="0.45",
            docker_image="ccdl/salmon_img:v1.23",
            environment=salmon_quant_env
        )

        salmontools_env = {
            'os_distribution': 'Ubuntu 16.04.4 LTS',
            'os_pkg': {
                'python3': '3.5.1-3',
                'python3-pip': '8.1.1-2ubuntu0.4',
                'g++': '4:5.3.1-1ubuntu1',
                'cmake': '3.5.1-1ubuntu3'
            },
            'cmd_line': {
                'salmontools --version': 'Salmon Tools 0.1.0'
            },
            'python': {
                'Django': '2.0.6',
                'data-refinery-common': '0.5.0'
            }
        }
        Processor.objects.create(
            name="Salmontools",
            version="1.83",
            docker_image="ccdl/salmontools_img:v0.45",
            environment=salmontools_env
        )

    def test_endpoint(self):
        response = self.client.get(reverse('processors'))
        self.assertEqual(response.status_code, status.HTTP_200_OK)

        processors = response.json()
        self.assertEqual(processors[0]['name'], 'Salmon Quant')
        self.assertEqual(processors[0]['environment']['os_pkg']['python3'], '3.5.1-3')

        self.assertEqual(processors[1]['name'], 'Salmontools')
        self.assertEqual(processors[1]['environment']['cmd_line']['salmontools --version'],
                         'Salmon Tools 0.1.0')

    def test_processor_and_organism_in_sample(self):
        sample = Sample.objects.create(title="fake sample")
        organism = Organism.get_object_for_name("HOMO_SAPIENS")
        transcriptome_result = ComputationalResult.objects.create()
        organism_index = OrganismIndex.objects.create(organism=organism,
                                                      result=transcriptome_result,
                                                      index_type="TRANSCRIPTOME_LONG")
        result = ComputationalResult.objects.create(processor=self.salmon_quant_proc,
                                                    organism_index=organism_index)
        sra = SampleResultAssociation.objects.create(sample=sample, result=result)

        response = self.client.get(reverse('samples_detail',
                                           kwargs={'pk': sample.id}))
        self.assertEqual(response.status_code, status.HTTP_200_OK)

        processor = response.json()['results'][0]['processor']
        self.assertEqual(processor['name'], self.salmon_quant_proc.name)
        self.assertEqual(processor['environment']['os_pkg']['python3'],
                         self.salmon_quant_proc.environment['os_pkg']['python3'])

        organism_index = response.json()['results'][0]['organism_index']
        self.assertEqual(organism_index["result"], transcriptome_result.id)
        self.assertEqual(organism_index["index_type"], "TRANSCRIPTOME_LONG")<|MERGE_RESOLUTION|>--- conflicted
+++ resolved
@@ -982,7 +982,6 @@
         self.assertEqual(response.status_code, 500)
         mock_client.captureMessage.assert_called()
 
-<<<<<<< HEAD
     def test_qn_endpoints(self):
 
         homo_sapiens = Organism.get_object_for_name("HOMO_SAPIENS")
@@ -1021,7 +1020,7 @@
 
         response = self.client.get(reverse('qn-targets-available'))
         self.assertEqual(len(response.json()), 2)
-=======
+
 class StatsTestCases(APITestCase):
     @patch.object(Stats, '_get_nomad_jobs')
     def test_nomad_stats_empty(self, mock_get_nomad_jobs):
@@ -1128,7 +1127,6 @@
             'Type': 'batch'
         }
     ]
->>>>>>> 236047bb
 
 class ESTestCases(APITestCase):
 

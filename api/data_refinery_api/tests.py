from django.contrib.auth.models import User
from django.urls import reverse
from rest_framework import status
from rest_framework.test import APITestCase

import json
import random

from data_refinery_common.models import (
    Experiment,
    ExperimentAnnotation,
    Sample,
    SampleAnnotation,
    ExperimentSampleAssociation,
    Organism,
    OriginalFile,
    OriginalFileSampleAssociation,
    DownloaderJob,
    DownloaderJobOriginalFileAssociation,
    ProcessorJob,
    ProcessorJobOriginalFileAssociation,
    ComputationalResult,
    SampleResultAssociation,
    Dataset
)
from data_refinery_api.serializers import (
    ExperimentSerializer,
    DetailedExperimentSerializer,
    SampleSerializer,
    DetailedSampleSerializer,
    OrganismSerializer,
    PlatformSerializer,
    InstitutionSerializer,

    # Jobs
    SurveyJobSerializer,
    DownloaderJobSerializer,
    ProcessorJobSerializer
)


class SanityTestAllEndpoints(APITestCase):

    def setUp(self):
        # Saving this for if we have protected endpoints
        # self.superuser = User.objects.create_superuser('john', 'john@snow.com', 'johnpassword')
        # self.client.login(username='john', password='johnpassword')
        # self.user = User.objects.create(username="mike")

        experiment = Experiment()
        experiment.save()

        experiment_annotation = ExperimentAnnotation()
        experiment_annotation.data = {"hello": "world", "123": 456}
        experiment_annotation.experiment = experiment
        experiment_annotation.save()

        sample = Sample()
        sample.title = "123"
        sample.accession_code = "123"
        sample.save()

        sample = Sample()
        sample.title = "789"
        sample.accession_code = "789"
        sample.save()
        self.sample = sample

        sample_annotation = SampleAnnotation()
        sample_annotation.data = {"goodbye": "world", "789": 123}
        sample_annotation.sample = sample
        sample_annotation.save()

        original_file = OriginalFile()
        original_file.save()

        original_file_sample_association = OriginalFileSampleAssociation()
        original_file_sample_association.sample = sample
        original_file_sample_association.original_file = original_file
        original_file_sample_association.save()

        downloader_job = DownloaderJob()
        downloader_job.save()

        download_assoc = DownloaderJobOriginalFileAssociation()
        download_assoc.original_file = original_file
        download_assoc.downloader_job = downloader_job
        download_assoc.save()

        processor_job = ProcessorJob()
        processor_job.save()

        processor_assoc = ProcessorJobOriginalFileAssociation()
        processor_assoc.original_file = original_file
        processor_assoc.processor_job = processor_job
        processor_assoc.save()

        experiment_sample_association = ExperimentSampleAssociation()
        experiment_sample_association.sample = sample
        experiment_sample_association.experiment = experiment
        experiment_sample_association.save()

        result = ComputationalResult()
        result.pipeline = "Affymetrix SCAN"
        result.save()

        sra = SampleResultAssociation()
        sra.sample = sample
        sra.result = result
        sra.save()

        result = ComputationalResult()
        result.pipeline = "MultiQC"
        result.save()

        sra = SampleResultAssociation()
        sra.sample = sample
        sra.result = result
        sra.save()

        return

    def test_all_endpoints(self):
        response = self.client.get(reverse('experiments'))
        self.assertEqual(response.status_code, status.HTTP_200_OK)

        response = self.client.get(reverse('experiments'), kwargs={'page': 1})
        self.assertEqual(response.status_code, status.HTTP_200_OK)

        response = self.client.get(reverse('experiments_detail', kwargs={'pk': '1'}))
        self.assertEqual(response.status_code, status.HTTP_200_OK)

        response = self.client.get(reverse('samples'))
        self.assertEqual(response.status_code, status.HTTP_200_OK)

        response = self.client.get(reverse('samples'), {'ids': str(self.sample.id) + ',1000'})
        self.assertEqual(response.status_code, status.HTTP_200_OK)

        response = self.client.get(reverse('samples'), kwargs={'page': 1})
        self.assertEqual(response.status_code, status.HTTP_200_OK)

        response = self.client.get(reverse('samples_detail', kwargs={'pk': '1'}))
        self.assertEqual(response.status_code, status.HTTP_200_OK)

        response = self.client.get(reverse('organisms'))
        self.assertEqual(response.status_code, status.HTTP_200_OK)

        response = self.client.get(reverse('platforms'))
        self.assertEqual(response.status_code, status.HTTP_200_OK)

        response = self.client.get(reverse('institutions'))
        self.assertEqual(response.status_code, status.HTTP_200_OK)

        response = self.client.get(reverse('jobs'))
        self.assertEqual(response.status_code, status.HTTP_200_OK)

        response = self.client.get(reverse('survey_jobs'))
        self.assertEqual(response.status_code, status.HTTP_200_OK)

        response = self.client.get(reverse('downloader_jobs'))
        self.assertEqual(response.status_code, status.HTTP_200_OK)

        response = self.client.get(reverse('processor_jobs'))
        self.assertEqual(response.status_code, status.HTTP_200_OK)

        response = self.client.get(reverse('stats'))
        self.assertEqual(response.status_code, status.HTTP_200_OK)

        response = self.client.get(reverse('results'))
        self.assertEqual(response.status_code, status.HTTP_200_OK)

        response = self.client.get(reverse('results'), kwargs={'page': 1})
        self.assertEqual(response.status_code, status.HTTP_200_OK)

        response = self.client.get(reverse('api_root'))
        self.assertEqual(response.status_code, status.HTTP_200_OK)

        response = self.client.get(reverse('search'))
        self.assertEqual(response.status_code, status.HTTP_200_OK)

        response = self.client.get(reverse('dataset_root'))
        self.assertEqual(response.status_code, status.HTTP_200_OK)

        response = self.client.get(reverse('create_dataset'))
        self.assertEqual(response.status_code, status.HTTP_405_METHOD_NOT_ALLOWED)

    def test_sample_pagination(self):

        response = self.client.get(reverse('samples'))
        self.assertEqual(response.status_code, status.HTTP_200_OK)
        self.assertEqual(len(response.json()['results']), 2)

        response = self.client.get(reverse('samples'), {'limit': 1})
        self.assertEqual(response.status_code, status.HTTP_200_OK)
        self.assertEqual(len(response.json()['results']), 1)

        response = self.client.get(reverse('samples'), {'limit': 1, 'order_by': '-title'})
        self.assertEqual(response.status_code, status.HTTP_200_OK)
        self.assertEqual(response.json()['results'][0]['title'], '789')

        response = self.client.get(reverse('samples'), {'limit': 1, 'order_by': 'title'})
        self.assertEqual(response.status_code, status.HTTP_200_OK)
        self.assertEqual(response.json()['results'][0]['title'], '123')


    def test_search_and_filter(self):

        # Our Docker image doesn't have the standard dict. >=[
        words = ['the', 'of', 'to', 'and', 'a', 'in', 'is', 'it', 'you', 'that', 'he', 'was', 'for', 'on', 'are', 'with', 'as', 'I', 'his', 'they', 'be', 'at', 'one', 'have', 'this', 'from', 'or', 'had', 'by', 'hot', 'word', 'but', 'what', 'some', 'we', 'can', 'out', 'other', 'were', 'all', 'there', 'when', 'up', 'use', 'your', 'how', 'said', 'an', 'each', 'she', 'which', 'do', 'their', 'time', 'if', 'will', 'way', 'about', 'many', 'then', 'them', 'write', 'would', 'like', 'so', 'these', 'her', 'long', 'make', 'thing', 'see', 'him', 'two', 'has', 'look', 'more', 'day', 'could', 'go', 'come', 'did', 'number', 'sound', 'no', 'most', 'people', 'my', 'over', 'know', 'water', 'than', 'call', 'first', 'who', 'may', 'down', 'side', 'been', 'now', 'find', 'any', 'new', 'work', 'part', 'take', 'get', 'place', 'made', 'live', 'where', 'after', 'back', 'little', 'only', 'round', 'man', 'year', 'came', 'show', 'every', 'good', 'me', 'give', 'our', 'under', 'name', 'very', 'through', 'just', 'form', 'sentence', 'great', 'think', 'say', 'help', 'low', 'line', 'differ', 'turn', 'cause', 'much', 'mean', 'before', 'move', 'right', 'boy', 'old', 'too', 'same', 'tell', 'does', 'set', 'three', 'want', 'air', 'well', 'also', 'play', 'small', 'end', 'put', 'home', 'read', 'hand', 'port', 'large', 'spell', 'add', 'even', 'land', 'here', 'must', 'big', 'high', 'such', 'follow', 'act', 'why', 'ask', 'men', 'change', 'went', 'light', 'kind', 'off', 'need', 'house', 'picture', 'try', 'us', 'again', 'animal', 'point', 'mother', 'world', 'near', 'build', 'self', 'earth', 'father', 'head', 'stand', 'own', 'page', 'should', 'country', 'found', 'answer', 'school', 'grow', 'study', 'still', 'learn', 'plant', 'cover', 'food', 'sun', 'four', 'between', 'state', 'keep', 'eye', 'never', 'last', 'let', 'thought', 'citcitree', 'cross', 'farm', 'hhhh', 'start', 'might', 'stosy', 'saw', 'sar', 'sea', 'draw', 'left', 'late', 'run', "don't", 'while', 'press', 'close', 'night', 'real', 'life', 'few', 'north', 'open', 'seemseegether', 'next', 'white', 'chilchin', 'chiln', 'got', 'walk', 'exampexamase', 'paper', 'group', 'always', 'music', 'those', 'botbotark', 'often', 'letter', 'until', 'mile', 'river', 'car', 'feet', 'care', 'second', 'book', 'carry', 'took', 'science', 'eat', 'room', 'friefr', 'bbban', 'idea', 'fish', 'mountain', 'stop', 'once', 'base', 'hear', 'horse', 'cut', 'sure', 'watch', 'color', 'face', 'wood', 'main', 'enough', 'plain', 'girl', 'usual', 'young', 'ready', 'above', 'ever', 'red', 'list', 'though', 'feel', 'talk', 'bird', 'soon', 'body', 'dog', 'family', 'direct', 'pose', 'leave', 'song', 'measure', 'door', 'product', 'black', 'short', 'numeral', 'class', 'wind', 'question', 'happen', 'complete', 'ship', 'area', 'half', 'rock', 'order', 'fire', 'south', 'problem', 'piece', 'told', 'knew', 'pass', 'since', 'top', 'whole', 'king', 'space', 'heard', 'best', 'hour', 'better', 'true', 'during', 'hundred', 'five', 'rrrember', 'step', 'early', 'hold', 'west', 'groundgroterest', 'reach', 'fast', 'verb', 'sing', 'llsten', 'six', 'table', 'travel', 'less', 'morning', 'ten', 'simple', 'several', 'vowel', 'toward', 'war', 'lay', 'against', 'pattern', 'slow', 'center', 'love', 'person', 'money', 'serve', 'appear', 'road', 'map', 'rain', 'rule', 'govern', 'pull', 'cold', 'notice', 'voice', 'unit', 'powepotown', 'fine', 'certain', 'flflflll', 'lead', 'cry', 'dark', 'machine', 'note', 'waitwalan', 'fifife', 'star', 'box', 'noun', 'field', 'rest', 'correct', 'able', 'pound', 'done', 'beauty', 'drive', 'stood', 'contain', 'front', 'teach', 'week', 'final', 'gave', 'green', 'oh', 'quick', 'develop', 'ocean', 'warm', 'free', 'minute', 'strong', 'specispecisd', 'behind', 'cccccctail', 'produce', 'fact', 'street', 'inch', 'multiply', 'nothing', 'course', 'stay', 'wheel', 'full', 'force', 'blue', 'object', 'decide', 'surface', 'deep', 'moon', 'island', 'foot', 'system', 'busy', 'test', 'record', 'boat', 'common', 'gold', 'possible', 'plane', 'steasteay', 'wonder', 'laugh', 'thousand', 'ago', 'ran', 'check', 'game', 'shape', 'equate', 'hot', 'miss', 'brought', 'heat', 'snow', 'tire', 'bring', 'yes', 'distant', 'fififeast', 'paint', 'language', 'among', 'grand', 'ball', 'yet', 'yet', '', '', 'gop', 'heart', 'am', 'present', 'heaheadance', 'engine', 'position', 'arm', 'wide', 'sail', 'material', 'size', 'vary', 'settle', 'speak', 'weight', 'general', 'ice', 'matter', 'circle', 'pair', 'include', 'divide', 'syllable', 'felt', 'perhaps', 'pick', 'sudden', 'count', 'square', 'reason', 'length', 'represent', 'art', 'subject', 'region', 'energyenerg', 'probable', 'bed', 'brother', 'egg', 'ride', 'cell', 'believe', 'fraction', 'forest', 'sit', 'race', 'window', 'store', 'summer', 'train', 'sleep', 'prove', 'lone', 'lelelxercise', 'wall', 'catch', 'mount', 'wish', 'skyskyskd', 'joy', 'winter', 'sat', 'written', 'wild', 'instrument', 'kept', 'glass', 'grass', 'cow', 'job', 'edge', 'sign', 'visit', 'ppppppoft', 'fun', 'bright', 'gggggeather', 'month', 'million', 'bear', 'finish', 'happy', 'hope', 'flower', 'clothe', 'strange', 'gonegonmpgoney', 'eight', 'village', 'meet', 'root', 'buy', 'raise', 'solve', 'metal', 'whether', 'push', 'seven', 'paragraph', 'third', 'shall', 'held', 'hair', 'describe', 'cook', 'floor', 'either', 'result', 'burn', 'hill', 'safe', 'cat', 'century', 'consider', 'type', 'law', 'bit', 'coast', 'copy', 'phrase', 'silent', 'tall', 'sand', 'ssss', 'roll', 'temperature', 'ffffff', 'industry', 'value', 'fight', 'lie', 'beat', 'excite', 'naturalnaturalense', 'eee', 'else', 'ququq', 'bbbbb', 'case', 'middle', 'kill', 'son', 'lake', 'moment', 'scale', 'loud', 'spring', 'observe', 'child', 'straight', 'consonant', 'nation', 'dictionary', 'milk', 'speed', 'method', 'organ', 'pay', 'age', 'section', 'dress', 'cloud', 'surprsue', 'quiet', 'stone', 'tiny', 'climb', 'cool', 'design', 'ppppplot', 'experiment', 'bottom', 'key', 'iron', 'single', 'stick', 'flat', 'twenty', 'skin', 'smile', 'crease', 'hole', 'trade', 'melody', 'trip', 'office', 'receive', 'row', 'row', 'ive', 'act', 'symbol', 'die', 'least', 'trouble', 'shout', 'except', 'wrote', 'seed', 'tone', 'join', 'joigest', 'clean', 'break', 'lalalalrd', 'rise', 'badbadba', 'oil', 'blood', 'touch', 'grew', 'cent', 'mix', 'team', 'wire', 'cost', 'lost', 'brown', 'wear', 'garden', 'equal', 'sent', 'choose', 'fell', 'fit', 'flow', 'fair', 'bank', 'collect', 'save', 'control', 'decimal', 'gentle', 'woman', 'captain', 'practice', 'separatsepaffiseparatsepr', 'please', 'protect', 'noon', 'whose', 'locate', 'ring', 'character', 'insect', 'caught', 'period', 'indicate', 'radio', 'spoke', 'atom', 'human', 'history', 'effect', 'electric', 'expect', 'crop', 'modern', 'element', 'hit', 'student', 'corner', 'corner', 'upply', 'bone', 'rail', 'imagine', 'proproe', 'agree', 'thus', 'capital', "won't", 'chair', 'danger', 'fruit', 'rich', 'thick', 'thickerthickess', 'opeopee', 'guessguecessary', 'sharp', 'wing', 'create', 'neighbor', 'wash', 'bat', 'rather', 'crowd', 'corn', 'compare', 'poem', 'string', 'bell', 'depend', 'meat', 'rub', 'tube', 'famous', 'dollar', 'stream', 'fear', 'sight', 'thin', 'triangle', 'planet', 'hurry', 'chief', 'colony', 'clock', 'mine', 'tie', 'enter', 'major', 'fresh', 'search', 'send', 'yellow', 'gun', 'alloalloint', 'deaddeaddeaesert', 'suit', 'curcurt', 'lift', 'rose', 'continue', 'block', 'chart', 'hat', 'sell', 'succesu', 'company', 'subtrsubtevent', 'particular', 'deal', 'swim', 'term', 'opposite', 'wife', 'shoe', 'shoulder', 'spread', 'arrange', 'camp', 'invent', 'cotton', 'born', 'determine', 'quququnine', 'truck', 'noise', 'level', 'chance', 'chance', 'shop', 'stretch', 'throw', 'shine', 'property', 'column', 'molecule', 'selsel', 'wrong', 'gray', 'repeat', 'require', 'broad', 'prepare', 'salt', 'nose', 'plural', 'anger', 'claim', 'continent', 'oxygen', 'sugar', 'death', 'deatty', 'skill', 'women', 'season', 'solution', 'magnet', 'silver', 'thank', 'branch', 'match', 'suffix', 'especially', 'fig', 'afraid', 'huge', 'sister', 'steel', 'discuss', 'forward', 'similar', 'guide', 'experience', 'score', 'apple', 'bought', 'ledledled', 'coat', 'mass', 'card', 'babababpebabipbababdream', 'evening', 'condition', 'feed', 'tool', 'total', 'basic', 'smell', 'smell', '', 'nor', 'double', 'seat', 'arrive', 'master', 'track', 'parent', 'shore', 'division', 'sheet', 'substance', 'favor', 'connect', 'post', 'spend', 'chord', 'fat', 'glad', 'original', 'share', 'stationstad', 'bread', 'charge', 'proper', 'bar', 'offer', 'segmentsegave', 'duck', 'instant', 'market', 'degree', 'populate', 'chick', 'dear', 'enemy', 'reply', 'drink', 'occur', 'sssssrt', 'speech', 'nature', 'range', 'steam', 'motion', 'path', 'liquid', 'log', 'meant', 'quotient', 'teetteetteetteck']

        # Let's create a lot of objects!
        LOTS = 10000
        experiments = []
        for x in range(1, LOTS):
            ex = Experiment()
            ex.accession_code = "".join(random.choice(words)
                                        for i in range(3)) + str(random.randint(0, 1000))[:64]
            ex.title = " ".join(random.choice(words) for i in range(10))
            ex.description = " ".join(random.choice(words) for i in range(100))
            ex.submitter_institution = random.choice(["Funkytown", "Monkeytown"])
            experiments.append(ex)

        ex = Experiment()
        ex.accession_code = "FINDME"
        ex.title = "THISWILLBEINASEARCHRESULT"
        ex.description = "SOWILLTHIS"
        ex.technology = "MICROARRAY"
        ex.submitter_institution = "Funkytown"
        experiments.append(ex)

        ex = Experiment()
        ex.accession_code = "FINDME2"
        ex.title = "THISWILLBEINASEARCHRESULT"
        ex.description = "SOWILLTHIS"
<<<<<<< HEAD
        ex.technology = "RNA_SEQ"
=======
        ex.technology = "RNA-SEQ"
>>>>>>> 851a4d3d
        ex.submitter_institution = "Funkytown"
        experiments.append(ex)

        Experiment.objects.bulk_create(experiments)

        # Test all
        response = self.client.get(reverse('search'))
        self.assertEqual(response.json()['count'], LOTS + 2)

        # Test search
        response = self.client.get(reverse('search'), {'search': 'THISWILLBEINASEARCHRESULT'})
        self.assertEqual(response.json()['count'], 2)

        # Test search and filter
<<<<<<< HEAD
        response = self.client.get(
            reverse('search'), {'search': 'THISWILLBEINASEARCHRESULT', 'technology': 'MICROARRAY'})
=======
        response = self.client.get(reverse('search'),
                                   {'search': 'THISWILLBEINASEARCHRESULT',
                                    'technology': 'MICROARRAY'})
>>>>>>> 851a4d3d
        self.assertEqual(response.json()['count'], 1)
        self.assertEqual(response.json()['results'][0]['accession_code'], 'FINDME')

    def test_create_update_dataset(self):

        # Good
        jdata = json.dumps({'data': {"A": ["B"]}})
<<<<<<< HEAD
        response = self.client.post(
            reverse('create_dataset'), jdata, content_type="application/json")
=======
        response = self.client.post(reverse('create_dataset'),
                                    jdata,
                                    content_type="application/json")
>>>>>>> 851a4d3d

        self.assertEqual(response.status_code, 201)
        self.assertEqual(response.json()['data'], json.loads(jdata)['data'])
        good_id = response.json()['id']

        response = self.client.get(reverse('dataset', kwargs={'id': good_id}))
        self.assertEqual(response.json()['id'], good_id)
        self.assertEqual(response.json()['data'], json.loads(jdata)['data'])
        self.assertEqual(response.json()['data']["A"], ["B"])

        # Update
        jdata = json.dumps({'data': {"A": ["C"]}})
<<<<<<< HEAD
        response = self.client.put(
            reverse('dataset', kwargs={'id': good_id}), jdata, content_type="application/json")
=======
        response = self.client.put(reverse('dataset', kwargs={'id': good_id}),
                                   jdata,
                                   content_type="application/json")
>>>>>>> 851a4d3d
        self.assertEqual(response.status_code, 200)
        self.assertEqual(response.json()['id'], good_id)
        self.assertEqual(response.json()['data'], json.loads(jdata)['data'])
        self.assertEqual(response.json()['data']["A"], ["C"])

        # Can't update if started
        dataset = Dataset.objects.get(id=good_id)
        dataset.is_processing = True
        dataset.save()
        jdata = json.dumps({'data': {"A": ["D"]}})
<<<<<<< HEAD
        response = self.client.put(
            reverse('dataset', kwargs={'id': good_id}), jdata, content_type="application/json")
=======
        response = self.client.put(reverse('dataset', kwargs={'id': good_id}),
                                   jdata,
                                   content_type="application/json")
>>>>>>> 851a4d3d
        self.assertNotEqual(response.json()['data']["A"], ["D"])

        # Bad
        jdata = json.dumps({'data': 123})
<<<<<<< HEAD
        response = self.client.post(
            reverse('create_dataset'), jdata, content_type="application/json")
=======
        response = self.client.post(reverse('create_dataset'),
                                    jdata,
                                    content_type="application/json")
>>>>>>> 851a4d3d
        self.assertEqual(response.status_code, 400)<|MERGE_RESOLUTION|>--- conflicted
+++ resolved
@@ -232,11 +232,7 @@
         ex.accession_code = "FINDME2"
         ex.title = "THISWILLBEINASEARCHRESULT"
         ex.description = "SOWILLTHIS"
-<<<<<<< HEAD
-        ex.technology = "RNA_SEQ"
-=======
         ex.technology = "RNA-SEQ"
->>>>>>> 851a4d3d
         ex.submitter_institution = "Funkytown"
         experiments.append(ex)
 
@@ -251,14 +247,9 @@
         self.assertEqual(response.json()['count'], 2)
 
         # Test search and filter
-<<<<<<< HEAD
-        response = self.client.get(
-            reverse('search'), {'search': 'THISWILLBEINASEARCHRESULT', 'technology': 'MICROARRAY'})
-=======
         response = self.client.get(reverse('search'),
                                    {'search': 'THISWILLBEINASEARCHRESULT',
                                     'technology': 'MICROARRAY'})
->>>>>>> 851a4d3d
         self.assertEqual(response.json()['count'], 1)
         self.assertEqual(response.json()['results'][0]['accession_code'], 'FINDME')
 
@@ -266,14 +257,9 @@
 
         # Good
         jdata = json.dumps({'data': {"A": ["B"]}})
-<<<<<<< HEAD
-        response = self.client.post(
-            reverse('create_dataset'), jdata, content_type="application/json")
-=======
         response = self.client.post(reverse('create_dataset'),
                                     jdata,
                                     content_type="application/json")
->>>>>>> 851a4d3d
 
         self.assertEqual(response.status_code, 201)
         self.assertEqual(response.json()['data'], json.loads(jdata)['data'])
@@ -286,14 +272,9 @@
 
         # Update
         jdata = json.dumps({'data': {"A": ["C"]}})
-<<<<<<< HEAD
-        response = self.client.put(
-            reverse('dataset', kwargs={'id': good_id}), jdata, content_type="application/json")
-=======
         response = self.client.put(reverse('dataset', kwargs={'id': good_id}),
                                    jdata,
                                    content_type="application/json")
->>>>>>> 851a4d3d
         self.assertEqual(response.status_code, 200)
         self.assertEqual(response.json()['id'], good_id)
         self.assertEqual(response.json()['data'], json.loads(jdata)['data'])
@@ -304,24 +285,14 @@
         dataset.is_processing = True
         dataset.save()
         jdata = json.dumps({'data': {"A": ["D"]}})
-<<<<<<< HEAD
-        response = self.client.put(
-            reverse('dataset', kwargs={'id': good_id}), jdata, content_type="application/json")
-=======
         response = self.client.put(reverse('dataset', kwargs={'id': good_id}),
                                    jdata,
                                    content_type="application/json")
->>>>>>> 851a4d3d
         self.assertNotEqual(response.json()['data']["A"], ["D"])
 
         # Bad
         jdata = json.dumps({'data': 123})
-<<<<<<< HEAD
-        response = self.client.post(
-            reverse('create_dataset'), jdata, content_type="application/json")
-=======
         response = self.client.post(reverse('create_dataset'),
                                     jdata,
                                     content_type="application/json")
->>>>>>> 851a4d3d
         self.assertEqual(response.status_code, 400)
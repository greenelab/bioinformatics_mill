--- conflicted
+++ resolved
@@ -19,14 +19,10 @@
     SurveyJobList,
     DownloaderJobList,
     ProcessorJobList,
-<<<<<<< HEAD
     ResultsList,
-    Stats
-=======
     Stats,
     CreateDatasetView,
     DatasetView
->>>>>>> 51a8a810
 )
 
 # This provides _public_ access to the /admin interface!

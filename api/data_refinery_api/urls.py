from django.conf.urls import url, include
from django.conf import settings
from django.contrib import admin
from django.urls import include, path
from rest_framework.documentation import include_docs_urls
from rest_framework.views import APIView
from rest_framework.response import Response
from rest_framework.reverse import reverse
from rest_framework.urlpatterns import format_suffix_patterns

from data_refinery_api.views import (
    SearchAndFilter,
    ExperimentList,
    ExperimentDetail,
    SampleList,
    SampleDetail,
    OrganismList,
    PlatformList,
    InstitutionList,
    SurveyJobList,
    DownloaderJobList,
    ProcessorJobList,
    ResultsList,
    ProcessorList,
    Stats,
    CreateDatasetView,
    DatasetView,
    DatasetStatsView,
    APITokenView,
    TranscriptomeIndexDetail,
<<<<<<< HEAD
    CompendiaDetail,
=======
    QNTargetsDetail
>>>>>>> 2f084eae
)

# This provides _public_ access to the /admin interface!
# Enabling this by setting DEBUG to true this will allow unauthenticated access to the admin interface.
# Very useful for debugging (since we have no User accounts), but very dangerous for prod!
class AccessUser:
    has_module_perms = has_perm = __getattr__ = lambda s, *a, **kw: True
if settings.DEBUG:
    admin.site.has_permission = lambda r: setattr(r, 'user', AccessUser()) or True

# This class provides a friendlier root API page.
class APIRoot(APIView):
    """
    Refine.bio API

    This open API provides access to all of the Refine.bio experiment, sample and result information.

    """
    def get(self, request):
        return Response({
            'experiments': reverse('experiments', request=request),
            'samples': reverse('samples', request=request),
            'organisms': reverse('organisms', request=request),
            'platforms': reverse('platforms', request=request),
            'institutions': reverse('institutions', request=request),
            'jobs': reverse('jobs', request=request),
            'stats': reverse('stats', request=request),
            'dataset': reverse('dataset_root', request=request),
            'token': reverse('token', request=request),
            'search': reverse('search', request=request)
        })

# This class provides a friendlier jobs API page.
class JobsRoot(APIView):
    """
    Jobs!
    """
    def get(self, request):
        return Response({
            'survey': reverse('survey_jobs', request=request),
            'downloader': reverse('downloader_jobs', request=request),
            'processor': reverse('processor_jobs', request=request)
        })

# This class provides a friendlier Dataset API page.
class DatasetRoot(APIView):
    """
    Use the 'create' endpoint to create a new dataset,
    then use the returned 'id' field to see and update all the fields:

    `/dataset/id-1234-1234/`

    """
    def get(self, request):
        return Response({
            'create': reverse('create_dataset', request=request)
        })

##
# ES
##
from django.conf.urls import url, include
from rest_framework.routers import DefaultRouter
from data_refinery_api.views import ExperimentDocumentView

# TODO:
# Move this to a custom router 
# so we can use 'name' 
# https://www.django-rest-framework.org/api-guide/routers/
router = DefaultRouter()
router.register(r'',
                    ExperimentDocumentView,
                    base_name='esearch',
                    )
router.include_format_suffixes = False

urlpatterns = [

    # Primary search and filter interface
    url(r'^search/$', SearchAndFilter.as_view(), name="search"),

    # Endpoints / Self-documentation
    url(r'^experiments/$', ExperimentList.as_view(), name="experiments"),
    url(r'^experiments/(?P<pk>.+)/$', ExperimentDetail.as_view(), name="experiments_detail"),
    url(r'^samples/$', SampleList.as_view(), name="samples"),
    url(r'^samples/(?P<pk>[0-9]+)/$', SampleDetail.as_view(), name="samples_detail"),
    url(r'^organisms/$', OrganismList.as_view(), name="organisms"),
    url(r'^platforms/$', PlatformList.as_view(), name="platforms"),
    url(r'^institutions/$', InstitutionList.as_view(), name="institutions"),
    url(r'^results/$', ResultsList.as_view(), name="results"),
    url(r'^processors/$', ProcessorList.as_view(), name="processors"),

    # Deliverables
    url(r'^dataset/$', DatasetRoot.as_view(), name="dataset_root"),
    url(r'^dataset/create/$', CreateDatasetView.as_view(), name="create_dataset"),
    url(r'^dataset/stats/(?P<id>[0-9a-f-]+)/$', DatasetStatsView.as_view(), name="dataset_stats"),
    url(r'^dataset/(?P<id>[0-9a-f-]+)/$', DatasetView.as_view(), name="dataset"),
    url(r'^token/$', APITokenView.as_view(), name="token"),
    url(r'^token/(?P<id>[0-9a-f-]+)/$', APITokenView.as_view(), name="token_id"),

    # Jobs
    url(r'^jobs/$', JobsRoot.as_view(), name="jobs"),
    url(r'^jobs/survey/$', SurveyJobList.as_view(), name="survey_jobs"),
    url(r'^jobs/downloader/$', DownloaderJobList.as_view(), name="downloader_jobs"),
    url(r'^jobs/processor/$', ProcessorJobList.as_view(), name="processor_jobs"),

    # Dashboard Driver
    url(r'^stats/$', Stats.as_view(), name="stats"),

    # Not-publically listed APIs
    # Transcriptome Indices and QN Targets
    url(r'^transcriptome_indices', TranscriptomeIndexDetail.as_view(),
        name="transcriptome-indices"),
<<<<<<< HEAD
    url(r'^compendia', CompendiaDetail.as_view(),
        name="compendia"),
=======
    url(r'^qn_targets', QNTargetsDetail.as_view(),
        name="qn-targets"),
>>>>>>> 2f084eae

    # Admin
    url(r'^admin/', admin.site.urls),

    # Core API schema docs
    url(r'^docs/', include_docs_urls(title='Refine.bio API'), name="docs_schema"),

    # ES
    url(r'^es/', include(router.urls), name="esearch"),

    # Root
    url(r'^$', APIRoot.as_view(), name="api_root"),
]

# This adds support explicitly typed endpoints such that appending '.json' returns that application type.
urlpatterns = format_suffix_patterns(urlpatterns)<|MERGE_RESOLUTION|>--- conflicted
+++ resolved
@@ -28,11 +28,8 @@
     DatasetStatsView,
     APITokenView,
     TranscriptomeIndexDetail,
-<<<<<<< HEAD
+    QNTargetsDetail,
     CompendiaDetail,
-=======
-    QNTargetsDetail
->>>>>>> 2f084eae
 )
 
 # This provides _public_ access to the /admin interface!
@@ -146,13 +143,10 @@
     # Transcriptome Indices and QN Targets
     url(r'^transcriptome_indices', TranscriptomeIndexDetail.as_view(),
         name="transcriptome-indices"),
-<<<<<<< HEAD
     url(r'^compendia', CompendiaDetail.as_view(),
         name="compendia"),
-=======
     url(r'^qn_targets', QNTargetsDetail.as_view(),
         name="qn-targets"),
->>>>>>> 2f084eae
 
     # Admin
     url(r'^admin/', admin.site.urls),

from django.conf import settings
from django.conf.urls import url
from django.contrib import admin
from django.urls import include, path
from django.views.generic import RedirectView
from rest_framework import permissions

from drf_yasg import openapi
from drf_yasg.views import get_schema_view

from data_refinery_api.views import (
    AboutStats,
    APITokenView,
<<<<<<< HEAD
    CompendiumResultDetails,
    CompendiumResultList,
    ComputationalResultsDetail,
    ComputationalResultsList,
    ComputedFilesDetail,
    ComputedFilesList,
    CreateApiTokenView,
=======
    CompendiumResultDetailView,
    CompendiumResultListView,
    ComputationalResultDetailView,
    ComputationalResultListView,
    ComputedFileDetailView,
    ComputedFileListView,
    CreateAPITokenView,
    CreateDatasetView,
>>>>>>> 24182d95
    DatasetView,
    DownloaderJobDetailView,
    DownloaderJobListView,
    ExperimentDetailView,
    ExperimentDocumentView,
    ExperimentListView,
    FailedDownloaderJobStats,
    FailedProcessorJobStats,
    InstitutionListView,
    OrganismDetailView,
    OrganismListView,
    OriginalFileDetailView,
    OriginalFileListView,
    PlatformListView,
    ProcessorDetailView,
    ProcessorJobDetailView,
    ProcessorJobListView,
    ProcessorListView,
    QNTargetsAvailable,
    QNTargetsDetailView,
    SampleDetailView,
    SampleListView,
    Stats,
    SurveyJobDetailView,
    SurveyJobListView,
    TranscriptomeIndexDetailView,
    TranscriptomeIndexListView,
)


# error handlers
def handle404error(request, exception):
    message = "The requested resource was not found on this server."
    url = "https://api.refine.bio/"

    # check to see if the 404ed request contained a version
    if not match(r"^/v[1-9]/.*", request.path):
        message = "refine.bio API resources are only available through versioned requests."

    return JsonResponse({"message": message, "docs": url, "status_code": 404,}, status=404)


def handle500error(request):
    return JsonResponse(
        {"message": "A server error occured. This has been reported.", "status_code": 500,},
        status=500,
    )


# This provides _public_ access to the /admin interface!
# Enabling this by setting DEBUG to true this will allow unauthenticated access to the admin interface.
# Very useful for debugging (since we have no User accounts), but very dangerous for prod!
class AccessUser:
    has_module_perms = has_perm = __getattr__ = lambda s, *a, **kw: True


if settings.DEBUG:
    admin.site.has_permission = lambda r: setattr(r, "user", AccessUser()) or True

schema_view = get_schema_view(
    openapi.Info(
        title="Refine.bio API",
        default_version="v1",
        description="""
refine.bio is a multi-organism collection of genome-wide transcriptome or gene expression data that has been obtained from publicly available repositories and uniformly processed and normalized. refine.bio allows biologists, clinicians, and machine learning researchers to search for experiments from different source repositories all in one place and build custom data sets for their questions of interest.

The swagger-ui view can be found [here](http://api.refine.bio/swagger/).

The ReDoc view can be found [here](http://api.refine.bio/).

Additional documentation can be found at [docs.refine.bio](http://docs.refine.bio/en/latest/).

### Questions/Feedback?

If you have a question or comment, please [file an issue on GitHub](https://github.com/AlexsLemonade/refinebio/issues) or send us an email at [ccdl@alexslemonade.org](mailto:ccdl@alexslemonade.org).
        """,
        terms_of_service="https://www.refine.bio/terms",
        contact=openapi.Contact(email="ccdl@alexslemonade.org"),
        license=openapi.License(name="BSD License"),
    ),
    public=True,
    permission_classes=(permissions.AllowAny,),
)

urlpatterns = [
    url(
        r"^(?P<version>v1)/",
        include(
            [
                # Primary search and filter interface
                url(r"^search/$", ExperimentDocumentView.as_view({"get": "list"}), name="search"),
                url(r"^experiments/$", ExperimentListView.as_view(), name="experiments"),
                url(
                    r"^experiments/(?P<accession_code>.+)/$",
                    ExperimentDetailView.as_view(),
                    name="experiments_detail",
                ),
                url(r"^samples/$", SampleListView.as_view(), name="samples"),
                url(
                    r"^samples/(?P<accession_code>.+)/$",
                    SampleDetailView.as_view(),
                    name="samples_detail",
                ),
                url(r"^organisms/$", OrganismListView.as_view(), name="organisms"),
                url(
                    r"^organisms/(?P<name>.+)/$",
                    OrganismDetailView.as_view(),
                    name="organisms_detail",
                ),
                url(r"^platforms/$", PlatformListView.as_view(), name="platforms"),
                url(r"^institutions/$", InstitutionListView.as_view(), name="institutions"),
                url(r"^processors/$", ProcessorListView.as_view(), name="processors"),
                url(
                    r"^processors/(?P<id>[0-9a-f-]+)/$",
                    ProcessorDetailView.as_view(),
                    name="processors_detail",
                ),
                # Deliverables
<<<<<<< HEAD
                url(r"^dataset/$", DatasetView.as_view({"post": "create"}), name="create_dataset"),
                url(
                    r"^dataset/(?P<id>[0-9a-f-]+)/$",
                    DatasetView.as_view({"get": "retrieve", "put": "update"}),
                    name="dataset",
                ),
                url(r"^token/$", CreateApiTokenView.as_view(), name="token"),
=======
                url(r"^dataset/$", CreateDatasetView.as_view(), name="create_dataset"),
                url(r"^dataset/(?P<id>[0-9a-f-]+)/$", DatasetView.as_view(), name="dataset"),
                url(r"^token/$", CreateAPITokenView.as_view(), name="token"),
>>>>>>> 24182d95
                url(r"^token/(?P<id>[0-9a-f-]+)/$", APITokenView.as_view(), name="token_id"),
                # Jobs
                url(r"^jobs/survey/$", SurveyJobListView.as_view(), name="survey_jobs"),
                url(
                    r"^jobs/survey/(?P<id>[0-9a-f-]+)/$",
                    SurveyJobDetailView.as_view(),
                    name="survey_jobs_detail",
                ),
                url(r"^jobs/downloader/$", DownloaderJobListView.as_view(), name="downloader_jobs"),
                url(
                    r"^jobs/downloader/(?P<id>[0-9a-f-]+)/$",
                    DownloaderJobDetailView.as_view(),
                    name="downloader_jobs_detail",
                ),
                url(r"^jobs/processor/$", ProcessorJobListView.as_view(), name="processor_jobs"),
                url(
                    r"^jobs/processor/(?P<id>[0-9a-f-]+)/$",
                    ProcessorJobDetailView.as_view(),
                    name="processor_jobs_detail",
                ),
                # Dashboard Driver
                url(r"^stats/$", Stats.as_view(), name="stats"),
                url(
                    r"^stats/failures/downloader$",
                    FailedDownloaderJobStats.as_view(),
                    name="stats_failed_downloader",
                ),
                url(
                    r"^stats/failures/processor$",
                    FailedProcessorJobStats.as_view(),
                    name="stats_failed_processor",
                ),
                url(r"^stats-about/$", AboutStats.as_view(), name="stats_about"),
                # Transcriptome Indices
                path(
                    "transcriptome_indices/",
                    include(
                        [
                            path(
                                "",
                                TranscriptomeIndexListView.as_view(),
                                name="transcriptome_indices",
                            ),
                            path(
                                "<int:id>",
                                TranscriptomeIndexDetailView.as_view(),
                                name="transcriptome_indices_read",
                            ),
                        ]
                    ),
                ),
                # QN Targets
                url(r"^qn_targets/$", QNTargetsAvailable.as_view(), name="qn_targets_available"),
                url(
                    r"^qn_targets/(?P<organism_name>.+)$",
                    QNTargetsDetailView.as_view(),
                    name="qn_targets",
                ),
                # Computed Files
                url(r"^computed_files/$", ComputedFileListView.as_view(), name="computed_files"),
                url(
                    r"^computed_files/(?P<id>[0-9a-f-]+)/$",
                    ComputedFileDetailView.as_view(),
                    name="computed_files_detail",
                ),
                url(r"^original_files/$", OriginalFileListView.as_view(), name="original_files"),
                url(
                    r"^original_files/(?P<id>[0-9a-f-]+)/$",
                    OriginalFileDetailView.as_view(),
                    name="original_files_detail",
                ),
                url(
                    r"^computational_results/$",
                    ComputationalResultListView.as_view(),
                    name="results",
                ),
                url(
                    r"^computational_results/(?P<id>[0-9a-f-]+)/$",
                    ComputationalResultDetailView.as_view(),
                    name="results_detail",
                ),
                # Compendia
                url(r"^compendia/$", CompendiumResultListView.as_view(), name="compendium_results"),
                url(
                    r"^compendia/(?P<id>[0-9]+)/$",
                    CompendiumResultDetailView.as_view(),
                    name="compendium_result",
                ),
                # v1 api docs
                url(
                    r"^swagger/$",
                    schema_view.with_ui("swagger", cache_timeout=0),
                    name="schema_swagger_ui",
                ),
                url(r"^$", schema_view.with_ui("redoc", cache_timeout=0), name="schema_redoc"),
            ]
        ),
    ),
    # Admin
    url(r"^admin/", admin.site.urls),
    # Redirect root urls to latest version api docs
    url(r"^swagger/$", RedirectView.as_view(url="/v1/swagger")),
    url(r"^$", RedirectView.as_view(url="/v1")),
]

# handle errors
handler404 = handle404error
handler500 = handle500error<|MERGE_RESOLUTION|>--- conflicted
+++ resolved
@@ -11,15 +11,6 @@
 from data_refinery_api.views import (
     AboutStats,
     APITokenView,
-<<<<<<< HEAD
-    CompendiumResultDetails,
-    CompendiumResultList,
-    ComputationalResultsDetail,
-    ComputationalResultsList,
-    ComputedFilesDetail,
-    ComputedFilesList,
-    CreateApiTokenView,
-=======
     CompendiumResultDetailView,
     CompendiumResultListView,
     ComputationalResultDetailView,
@@ -27,8 +18,6 @@
     ComputedFileDetailView,
     ComputedFileListView,
     CreateAPITokenView,
-    CreateDatasetView,
->>>>>>> 24182d95
     DatasetView,
     DownloaderJobDetailView,
     DownloaderJobListView,
@@ -147,19 +136,13 @@
                     name="processors_detail",
                 ),
                 # Deliverables
-<<<<<<< HEAD
                 url(r"^dataset/$", DatasetView.as_view({"post": "create"}), name="create_dataset"),
                 url(
                     r"^dataset/(?P<id>[0-9a-f-]+)/$",
                     DatasetView.as_view({"get": "retrieve", "put": "update"}),
                     name="dataset",
                 ),
-                url(r"^token/$", CreateApiTokenView.as_view(), name="token"),
-=======
-                url(r"^dataset/$", CreateDatasetView.as_view(), name="create_dataset"),
-                url(r"^dataset/(?P<id>[0-9a-f-]+)/$", DatasetView.as_view(), name="dataset"),
                 url(r"^token/$", CreateAPITokenView.as_view(), name="token"),
->>>>>>> 24182d95
                 url(r"^token/(?P<id>[0-9a-f-]+)/$", APITokenView.as_view(), name="token_id"),
                 # Jobs
                 url(r"^jobs/survey/$", SurveyJobListView.as_view(), name="survey_jobs"),

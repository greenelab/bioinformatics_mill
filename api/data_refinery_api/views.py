from django.conf import settings
from django.db.models import Count, Prefetch
from django.db.models.aggregates import Avg, Sum
from django.db.models.expressions import F, Q
from django.http import Http404, HttpResponse, HttpResponseRedirect, HttpResponseBadRequest
from django.shortcuts import get_object_or_404

from django_filters.rest_framework import DjangoFilterBackend
import django_filters

from rest_framework.exceptions import APIException
from rest_framework.pagination import LimitOffsetPagination
from rest_framework.views import APIView
from rest_framework.response import Response
from rest_framework.reverse import reverse
from rest_framework.settings import api_settings
from rest_framework.exceptions import ValidationError
from rest_framework import status, filters, generics

from data_refinery_common.job_lookup import ProcessorPipeline
from data_refinery_common.message_queue import send_job
from data_refinery_common.models import (
    Experiment,
    Sample,
    Organism,
    Processor,
    ComputationalResult,
    DownloaderJob,
    SurveyJob,
    ProcessorJob,
    Dataset,
    APIToken,
    ProcessorJobDatasetAssociation,
    OrganismIndex,
    ExperimentSampleAssociation,
    OriginalFile,
)
from data_refinery_api.serializers import (
    ExperimentSerializer,
    DetailedExperimentSerializer,
    SampleSerializer,
    DetailedSampleSerializer,
    OrganismSerializer,
    OrganismIndexSerializer,
    PlatformSerializer,
    InstitutionSerializer,
    ComputationalResultSerializer,
    ProcessorSerializer,

    # Job
    SurveyJobSerializer,
    DownloaderJobSerializer,
    ProcessorJobSerializer,

    # Dataset
    CreateDatasetSerializer,
    DatasetSerializer,
    DatasetDetailsSerializer,
    APITokenSerializer
)

from datetime import timedelta, datetime
from django.utils import timezone

##
# Custom Views
##

class PaginatedAPIView(APIView):
    pagination_class = api_settings.DEFAULT_PAGINATION_CLASS

    @property
    def paginator(self):
        """
        The paginator instance associated with the view, or `None`.
        """
        if not hasattr(self, '_paginator'):
            if self.pagination_class is None:
                self._paginator = None
            else:
                self._paginator = self.pagination_class()
        return self._paginator

    def paginate_queryset(self, queryset):
        """
        Return a single page of results, or `None` if pagination is disabled.
        """
        if self.paginator is None:
            return None
        return self.paginator.paginate_queryset(queryset, self.request, view=self)

    def get_paginated_response(self, data):
        """
        Return a paginated style `Response` object for the given output data.
        """
        assert self.paginator is not None
        return self.paginator.get_paginated_response(data)

##
# Search and Filter
##

class ExperimentFilter(django_filters.FilterSet):
    queryset = Experiment.processed_public_objects.all()
    has_publication = django_filters.BooleanFilter(field_name="has_publication")
    submitter_institution = \
        django_filters.ModelMultipleChoiceFilter(field_name="submitter_institution",
                                                 to_field_name="submitter_institution",
                                                 queryset=queryset)
    submitter_institution.always_filter = False
    technology = django_filters.ModelMultipleChoiceFilter(field_name="technology",
                                                          to_field_name="technology",
                                                          queryset=queryset)
    technology.always_filter = False
    source_first_published = django_filters.DateTimeFilter(field_name="source_first_published")
    organisms__name = django_filters.ModelMultipleChoiceFilter(field_name="organisms__name",
                                                               to_field_name="name",
                                                               queryset=Organism.objects.all())
    organisms__name.always_filter = False

    platform = \
        django_filters.ModelMultipleChoiceFilter(field_name="samples__platform_accession_code",
                                                 to_field_name="platform_accession_code",
                                                 queryset=Sample.objects.all())
    platform.always_filter = False

    class Meta:
        model = Experiment
        fields = ['has_publication',
                  'submitter_institution',
                  'technology',
                  'source_first_published',
                  'organisms__name',
                  'platform']

    def to_html(self, request, queryset, view):
        # Don't render the FKs in browsable view
        return ''

# Via: https://github.com/encode/django-rest-framework/issues/3905#issuecomment-294391278
class NoMarkupDjangoFilterBackend(DjangoFilterBackend):
    def to_html(self, request, queryset, view):
        # We want this, but currently it incurs a huge performance penality on ChoiceFields with 1000+ choices
        return ''

# ListAPIView is read-only!
class SearchAndFilter(generics.ListAPIView):
    """
    Search and filter for experiments and samples.

    Ex: search/?search=human&has_publication=True

    Interactive filtering allows users to explore results more easily. It can be enabled using the parameter `filter_order`.
    The filter names should be sent sepparated by commas and depending on the order in which the filters are applied the 
    number of samples per filter will be different.

    """

    serializer_class = ExperimentSerializer
    pagination_class = LimitOffsetPagination

    filter_backends = (NoMarkupDjangoFilterBackend, filters.SearchFilter, filters.OrderingFilter)
    filter_class = ExperimentFilter

    # Ordering
    ordering_fields = ('total_samples_count', 'id', 'created_at', 'source_first_published', 'accession_code',)
    ordering = ('-total_samples_count',)

    def filter_samples_count(self, queryset, name, value):
        return queryset.filter(total_samples_count=value)

    # via http://www.django-rest-framework.org/api-guide/filtering/#searchfilter
    # '^' Starts-with search.
    # '=' Exact matches.
    # '@' Full-text search.
    # '$' Regex search.
    search_fields = (   'title',
                        '@description',
                        '@accession_code',
                        '@alternate_accession_code',
                        '@protocol_description',
                        '@publication_title',
                        'publication_doi',
                        'publication_authors',
                        'pubmed_id',
                        '@submitter_institution',
                        'experimentannotation__data'
                    )
    filter_fields = ('has_publication', 'platform')

    def get_queryset(self):

        # For Prod:
        queryset = Experiment.processed_public_objects.all()

        # For Dev:
        # queryset = Experiment.objects.all()

        # Set up eager loading to avoid N+1 selects
        queryset = self.get_serializer_class().setup_eager_loading(queryset)
        return queryset

    def list(self, request, *args, **kwargs):
        """ Adds counts on certain filter fields to result JSON."""
        response = super(SearchAndFilter, self).list(request, args, kwargs)

<<<<<<< HEAD
        response.data['filters'] = {}
        response.data['filters']['technology'] = {}
        response.data['filters']['publication'] = {}
        response.data['filters']['organism'] = {}
        response.data['filters']['platforms'] = {}

        # Technology
        qs = self.search_queryset(self.get_queryset())
        techs = qs.values('technology').annotate(Count('technology', unique=True))
        for tech in techs:
            if not tech['technology'] or not tech['technology'].strip():
                continue
            response.data['filters']['technology'][tech['technology']] = tech['technology__count']

        # Publication
        pubs = qs.values('has_publication').annotate(Count('has_publication', unique=True))
        for pub in pubs:
            if pub['has_publication']:
                response.data['filters']['publication']['has_publication'] = pub['has_publication__count']

        # Organisms
        organisms = qs.values('organisms__name').annotate(Count('organisms__name', unique=True))
        for organism in organisms:

            # This experiment has no ExperimentOrganism-association, which is bad.
            # This information may still live on the samples though.
            if not organism['organisms__name']:
                continue

            response.data['filters']['organism'][organism['organisms__name']] = organism['organisms__name__count']

        # Platforms
        platforms = qs.values('samples__platform_accession_code').annotate(Count('samples__platform_accession_code', unique=True))
        for plat in platforms:
            if plat['samples__platform_accession_code']:
                response.data['filters']['platforms'][plat['samples__platform_accession_code']] = plat['samples__platform_accession_code__count']
=======
        filter_param_names = ['organisms__name', 'technology', 'has_publication', 'platform']
        # mapping between parameter names and category names
        filter_name_map = {
            'technology': 'technology',
            'has_publication': 'publication',
            'organisms__name': 'organism',
            'platform': 'platforms'
        }

        # With interactive filtering, the filters in the last group are calculated differently, since they should stay unchanged when applied.
        # ref https://github.com/AlexsLemonade/refinebio-frontend/issues/374#issuecomment-436373470
        # This is only enabled when the parameter `filter_order` is provided (eg `filter_order=technology,platform`)
        last_filter = self.get_last_filter()
        if last_filter and last_filter in filter_param_names:
            # 1. Calculate all filters except the one in the last category
            queryset = self.search_queryset(request.query_params)
            filter_names = [f for f in filter_param_names if f != last_filter]
            response.data['filters'] = self.get_filters(queryset, filter_names)

            # 2. Calculate the filters in the last category.
            # We use a queryset built with all filters except those in the last category
            params_without_last_category = request.query_params.copy()
            params_without_last_category.pop(last_filter)
            queryset_without_last_category = self.search_queryset(params_without_last_category)
            last_category_filters = self.get_filters(queryset_without_last_category, [last_filter])
            response.data['filters'][filter_name_map[last_filter]] = last_category_filters[filter_name_map[last_filter]]
        else:
            # Otherwise calculate the filters with the search term
            response.data['filters'] = self.get_filters(self.search_queryset(), filter_param_names)
>>>>>>> c48fae02

        return response

    def get_last_filter(self):
        request = self.request
        if 'filter_order' not in request.query_params:
            return False
        filter_order = request.query_params['filter_order']
        last_filter = filter_order.split(',')[-1:][0]
        # Ensure the last filter is valid and one of the applied filters
        if not last_filter or last_filter not in request.query_params:
            return False
        return last_filter

    def get_filters(self, queryset, filters_to_calculate):
        result = {
            'technology': {},
            'publication': {},
            'organism': {},
            'platforms': {}
        }

        if 'technology' in filters_to_calculate:
            # Technology
            techs = queryset.values('technology').annotate(Count('technology', unique=True))
            for tech in techs:
                if not tech['technology'] or not tech['technology'].strip():
                    continue
                result['technology'][tech['technology']] = tech['technology__count']

        if 'has_publication' in filters_to_calculate:
            # Publication
            pubs = queryset.values('has_publication').annotate(Count('has_publication', unique=True))
            for pub in pubs:
                if pub['has_publication']:
                    result['publication']['has_publication'] = pub['has_publication__count']

        if 'organisms__name' in filters_to_calculate:
            # Organisms
            organisms = queryset.values('organisms__name').annotate(Count('organisms__name', unique=True))
            for organism in organisms:
                # This experiment has no ExperimentOrganism-association, which is bad.
                # This information may still live on the samples though.
                if not organism['organisms__name']:
                    continue

                result['organism'][organism['organisms__name']] = organism['organisms__name__count']

        if 'platform' in filters_to_calculate:
            # Platforms
            platforms = queryset.values('samples__platform_name').annotate(Count('samples__platform_name', unique=True))
            for plat in platforms:
                if plat['samples__platform_name']:
                    result['platforms'][plat['samples__platform_name']] = plat['samples__platform_name__count']

        return result

    def search_queryset(self, filter_params = False):
        if filter_params:
            queryset = ExperimentFilter(filter_params, queryset=self.get_queryset()).qs
        else:
            queryset = self.get_queryset()
        return filters.SearchFilter().filter_queryset(self.request, queryset, view=self)

##
# Dataset
##
class CreateDatasetView(generics.CreateAPIView):
    """ Creates and returns new Dataset. """

    queryset = Dataset.objects.all()
    serializer_class = CreateDatasetSerializer

class DatasetView(generics.RetrieveUpdateAPIView):
    """ View and modify a single Dataset. Set `start` to `true` along with a valid
    activated API token (from /token/) to begin smashing and delivery.

    You must also supply `email_address` with `start`, though this will never be serialized back to you.

    """

    queryset = Dataset.objects.all()
    serializer_class = DatasetSerializer
    lookup_field = 'id'

    def get_serializer_class(self):
        if 'details' in self.request.query_params:
            return DatasetDetailsSerializer
        return self.serializer_class

    def perform_update(self, serializer):
        """ If `start` is set, fire off the job. Disables dataset data updates after that. """
        old_object = self.get_object()
        old_data = old_object.data
        old_aggregate = old_object.aggregate_by
        already_processing = old_object.is_processing
        new_data = serializer.validated_data

        if old_object.is_processed:
            raise APIException("You may not update Datasets which have already been processed")

        if new_data.get('start'):

            # Make sure we have a valid activated token.
            token_id = self.request.data.get('token_id')
            try:
                token = APIToken.objects.get(id=token_id, is_activated=True)
            except Exception: # General APIToken.DoesNotExist or django.core.exceptions.ValidationError
                raise APIException("You must provide an active API token ID")

            # We could be more aggressive with requirements checking here, but
            # there could be use cases where you don't want to supply an email.
            supplied_email_address = self.request.data.get('email_address', None)

            if not already_processing:
                # Create and dispatch the new job.
                processor_job = ProcessorJob()
                processor_job.pipeline_applied = "SMASHER"
                processor_job.ram_amount = 4096
                processor_job.save()

                pjda = ProcessorJobDatasetAssociation()
                pjda.processor_job = processor_job
                pjda.dataset = old_object
                pjda.save()

                job_sent = False

                obj = serializer.save()
                if supplied_email_address is not None:
                    if obj.email_address != supplied_email_address:
                        obj.email_address = supplied_email_address
                        obj.save()
                try:
                    # Hidden method of non-dispatching for testing purposes.
                    if not self.request.data.get('no_send_job', False):
                        job_sent = send_job(ProcessorPipeline.SMASHER, processor_job)
                    else:
                        # We didn't actually send it, but we also didn't want to.
                        job_sent = True
                except Exception:
                    # job_sent is already false and the exception has
                    # already been logged by send_job, so nothing to
                    # do other than catch the exception.
                    pass

                if not job_sent:
                    raise APIException("Unable to queue download job. Something has gone"
                                       " wrong and we have been notified about it.")

                serializer.validated_data['is_processing'] = True
                obj = serializer.save()
                return obj

        # Don't allow critical data updates to jobs that have already been submitted,
        # but do allow email address updating.
        if already_processing:
            serializer.validated_data['data'] = old_data
            serializer.validated_data['aggregate_by'] = old_aggregate
        serializer.save()

class DatasetStatsView(APIView):
    """ Get stats for a given dataset. Ex:

    {
        "HOMO_SAPIENS": {
            "num_experiments": 5,
            "num_samples": 55 },
        "GALLUS_GALLUS": {
            "num_experiments": 5,
            "num_samples": 55 },
    }

    """

    def get(self, request, id):
        
        dataset = get_object_or_404(Dataset, id=id)
        stats = {}

        experiments = Experiment.objects.filter(accession_code__in=dataset.data.keys())
        
        # Find all the species for these experiments
        for experiment in experiments:
            species_names = experiment.organisms.values_list('name')
            for species_name in species_names:
                species = stats.get(species_name[0], {"num_experiments": 0, "num_samples": 0})
                species['num_experiments'] = species['num_experiments'] + 1
                stats[species_name[0]] = species

        # Count the samples
        all_sample_accessions = [value[0] for value in dataset.data.values()]
        empty_species = []
        for species in stats.keys():
            samples = Sample.objects.filter(accession_code__in=all_sample_accessions, organism__name=species)
            stats[species]['num_samples'] = len(samples)
            if stats[species]['num_samples'] == 0:
                empty_species.append(species)

        # Delete empty associations
        for species in empty_species:
            del stats[species]

        return Response(stats)

class APITokenView(APIView):
    """
    Return this response to this endpoint with `is_activated: true` to activate this API token.

    You must include an activated token's ID to download processed datasets.
    """

    def get(self, request, id=None):
        """ Create a new token, or fetch a token by its ID. """

        if id:
            token = get_object_or_404(APIToken, id=id)
        else:
            token = APIToken()
            token.save()
        serializer = APITokenSerializer(token)
        return Response(serializer.data)

    def post(self, request, id=None):
        """ Given a token's ID, activate it."""

        id = request.data.get('id', None)
        activated_token = get_object_or_404(APIToken, id=id)
        activated_token.is_activated = request.data.get('is_activated', False)
        activated_token.save()

        serializer = APITokenSerializer(activated_token)
        return Response(serializer.data)

##
# Experiments
##

class ExperimentList(PaginatedAPIView):
    """
    List all Experiments.

    Append the pk to the end of this URL to see a detail view.
    """

    def get(self, request, format=None):
        filter_dict = request.query_params.dict()
        filter_dict.pop('limit', None)
        filter_dict.pop('offset', None)
        experiments = Experiment.public_objects.filter(**filter_dict)

        page = self.paginate_queryset(experiments)
        if page is not None:
            serializer = ExperimentSerializer(page, many=True)
            return self.get_paginated_response(serializer.data)
        else:
            serializer = ExperimentSerializer(experiments, many=True)
            return Response(serializer.data)

class ExperimentDetail(APIView):
    """
    Retrieve an Experiment instance.
    """
    def get_object(self, pk):
        try:
            return Experiment.public_objects.get(pk=pk)
        except Experiment.DoesNotExist:
            raise Http404
        except Exception:
            try:
                return Experiment.public_objects.get(accession_code=pk)
            except Experiment.DoesNotExist:
                raise Http404
            return HttpResponseBadRequest("Bad PK or Accession") 

    def get(self, request, pk, format=None):
        experiment = self.get_object(pk)
        serializer = DetailedExperimentSerializer(experiment)
        return Response(serializer.data)

##
# Samples
##

class SampleList(PaginatedAPIView):
    """
    List all Samples.

    Pass in a list of pk to an ids query parameter to filter by id.
    Can also accept a `dataset_id` field instead of a list of accession codes.

    Append the pk or accession_code to the end of this URL to see a detail view.

    """

    def get(self, request, format=None):
        filter_dict = request.query_params.dict()
        filter_dict.pop('limit', None)
        filter_dict.pop('offset', None)
        order_by = filter_dict.pop('order_by', None)
        ids = filter_dict.pop('ids', None)
        accession_codes = filter_dict.pop('accession_codes', None)

        filter_by = filter_dict.pop('filter_by', None)

        if ids is not None:
            ids = [ int(x) for x in ids.split(',')]
            filter_dict['pk__in'] = ids

        if accession_codes is not None:
            accession_codes = accession_codes.split(',')
            filter_dict['accession_code__in'] = accession_codes

        dataset_id = filter_dict.pop('dataset_id', None)
        if dataset_id:
            dataset = get_object_or_404(Dataset, id=dataset_id)
            # Python doesn't provide a prettier way of doing this that I know about.
            filter_dict['accession_code__in'] = [item for sublist in dataset.data.values() for item in sublist]

        samples = Sample.public_objects.filter(**filter_dict)
        if order_by:
            samples = samples.order_by(order_by)

        if filter_by:
            samples = samples.filter(   Q(sex__contains=filter_by) |
                                        Q(age__contains=filter_by) |
                                        Q(specimen_part__contains=filter_by) |
                                        Q(genotype__contains=filter_by) |
                                        Q(disease__contains=filter_by) |
                                        Q(disease_stage__contains=filter_by) |
                                        Q(cell_line__contains=filter_by) |
                                        Q(treatment__contains=filter_by) |
                                        Q(race__contains=filter_by) |
                                        Q(subject__contains=filter_by) |
                                        Q(compound__contains=filter_by) |
                                        Q(time__contains=filter_by) |
                                        Q(sampleannotation__data__contains=filter_by)
                                    )

        page = self.paginate_queryset(samples)
        if page is not None:
            serializer = DetailedSampleSerializer(page, many=True)
            return self.get_paginated_response(serializer.data)
        else:
            serializer = DetailedSampleSerializer(samples, many=True)
            return Response(serializer.data)

class SampleDetail(APIView):
    """
    Retrieve a Sample instance.
    """
    def get_object(self, pk):
        try:
            return Sample.public_objects.get(pk=pk)
        except Sample.DoesNotExist:
            raise Http404

    def get(self, request, pk, format=None):
        sample = self.get_object(pk)
        serializer = DetailedSampleSerializer(sample)
        return Response(serializer.data)

##
# Processor
##

class ProcessorList(APIView):
    """List all processors."""
    def get(self, request, format=None):
        processors = Processor.objects.all()
        serializer = ProcessorSerializer(processors, many=True)
        return Response(serializer.data)


##
# Results
##

class ResultsList(PaginatedAPIView):
    """
    List all ComputationalResults.

    Append the pk to the end of this URL to see a detail view.

    """

    def get(self, request, format=None):
        filter_dict = request.query_params.dict()
        filter_dict.pop('limit', None)
        filter_dict.pop('offset', None)
        results = ComputationalResult.public_objects.filter(**filter_dict)

        page = self.paginate_queryset(results)
        if page is not None:
            serializer = ComputationalResultSerializer(page, many=True)
            return self.get_paginated_response(serializer.data)
        else:
            serializer = ComputationalResultSerializer(results, many=True)
            return Response(serializer.data)


##
# Search Filter Models
##

class OrganismList(APIView):
    """
	Unpaginated list of all the available organisms
	"""

    def get(self, request, format=None):
        organisms = Organism.objects.all()
        serializer = OrganismSerializer(organisms, many=True)
        return Response(serializer.data)

class PlatformList(APIView):
    """
	Unpaginated list of all the available "platform" information
	"""

    def get(self, request, format=None):
        samples = Sample.public_objects.all().values("platform_accession_code", "platform_name").distinct()
        serializer = PlatformSerializer(samples, many=True)
        return Response(serializer.data)

class InstitutionList(APIView):
    """
	Unpaginated list of all the available "institution" information
	"""

    def get(self, request, format=None):
        experiments = Experiment.public_objects.all().values("submitter_institution").distinct()
        serializer = InstitutionSerializer(experiments, many=True)
        return Response(serializer.data)

##
# Jobs
##

class SurveyJobList(PaginatedAPIView):
    """
    List of all SurveyJob.

	Ex:
	  - ?start_time__lte=2018-03-23T15:29:40.848381Z
	  - ?start_time__lte=2018-03-23T15:29:40.848381Z&start_time__gte=2018-03-23T14:29:40.848381Z
	  - ?success=True

      Works with required 'limit' and 'offset' params.

    """

    def get(self, request, format=None):
        filter_dict = request.query_params.dict()
        limit = max(int(filter_dict.pop('limit', 100)), 100)
        offset = int(filter_dict.pop('offset', 0))
        jobs = SurveyJob.objects.filter(**filter_dict)[offset:(offset + limit)]
        serializer = SurveyJobSerializer(jobs, many=True)
        return Response(serializer.data)

class DownloaderJobList(PaginatedAPIView):
    """
    List of all DownloaderJob
    """

    def get(self, request, format=None):
        filter_dict = request.query_params.dict()
        limit = max(int(filter_dict.pop('limit', 100)), 100)
        offset = int(filter_dict.pop('offset', 0))
        jobs = DownloaderJob.objects.filter(**filter_dict)[offset: offset + limit]
        serializer = DownloaderJobSerializer(jobs, many=True)
        return Response(serializer.data)

class ProcessorJobList(PaginatedAPIView):
    """
    List of all ProcessorJobs
    """

    def get(self, request, format=None):
        filter_dict = request.query_params.dict()
        limit = max(int(filter_dict.pop('limit', 100)), 100)
        offset = int(filter_dict.pop('offset', 0))
        jobs = ProcessorJob.objects.filter(**filter_dict)[offset: offset + limit]
        serializer = ProcessorJobSerializer(jobs, many=True)
        return Response(serializer.data)

###
# Statistics
###

class Stats(APIView):
    """
    Statistics about the health of the system.

    ?range=week  includes statics for the last week
    """

    def get(self, request, format=None):
        range_param = request.query_params.dict().pop('range', None)

        data = {}
        data['survey_jobs'] = self._get_job_stats(SurveyJob.objects, range_param)
        data['downloader_jobs'] = self._get_job_stats(DownloaderJob.objects, range_param)
        data['processor_jobs'] = self._get_job_stats(ProcessorJob.objects, range_param)
        data['samples'] = self._get_object_stats(Sample.objects, range_param)
        data['experiments'] = self._get_object_stats(Experiment.objects, range_param)
        data['total_downloaded'] = self._get_total_downloaded()

        return Response(data)

    def _get_total_downloaded(self):

        total_size = OriginalFile.objects.filter(is_downloaded=True).aggregate(Sum('size_in_bytes'))
        return total_size['size_in_bytes__sum']

    def _get_job_stats(self, jobs, range_param):
        result = {
            'total': jobs.count(),
            'pending': jobs.filter(start_time__isnull=True).count(),
            'completed': jobs.filter(end_time__isnull=False).count(),
            'open': jobs.filter(start_time__isnull=False, end_time__isnull=True, success__isnull=True).count(),
            # via https://stackoverflow.com/questions/32520655/get-average-of-difference-of-datetime-fields-in-django
            'average_time': jobs.filter(start_time__isnull=False, end_time__isnull=False).aggregate(
                average_time=Avg(F('end_time') - F('start_time')))['average_time']
        }

        if not result['average_time']:
            result['average_time'] = 0
        else:
            result['average_time'] = result['average_time'].total_seconds()

        if range_param:
            result['timeline'] = self._jobs_timeline(jobs, range_param)

        return result

    def _get_object_stats(self, objects, range_param):
        result = {
            'total': objects.count()
        }

        if range_param:
            result['timeline'] = self._created_timeline(objects, range_param)

        return result

    def _get_time_intervals(self, range_param):
        interval_timedelta = {
            'day': timedelta(days=1),
            'week': timedelta(weeks=1),
            'month': timedelta(weeks=4),
            'year': timedelta(weeks=52)
        }
        interval_timestep = {
            'day': timedelta(hours=1),
            'week': timedelta(days=1),
            'month': timedelta(days=2),
            'year': timedelta(weeks=4)
        }

        current_date = datetime.now(tz=timezone.utc)
        time_step = interval_timestep.get(range_param)
        start_date = current_date - interval_timedelta.get(range_param)

        intervals = [(current_date - time_step*(i+1), current_date - time_step*i)
                     for i in range(100) if current_date - time_step*(i+1) > start_date]
        return intervals[::-1]

    def _get_job_interval(self, jobs, start, end):
        filtered_jobs = jobs.filter(created_at__gte=start, created_at__lte=end)
        pending = filtered_jobs and jobs.filter(start_time__isnull=True)
        failed = filtered_jobs and jobs.filter(success=False)
        completed = filtered_jobs and jobs.filter(success=True)
        open = filtered_jobs and jobs.filter(success__isnull=True)

        return {
            'start': start,
            'end': end,
            'total': filtered_jobs.count(),
            'completed': completed.count(),
            'pending': pending.count(),
            'failed': failed.count(),
            'open': open.count()
        }

    def _jobs_timeline(self, jobs, range_param):
        return [self._get_job_interval(jobs, start, end) for (start, end) in self._get_time_intervals(range_param)]

    def _created_timeline(self, objects, range_param):
        results = []
        for start, end in self._get_time_intervals(range_param):
            total = objects.filter(created_at__gte=start, created_at__lte=end).count()
            stats = {
                'start': start, 
                'end': end, 
                'total': total
            }
            results.append(stats)
        return results

###
# Transcriptome Indices
###

class TranscriptomeIndexDetail(APIView):
    """
    Retrieve the S3 URL and index metadata associated with an OrganismIndex.
    """

    def get(self, request, format=None):
        """
        Gets the S3 url associated with the organism and length, along with other metadata about
        the transcriptome index we have stored. Organism must be specified in underscore-delimited
        uppercase, i.e. "GALLUS_GALLUS". Length must either be "long" or "short"
        """
        params = request.query_params

        # Verify that the required params are present
        errors = dict()
        if "organism" not in params:
            errors["organism"] = "You must specify the organism of the index you want"
        if "length" not in params:
            errors["length"] = "You must specify the length of the transcriptome index"

        if len(errors) > 0:
            raise ValidationError(errors)

        # Get the correct organism index object, serialize it, and return it
        transcription_length = "TRANSCRIPTOME_" + params["length"].upper()
        try:
            organism_index = (OrganismIndex.public_objects.exclude(s3_url__exact="")
                              .distinct("organism__name", "index_type")
                              .get(organism__name=params["organism"].upper(),
                                   index_type=transcription_length))
            serializer = OrganismIndexSerializer(organism_index)
            return Response(serializer.data)
        except OrganismIndex.DoesNotExist:
            raise Http404<|MERGE_RESOLUTION|>--- conflicted
+++ resolved
@@ -204,44 +204,6 @@
         """ Adds counts on certain filter fields to result JSON."""
         response = super(SearchAndFilter, self).list(request, args, kwargs)
 
-<<<<<<< HEAD
-        response.data['filters'] = {}
-        response.data['filters']['technology'] = {}
-        response.data['filters']['publication'] = {}
-        response.data['filters']['organism'] = {}
-        response.data['filters']['platforms'] = {}
-
-        # Technology
-        qs = self.search_queryset(self.get_queryset())
-        techs = qs.values('technology').annotate(Count('technology', unique=True))
-        for tech in techs:
-            if not tech['technology'] or not tech['technology'].strip():
-                continue
-            response.data['filters']['technology'][tech['technology']] = tech['technology__count']
-
-        # Publication
-        pubs = qs.values('has_publication').annotate(Count('has_publication', unique=True))
-        for pub in pubs:
-            if pub['has_publication']:
-                response.data['filters']['publication']['has_publication'] = pub['has_publication__count']
-
-        # Organisms
-        organisms = qs.values('organisms__name').annotate(Count('organisms__name', unique=True))
-        for organism in organisms:
-
-            # This experiment has no ExperimentOrganism-association, which is bad.
-            # This information may still live on the samples though.
-            if not organism['organisms__name']:
-                continue
-
-            response.data['filters']['organism'][organism['organisms__name']] = organism['organisms__name__count']
-
-        # Platforms
-        platforms = qs.values('samples__platform_accession_code').annotate(Count('samples__platform_accession_code', unique=True))
-        for plat in platforms:
-            if plat['samples__platform_accession_code']:
-                response.data['filters']['platforms'][plat['samples__platform_accession_code']] = plat['samples__platform_accession_code__count']
-=======
         filter_param_names = ['organisms__name', 'technology', 'has_publication', 'platform']
         # mapping between parameter names and category names
         filter_name_map = {
@@ -271,7 +233,6 @@
         else:
             # Otherwise calculate the filters with the search term
             response.data['filters'] = self.get_filters(self.search_queryset(), filter_param_names)
->>>>>>> c48fae02
 
         return response
 
@@ -322,10 +283,10 @@
 
         if 'platform' in filters_to_calculate:
             # Platforms
-            platforms = queryset.values('samples__platform_name').annotate(Count('samples__platform_name', unique=True))
+            platforms = queryset.values('samples__platform_accession_code').annotate(Count('samples__platform_accession_code', unique=True))
             for plat in platforms:
-                if plat['samples__platform_name']:
-                    result['platforms'][plat['samples__platform_name']] = plat['samples__platform_name__count']
+                if plat['samples__platform_accession_code']:
+                    result['platforms'][plat['samples__platform_accession_code']] = plat['samples__platform_accession_code__count']
 
         return result
 

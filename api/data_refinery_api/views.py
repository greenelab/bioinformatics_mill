--- conflicted
+++ resolved
@@ -160,13 +160,8 @@
                         'pubmed_id',
                         '@submitter_institution',
                         'experimentannotation__data'
-<<<<<<< HEAD
                     )
     filter_fields = ('has_publication', 'platform_name')
-=======
-)
-    filter_fields = ('has_publication')
->>>>>>> 99b1360b
 
     def get_queryset(self):
 

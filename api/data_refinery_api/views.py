from django.conf import settings
from django.db.models.aggregates import Avg
from django.db.models.expressions import F
from django.http import Http404

from django_filters.rest_framework import DjangoFilterBackend

from rest_framework.pagination import LimitOffsetPagination
from rest_framework.views import APIView
from rest_framework.response import Response
from rest_framework.settings import api_settings
from rest_framework import status, filters, generics

<<<<<<< HEAD
from data_refinery_common.models import (
    Experiment, 
    Sample, 
    Organism, 
    ComputationalResult,
    DownloaderJob,
    SurveyJob,
    ProcessorJob
)
=======
from data_refinery_common.models import Experiment, Sample, Organism, Dataset
>>>>>>> 51a8a810
from data_refinery_api.serializers import ( 
    ExperimentSerializer, 
    DetailedExperimentSerializer,
    SampleSerializer, 
    DetailedSampleSerializer,
    OrganismSerializer,
    PlatformSerializer,
    InstitutionSerializer,
<<<<<<< HEAD
    ComputationalResultSerializer,
=======
>>>>>>> 51a8a810

    # Jobs
    SurveyJobSerializer,
    DownloaderJobSerializer,
<<<<<<< HEAD
    ProcessorJobSerializer
=======
    ProcessorJobSerializer,

    # Dataset
    CreateDatasetSerializer,
    DatasetSerializer
>>>>>>> 51a8a810
)

##
# Custom Views
##

class PaginatedAPIView(APIView):
    pagination_class = api_settings.DEFAULT_PAGINATION_CLASS

    @property
    def paginator(self):
        """
        The paginator instance associated with the view, or `None`.
        """
        if not hasattr(self, '_paginator'):
            if self.pagination_class is None:
                self._paginator = None
            else:
                self._paginator = self.pagination_class()
        return self._paginator

    def paginate_queryset(self, queryset):
        """
        Return a single page of results, or `None` if pagination is disabled.
        """
        if self.paginator is None:
            return None
        return self.paginator.paginate_queryset(queryset, self.request, view=self)

    def get_paginated_response(self, data):
        """
        Return a paginated style `Response` object for the given output data.
        """
        assert self.paginator is not None
        return self.paginator.get_paginated_response(data)

##
# Search and Filter
##

# ListAPIView is read-only!
class SearchAndFilter(generics.ListAPIView):
    """
    Search and filter for experiments and samples.

    Ex: search/?search=human&has_publication=True

    """

    queryset = Experiment.objects.all()
    serializer_class = ExperimentSerializer
    pagination_class = LimitOffsetPagination

    filter_backends = (DjangoFilterBackend, filters.SearchFilter,)
    search_fields = ('title', '@description')
    filter_fields = ('has_publication', 'submitter_institution', 'technology', 'source_first_published')

##
# Dataset
##

class CreateDatasetView(generics.CreateAPIView):
    """ Creates and returns new Dataset. """

    queryset = Dataset.objects.all()
    serializer_class = CreateDatasetSerializer

class DatasetView(generics.RetrieveUpdateAPIView):
    """ View and modify a single Dataset. Set `start` to `true` to begin smashing and delivery."""

    queryset = Dataset.objects.all()
    serializer_class = DatasetSerializer
    lookup_field = 'id'

    def perform_update(self, serializer):
        """ If `start` is set, fire off the job. Disables dataset data updates after that. """
        old_object = self.get_object()
        old_data = old_object.data
        old_aggregate = old_object.aggregate_by
        already_processing = old_object.is_processing
        new_data = serializer.validated_data

        if new_data.get('start'):
            if not already_processing:
                # TODO: Fire off the Smasher job here
                serializer.validated_data['is_processing'] = True
                obj = serializer.save()
                return obj

        # Don't allow critical data updates to jobs that have already been submitted,
        # but do allow email address updating.
        if already_processing:
            serializer.validated_data['data'] = old_data
            serializer.validated_data['aggregate_by'] = old_aggregate
        serializer.save()

##
# Experiments
##

class ExperimentList(PaginatedAPIView):
    """
    List all Experiments.

    Append the pk to the end of this URL to see a detail view.
    """

    def get(self, request, format=None):
        filter_dict = request.query_params.dict()
        filter_dict.pop('limit', None)
        filter_dict.pop('offset', None)
        experiments = Experiment.objects.filter(**filter_dict)

        page = self.paginate_queryset(experiments)
        if page is not None:
            serializer = ExperimentSerializer(page, many=True)
            return self.get_paginated_response(serializer.data)
        else:
            serializer = ExperimentSerializer(experiments, many=True)
            return Response(serializer.data)

class ExperimentDetail(APIView):
    """
    Retrieve an Experiment instance.
    """
    def get_object(self, pk):
        try:
            return Experiment.objects.get(pk=pk)
        except Experiment.DoesNotExist:
            raise Http404

    def get(self, request, pk, format=None):
        experiment = self.get_object(pk)
        serializer = DetailedExperimentSerializer(experiment)
        return Response(serializer.data)

##
# Samples
##

class SampleList(PaginatedAPIView):
    """
    List all Samples.

    Append the pk to the end of this URL to see a detail view.

    """

    def get(self, request, format=None):
        filter_dict = request.query_params.dict()
        filter_dict.pop('limit', None)
        filter_dict.pop('offset', None)
        samples = Sample.objects.filter(**filter_dict)

        page = self.paginate_queryset(samples)
        if page is not None:
            serializer = SampleSerializer(page, many=True)
            return self.get_paginated_response(serializer.data)
        else:
            serializer = SampleSerializer(samples, many=True)
            return Response(serializer.data)

class SampleDetail(APIView):
    """
    Retrieve a Sample instance.
    """
    def get_object(self, pk):
        try:
            return Sample.objects.get(pk=pk)
        except Sample.DoesNotExist:
            raise Http404

    def get(self, request, pk, format=None):
        sample = self.get_object(pk)
        serializer = DetailedSampleSerializer(sample)
        return Response(serializer.data)

##
# Results
##

class ResultsList(PaginatedAPIView):
    """
    List all ComputationalResults.

    Append the pk to the end of this URL to see a detail view.

    """

    def get(self, request, format=None):
        filter_dict = request.query_params.dict()
        filter_dict.pop('limit', None)
        filter_dict.pop('offset', None)
        results = ComputationalResult.objects.filter(**filter_dict)

        page = self.paginate_queryset(results)
        if page is not None:
            serializer = ComputationalResultSerializer(page, many=True)
            return self.get_paginated_response(serializer.data)
        else:
            serializer = ComputationalResultSerializer(results, many=True)
            return Response(serializer.data)


##
# Search Filter Models
##

class OrganismList(APIView):
    """
    Unpaginated list of all the available organisms
    """
     
    def get(self, request, format=None):
        organisms = Organism.objects.all()
        serializer = OrganismSerializer(organisms, many=True)
        return Response(serializer.data)

class PlatformList(APIView):
    """
    Unpaginated list of all the available "platform" information
    """
     
    def get(self, request, format=None):
        experiments = Experiment.objects.all().values("platform_accession_code", "platform_name").distinct()
        serializer = PlatformSerializer(experiments, many=True)
        return Response(serializer.data)

class InstitutionList(APIView):
    """
    Unpaginated list of all the available "institution" information
    """
     
    def get(self, request, format=None):
        experiments = Experiment.objects.all().values("submitter_institution").distinct()
        serializer = InstitutionSerializer(experiments, many=True)
        return Response(serializer.data)

##
# Jobs
##

class SurveyJobList(PaginatedAPIView):
    """
    List of all SurveyJob.

    Ex: 
      - ?start_time__lte=2018-03-23T15:29:40.848381Z
      - ?start_time__lte=2018-03-23T15:29:40.848381Z&start_time__gte=2018-03-23T14:29:40.848381Z
      - ?success=True

    """

    def get(self, request, format=None):
        filter_dict = request.query_params.dict()
        filter_dict.pop('limit', None)
        filter_dict.pop('offset', None)
        jobs = SurveyJob.objects.filter(**filter_dict)

        page = self.paginate_queryset(jobs)
        if page is not None:
            serializer = SurveyJobSerializer(page, many=True)
            return self.get_paginated_response(serializer.data)
        else:
            serializer = SurveyJobSerializer(jobs, many=True)
            return Response(serializer.data)

class DownloaderJobList(PaginatedAPIView):
    """
    List of all DownloaderJob
    """

    def get(self, request, format=None):
        filter_dict = request.query_params.dict()
        filter_dict.pop('limit', None)
        filter_dict.pop('offset', None)
        jobs = DownloaderJob.objects.filter(**filter_dict)

        page = self.paginate_queryset(jobs)
        if page is not None:
            serializer = DownloaderJobSerializer(page, many=True)
            return self.get_paginated_response(serializer.data)
        else:
            serializer = DownloaderJobSerializer(jobs, many=True)
            return Response(serializer.data)

class ProcessorJobList(PaginatedAPIView):
    """
    List of all ProcessorJobs
    """

    def get(self, request, format=None):
        filter_dict = request.query_params.dict()
        filter_dict.pop('limit', None)
        filter_dict.pop('offset', None)
        jobs = ProcessorJob.objects.filter(**filter_dict)

        page = self.paginate_queryset(jobs)
        if page is not None:
            serializer = ProcessorJobSerializer(page, many=True)
            return self.get_paginated_response(serializer.data)
        else:
            serializer = ProcessorJobSerializer(jobs, many=True)
            return Response(serializer.data)

###
# Statistics
###

class Stats(APIView):
    """
    Statistics about the health of the system.
    """

    def get(self, request, format=None):
        data = {}
        data['survey_jobs'] = {}
        data['survey_jobs']['total'] = SurveyJob.objects.count()
        data['survey_jobs']['pending'] = SurveyJob.objects.filter(start_time__isnull=True).count()
        data['survey_jobs']['completed'] = SurveyJob.objects.filter(end_time__isnull=False).count()
        data['survey_jobs']['open'] = SurveyJob.objects.filter(start_time__isnull=False, end_time__isnull=True).count()
        # via https://stackoverflow.com/questions/32520655/get-average-of-difference-of-datetime-fields-in-django
        data['survey_jobs']['average_time'] = SurveyJob.objects.filter(start_time__isnull=False, end_time__isnull=False).aggregate(average_time=Avg(F('end_time') - F('start_time')))['average_time']

        data['downloader_jobs'] = {}
        data['downloader_jobs']['total'] = DownloaderJob.objects.count()
        data['downloader_jobs']['pending'] = DownloaderJob.objects.filter(start_time__isnull=True).count()
        data['downloader_jobs']['completed'] = DownloaderJob.objects.filter(end_time__isnull=False).count()
        data['downloader_jobs']['open'] = DownloaderJob.objects.filter(start_time__isnull=False, end_time__isnull=True).count()
        data['downloader_jobs']['average_time'] = DownloaderJob.objects.filter(start_time__isnull=False, end_time__isnull=False).aggregate(average_time=Avg(F('end_time') - F('start_time')))['average_time']

        data['processor_jobs'] = {}
        data['processor_jobs']['total'] = ProcessorJob.objects.count()
        data['processor_jobs']['pending'] = ProcessorJob.objects.filter(start_time__isnull=True).count()
        data['processor_jobs']['completed'] = ProcessorJob.objects.filter(end_time__isnull=False).count()
        data['processor_jobs']['open'] = ProcessorJob.objects.filter(start_time__isnull=False, end_time__isnull=True).count()
        data['processor_jobs']['average_time'] = ProcessorJob.objects.filter(start_time__isnull=False, end_time__isnull=False).aggregate(average_time=Avg(F('end_time') - F('start_time')))['average_time']

        return Response(data)
<|MERGE_RESOLUTION|>--- conflicted
+++ resolved
@@ -11,7 +11,6 @@
 from rest_framework.settings import api_settings
 from rest_framework import status, filters, generics
 
-<<<<<<< HEAD
 from data_refinery_common.models import (
     Experiment, 
     Sample, 
@@ -19,11 +18,10 @@
     ComputationalResult,
     DownloaderJob,
     SurveyJob,
-    ProcessorJob
+    ProcessorJob,
+    Dataset
 )
-=======
 from data_refinery_common.models import Experiment, Sample, Organism, Dataset
->>>>>>> 51a8a810
 from data_refinery_api.serializers import ( 
     ExperimentSerializer, 
     DetailedExperimentSerializer,
@@ -32,23 +30,16 @@
     OrganismSerializer,
     PlatformSerializer,
     InstitutionSerializer,
-<<<<<<< HEAD
     ComputationalResultSerializer,
-=======
->>>>>>> 51a8a810
 
     # Jobs
     SurveyJobSerializer,
     DownloaderJobSerializer,
-<<<<<<< HEAD
-    ProcessorJobSerializer
-=======
     ProcessorJobSerializer,
 
     # Dataset
     CreateDatasetSerializer,
     DatasetSerializer
->>>>>>> 51a8a810
 )
 
 ##

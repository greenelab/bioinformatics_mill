--- conflicted
+++ resolved
@@ -117,12 +117,9 @@
     export AWS_CREDS="
         AWS_ACCESS_KEY_ID = \"$AWS_ACCESS_KEY_ID_WORKER\"
         AWS_SECRET_ACCESS_KEY = \"$AWS_SECRET_ACCESS_KEY_WORKER\""
-<<<<<<< HEAD
     # When deploying prod we write the output of Terraform to a
     # temporary environment file.
     environment_file="$script_directory/infrastructure/prod_env"
-=======
->>>>>>> e95931ad
 fi
 
 # Read all environment variables from the file for the appropriate
@@ -155,15 +152,9 @@
         logging {
           type = \"awslogs\"
           config {
-<<<<<<< HEAD
-            awslogs-region = \"$region\",
-            awslogs-group = \"data-refinery-log-group-$USER-$STAGE\",
-            awslogs-stream = \"log-stream-$1-$USER-$STAGE\"
-=======
             awslogs-region = \"$REGION\",
             awslogs-group = \"data-refinery-log-group-$USER-$STAGE\",
             awslogs-stream = \"log-stream-$1-docker-$USER-$STAGE\"
->>>>>>> e95931ad
           }
         }"
     else

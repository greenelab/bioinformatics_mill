--- conflicted
+++ resolved
@@ -126,18 +126,6 @@
 fi
 
 export_log_conf (){
-<<<<<<< HEAD
-    export LOGGING_CONFIG="
-        logging {
-          type = \"awslogs\"
-          config {
-            awslogs-region = \"$REGION\",
-            awslogs-group = \"data-refinery-log-group-$USER-$STAGE\",
-            awslogs-stream = \"log-stream-$1-docker-$USER-$STAGE\"
-          }
-        }
-"
-=======
     if [[ $env == 'prod' ]]; then    
         export LOGGING_CONFIG="
         logging {
@@ -151,7 +139,6 @@
     else
         export LOGGING_CONFIG=""
     fi
->>>>>>> cfe20660
 }
 
 # This actually performs the templating using Perl's regex engine.

--- conflicted
+++ resolved
@@ -83,7 +83,6 @@
   }
 }
 
-<<<<<<< HEAD
 resource "aws_s3_bucket" "data_refinery_transcriptome_index_bucket" {
   bucket = "data-refinery-s3-transcriptome-index-${var.user}-${var.stage}"
   acl    = "private"
@@ -92,7 +91,8 @@
     Name        = "data-refinery-s3-transcriptome-index-${var.user}-${var.stage}"
     Environment = "${var.stage}"
   }
-=======
+}
+
 resource "aws_s3_bucket" "data-refinery-static-access-logs" {
   bucket = "data-refinery-static-access-logs"
 
@@ -116,5 +116,4 @@
       days = 7
     }
   }
->>>>>>> 79d99150
 }
FROM ccdl/data_refinery_worker_base

COPY common/dist/data-refinery-common-* common/

COPY workers/requirements.txt .
# The base image does not have Python 2.X on it at all, so all calls
# to pip or python are by default calls to pip3 or python3
RUN pip install -r requirements.txt

# Get the latest version from the dist directory.
RUN pip3 install common/$(ls common -1 | sort --version-sort | tail -1)

<<<<<<< HEAD
COPY workers/InstallIlluminaDependencies.R /
RUN Rscript /InstallIlluminaDependencies.R

RUN apt-get update -y 
RUN apt-get install -y unzip default-jre  --fix-missing
=======
>>>>>>> 63701b6d
USER user

# Install FastQC
RUN wget -q https://www.bioinformatics.babraham.ac.uk/projects/fastqc/fastqc_v0.11.7.zip
RUN unzip fastqc_v0.11.7.zip
RUN chmod +x ./FastQC/fastqc

# Install Aspera
RUN wget -q https://download.asperasoft.com/download/sw/cli/3.7.7/aspera-cli-3.7.7.608.927cce8-linux-64-release.sh
RUN sh aspera-cli-3.7.7.608.927cce8-linux-64-release.sh

COPY workers/ .

ENTRYPOINT []<|MERGE_RESOLUTION|>--- conflicted
+++ resolved
@@ -10,14 +10,10 @@
 # Get the latest version from the dist directory.
 RUN pip3 install common/$(ls common -1 | sort --version-sort | tail -1)
 
-<<<<<<< HEAD
-COPY workers/InstallIlluminaDependencies.R /
-RUN Rscript /InstallIlluminaDependencies.R
+# We need JRE for QC tools
+RUN apt-get update -y 
+RUN apt-get install -y unzip default-jre --fix-missing
 
-RUN apt-get update -y 
-RUN apt-get install -y unzip default-jre  --fix-missing
-=======
->>>>>>> 63701b6d
 USER user
 
 # Install FastQC

--- conflicted
+++ resolved
@@ -202,21 +202,12 @@
         wget -q -O "$no_test_raw_dir/$no_file4" \
              "$test_data_repo/$no_file4"
     fi
-<<<<<<< HEAD
-    no_file6="GSM1234847_sample_table.txt"
-    if [ ! -e "$no_test_raw_dir/$no_file6" ]; then
-        mkdir -p $no_test_raw_dir
-        echo "Downloading NOOP file6."
-        wget -q -O "$no_test_raw_dir/$no_file6" \
-             "$test_data_repo/$no_file6"
-=======
     no_file5="GSM1234847_sample_table.txt"
     if [ ! -e "$no_test_raw_dir/$no_file5" ]; then
         mkdir -p $no_test_raw_dir
         echo "Downloading NOOP file5."
         wget -q -O "$no_test_raw_dir/$no_file5" \
              "$test_data_repo/$no_file5"
->>>>>>> e2a62568
     fi
 fi
 

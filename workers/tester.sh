#!/bin/bash

# Script for running a django management command to test the worker.

# This script should always run as if it were being called from
# the directory it lives in.
script_directory=`perl -e 'use File::Basename;
 use Cwd "abs_path";
 print dirname(abs_path(@ARGV[0]));' -- "$0"`
cd $script_directory

# However in order to give Docker access to all the code we have to
# move up a level
cd ..

<<<<<<< HEAD
docker build -t dr_worker -f workers/Dockerfile .
=======
volume_directory="$script_directory/volume"

docker build -t dr_tester -f workers/Dockerfile.tests .
>>>>>>> 8560b724

if [ `uname` == "Linux" ]; then
    HOST_IP=$(ip route get 8.8.8.8 | awk '{print $NF; exit}')
elif [ `uname` == 'Darwin' ]; then # MacOS
    HOST_IP=$(ifconfig en0 | grep inet | awk '{print $2; exit}')
fi

docker run \
       --add-host=database:$HOST_IP \
       --add-host=nomad:$HOST_IP \
       --env-file workers/environments/dev \
<<<<<<< HEAD
       dr_worker "$@"
=======
       --entrypoint ./manage.py \
       --volume $volume_directory:/home/user/data_store \
       dr_worker queue_processor "SRA"
>>>>>>> 8560b724
<|MERGE_RESOLUTION|>--- conflicted
+++ resolved
@@ -13,13 +13,10 @@
 # move up a level
 cd ..
 
-<<<<<<< HEAD
+
 docker build -t dr_worker -f workers/Dockerfile .
-=======
+
 volume_directory="$script_directory/volume"
-
-docker build -t dr_tester -f workers/Dockerfile.tests .
->>>>>>> 8560b724
 
 if [ `uname` == "Linux" ]; then
     HOST_IP=$(ip route get 8.8.8.8 | awk '{print $NF; exit}')
@@ -31,10 +28,6 @@
        --add-host=database:$HOST_IP \
        --add-host=nomad:$HOST_IP \
        --env-file workers/environments/dev \
-<<<<<<< HEAD
-       dr_worker "$@"
-=======
        --entrypoint ./manage.py \
        --volume $volume_directory:/home/user/data_store \
-       dr_worker queue_processor "SRA"
->>>>>>> 8560b724
+       dr_worker "$@"
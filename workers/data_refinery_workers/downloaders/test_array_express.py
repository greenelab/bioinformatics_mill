--- conflicted
+++ resolved
@@ -87,11 +87,6 @@
         self.assertEqual(list(batch_query_set), [batch, batch2])
         self.assertEqual(job_id, downloader_job.id)
 
-<<<<<<< HEAD
-=======
-        self.assertEqual(mock_processor_task.delay.call_count, 2)
-
->>>>>>> 0da36e3d
         # Verify that the database has been updated correctly:
         batches = Batch.objects.all()
         for batch in batches:

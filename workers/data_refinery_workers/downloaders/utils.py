from retrying import retry
from billiard import current_process
from django.utils import timezone
from django.db import transaction
from django.core.exceptions import ObjectDoesNotExist
from data_refinery_models.models import (
    Batch,
    BatchStatuses,
    DownloaderJob,
    ProcessorJob
)
from data_refinery_workers.processors.processor_registry \
    import processor_pipeline_registry

# Import and set logger
import logging
logging.basicConfig(level=logging.INFO)
logger = logging.getLogger(__name__)


def start_job(job_id: int) -> DownloaderJob:
    """Record in the database that this job is being started.

    Retrieves the job from the database and returns it after marking
    it as started.
    """
    logger.info("Starting job with id: %s.", job_id)
    try:
<<<<<<< HEAD
        job = DownloaderJob.objects.get(pk=job_id)
    except ObjectDoesNotExist:
=======
        job = DownloaderJob.objects.get(id=job_id)
    except DownloaderJob.DoesNotExist:
>>>>>>> 03afa4a7
        logger.error("Cannot find downloader job record with ID %d.", job_id)
        raise

    job.worker_id = current_process().name
    job.start_time = timezone.now()
    job.save()

    return job


def end_job(job: DownloaderJob, batches: Batch, success):
    """Record in the database that this job has completed.

    Create a processor job and queue a processor task for each batch
    if the job was successful.
    """
    @retry(stop_max_attempt_number=3)
    def save_batch_create_job(batch):
        batch.status = BatchStatuses.DOWNLOADED.value
        batch.save()

        logger.debug("Creating processor job for batch #%d.", batch.id)
        processor_job = ProcessorJob.create_job_and_relationships(
            batches=[batch], pipeline_applied=batch.pipeline_required)
        return processor_job

    @retry(stop_max_attempt_number=3)
    def queue_task(processor_job):
        processor_task = processor_pipeline_registry[batch.pipeline_required]
        processor_task.delay(processor_job.id)

    if success:
        for batch in batches:
            with transaction.atomic():
                processor_job = save_batch_create_job(batch)
                queue_task(processor_job)

    job.success = success
    job.end_time = timezone.now()
    job.save()<|MERGE_RESOLUTION|>--- conflicted
+++ resolved
@@ -2,7 +2,6 @@
 from billiard import current_process
 from django.utils import timezone
 from django.db import transaction
-from django.core.exceptions import ObjectDoesNotExist
 from data_refinery_models.models import (
     Batch,
     BatchStatuses,
@@ -26,13 +25,8 @@
     """
     logger.info("Starting job with id: %s.", job_id)
     try:
-<<<<<<< HEAD
-        job = DownloaderJob.objects.get(pk=job_id)
-    except ObjectDoesNotExist:
-=======
         job = DownloaderJob.objects.get(id=job_id)
     except DownloaderJob.DoesNotExist:
->>>>>>> 03afa4a7
         logger.error("Cannot find downloader job record with ID %d.", job_id)
         raise
 

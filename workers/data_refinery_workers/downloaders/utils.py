from django.utils import timezone
from django.db import transaction
from retrying import retry
from typing import List, Dict

from data_refinery_common.utils import get_worker_id
from data_refinery_common.models import (
    DownloaderJob,
    ProcessorJob,
    Experiment,
    Sample,
    ExperimentAnnotation,
    ExperimentSampleAssociation,
    OriginalFile,
    ProcessorJobOriginalFileAssociation
)
from data_refinery_common.job_lookup import ProcessorPipeline
from data_refinery_common.logging import get_and_configure_logger
from data_refinery_common.message_queue import send_job
from data_refinery_workers._version import __version__


logger = get_and_configure_logger(__name__)
JOB_DIR_PREFIX = "downloader_job_"


def start_job(job_id: int) -> DownloaderJob:
    """Record in the database that this job is being started.

    Retrieves the job from the database and returns it after marking
    it as started.
    """
    logger.info("Starting Downloader Job.", downloader_job=job_id)
    try:
        job = DownloaderJob.objects.get(id=job_id)
    except DownloaderJob.DoesNotExist:
        logger.error("Cannot find downloader job record.", downloader_job=job_id)
        raise

    job.worker_id = get_worker_id()
    job.worker_version = __version__
    job.start_time = timezone.now()
    job.save()

    return job

def end_downloader_job(job: DownloaderJob, success: bool):
    """
    Record in the database that this job has completed.
    """

    job.success = success
    job.end_time = timezone.now()
    job.save()

def create_processor_jobs_for_original_files(original_files: List[OriginalFile], pipeline=None):
    """
    Create a processor jobs queue a processor task for samples related to an experiment.
    """

    # Iterate over all of our samples.
    # If we have raw, send it to the correct processor.
    # Else, treat it as a "NO-OP"
    for original_file in original_files:

        processor_job = ProcessorJob()

        if not pipeline:
            if not original_file.has_raw:
<<<<<<< HEAD
                processor_job.pipeline_applied = "NO_OP"
            else:
                if 'CEL' in original_file.filename.upper():
                    processor_job.pipeline_applied = "AFFY_TO_PCL"
                else:
                    processor_job.pipeline_applied = "AGILENT_TWOCOLOR_TO_PCL"
=======
                processor_job.pipeline_applied = ProcessorPipeline.NO_OP.value 
            else:
                if 'CEL' in original_file.filename.upper():
                    processor_job.pipeline_applied = ProcessorPipeline.AFFY_TO_PCL.value
                else:
                    processor_job.pipeline_applied = ProcessorPipeline.AGILENT_TWOCOLOR_TO_PCL.value
>>>>>>> cfe20660
        else:
            processor_job.pipeline_applied = pipeline

        # Save the Job and create the association
        processor_job.save()
        assoc = ProcessorJobOriginalFileAssociation()
        assoc.original_file = original_file
        assoc.processor_job = processor_job
        assoc.save()

        send_job(ProcessorPipeline[processor_job.pipeline_applied], processor_job.id)

def create_processor_job_for_original_files(original_files: List[OriginalFile]):
    """
    Create a processor job and queue a processor task for sample related to an experiment.

    """
    original_file = original_files[0]

    # This is a paired read. Make sure the other one is downloaded, this start the job
    if '_' in original_file.filename:
        split = original_file.filename.split('_')
        if '1' in split[1]:
            other_file = OriginalFile.objects.get(source_filename='_'.join([split[0], split[1].replace('1', '2')]))
        else:
            other_file = OriginalFile.objects.get(source_filename='_'.join([split[0], split[1].replace('2', '1')]))
        if not other_file.is_downloaded:
            logger.info("Need other file to download before starting paired read Salmon.")
            return
        else:
            processor_job = ProcessorJob()
            processor_job.pipeline_applied = "SALMON"
            processor_job.save()

            assoc1 = ProcessorJobOriginalFileAssociation()
            assoc1.original_file = original_file
            assoc1.processor_job = processor_job
            assoc1.save()

            assoc2 = ProcessorJobOriginalFileAssociation()
            assoc2.original_file = other_file
            assoc2.processor_job = processor_job
            assoc2.save()

    # This is a single read. Let's rock now.
    else:
        # Only one file to download, start the job now.
        processor_job = ProcessorJob()
        processor_job.pipeline_applied = "SALMON"
        processor_job.save()

        assoc = ProcessorJobOriginalFileAssociation()
        assoc.original_file = original_file
        assoc.processor_job = processor_job
        assoc.save()

    send_job(ProcessorPipeline[processor_job.pipeline_applied], processor_job.id)
<|MERGE_RESOLUTION|>--- conflicted
+++ resolved
@@ -67,21 +67,12 @@
 
         if not pipeline:
             if not original_file.has_raw:
-<<<<<<< HEAD
-                processor_job.pipeline_applied = "NO_OP"
-            else:
-                if 'CEL' in original_file.filename.upper():
-                    processor_job.pipeline_applied = "AFFY_TO_PCL"
-                else:
-                    processor_job.pipeline_applied = "AGILENT_TWOCOLOR_TO_PCL"
-=======
                 processor_job.pipeline_applied = ProcessorPipeline.NO_OP.value 
             else:
                 if 'CEL' in original_file.filename.upper():
                     processor_job.pipeline_applied = ProcessorPipeline.AFFY_TO_PCL.value
                 else:
                     processor_job.pipeline_applied = ProcessorPipeline.AGILENT_TWOCOLOR_TO_PCL.value
->>>>>>> cfe20660
         else:
             processor_job.pipeline_applied = pipeline
 

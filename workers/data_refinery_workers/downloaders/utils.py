from retrying import retry
from django.utils import timezone
from django.db import transaction
from data_refinery_models.models import (
    Batch,
    BatchStatuses,
    DownloaderJob,
    ProcessorJob,
    ProcessorJobsToBatches
)
from data_refinery_workers.processors.processor_registry \
    import processor_pipeline_registry

# Import and set logger
import logging
logging.basicConfig(level=logging.INFO)
logger = logging.getLogger(__name__)


def start_job(job: DownloaderJob):
    """Record in the database that this job is being started. """
    job.worker_id = "For now there's only one. For now..."
    job.start_time = timezone.now()
    job.save()


def end_job(job: DownloaderJob, batches: Batch, success):
    """Record in the database that this job has completed.

    Create a processor job and queue a processor task for each batch
    if the job was successful.
    """
    @retry(stop_max_attempt_number=3)
    def save_batch_create_job(batch):
        batch.status = BatchStatuses.DOWNLOADED.value
        batch.save()

        logger.debug("Creating processor job for batch #%d.", batch.id)
        processor_job = ProcessorJob()
        processor_job.save()
        processor_job_to_batch = ProcessorJobsToBatches(batch=batch,
                                                        processor_job=processor_job)
        processor_job_to_batch.save()
        return processor_job

    @retry(stop_max_attempt_number=3)
    def queue_task(processor_job):
        processor_task = processor_pipeline_registry[batch.pipeline_required]
        processor_task.delay(processor_job.id)

    if success:
        for batch in batches:
            with transaction.atomic():
                processor_job = save_batch_create_job(batch)
                queue_task(processor_job)

    job.success = success
    job.end_time = timezone.now()
<<<<<<< HEAD
    job.save()
=======
    job.save()


def prepare_destination(batch: Batch):
    """Prepare the destination directory for the batch.

    Also returns the full path the Batch's file should be downloaded
    to.
    """
    target_directory = os.path.join(ROOT_URI, batch.internal_location)
    os.makedirs(target_directory, exist_ok=True)

    path = urllib.parse.urlparse(batch.download_url).path
    filename = os.path.basename(path)
    return os.path.join(target_directory, filename)
>>>>>>> 80d450bc
<|MERGE_RESOLUTION|>--- conflicted
+++ resolved
@@ -56,22 +56,4 @@
 
     job.success = success
     job.end_time = timezone.now()
-<<<<<<< HEAD
-    job.save()
-=======
-    job.save()
-
-
-def prepare_destination(batch: Batch):
-    """Prepare the destination directory for the batch.
-
-    Also returns the full path the Batch's file should be downloaded
-    to.
-    """
-    target_directory = os.path.join(ROOT_URI, batch.internal_location)
-    os.makedirs(target_directory, exist_ok=True)
-
-    path = urllib.parse.urlparse(batch.download_url).path
-    filename = os.path.basename(path)
-    return os.path.join(target_directory, filename)
->>>>>>> 80d450bc
+    job.save()
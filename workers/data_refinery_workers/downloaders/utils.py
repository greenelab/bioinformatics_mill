import os
import urllib
from django.utils import timezone
from data_refinery_models.models import (
    Batch,
    BatchStatuses,
    DownloaderJob,
    ProcessorJob
)
from data_refinery_workers.processors.processor_registry \
    import processor_pipeline_registry

# Import and set logger
import logging
logging.basicConfig(level=logging.INFO)
logger = logging.getLogger(__name__)

# This path is within the Docker container.
ROOT_URI = "/home/user/data_store/raw"

# This path is within the Docker container.
ROOT_URI = "/home/user/data_store/raw"


def start_job(job: DownloaderJob):
    """Record in the database that this job is being started. """
    job.worker_id = "For now there's only one. For now..."
    job.start_time = timezone.now()
    job.save()


def end_job(job: DownloaderJob, batch: Batch, success):
    """Record in the database that this job has completed,
    create a processor job, and queue a processor task."""
    job.success = success
    job.end_time = timezone.now()
    job.save()

    if batch is not None:
        batch.status = BatchStatuses.DOWNLOADED.value
        batch.save()

<<<<<<< HEAD
    logger.info("Creating processor job for batch #%d.", batch.id)
    processor_job = ProcessorJob(batch=batch)
    processor_job.save()
    processor_task = processor_pipeline_registry[batch.pipeline_required]
    processor_task.delay(processor_job.id)

=======
>>>>>>> 14ad8580

def prepare_destination(batch: Batch):
    """Prepare the destination directory and return the full
    path the Batch's file should be downloaded to."""
    target_directory = os.path.join(ROOT_URI, batch.internal_location)
    os.makedirs(target_directory, exist_ok=True)

    path = urllib.parse.urlparse(batch.download_url).path
    filename = os.path.basename(path)
    return os.path.join(target_directory, filename)<|MERGE_RESOLUTION|>--- conflicted
+++ resolved
@@ -1,5 +1,6 @@
 import os
 import urllib
+from retrying import retry
 from django.utils import timezone
 from data_refinery_models.models import (
     Batch,
@@ -36,19 +37,20 @@
     job.end_time = timezone.now()
     job.save()
 
-    if batch is not None:
+    @retry(stop_max_attempt_number=3)
+    def save_batch_start_job():
         batch.status = BatchStatuses.DOWNLOADED.value
         batch.save()
 
-<<<<<<< HEAD
-    logger.info("Creating processor job for batch #%d.", batch.id)
-    processor_job = ProcessorJob(batch=batch)
-    processor_job.save()
-    processor_task = processor_pipeline_registry[batch.pipeline_required]
-    processor_task.delay(processor_job.id)
+        logger.info("Creating processor job for batch #%d.", batch.id)
+        processor_job = ProcessorJob(batch=batch)
+        processor_job.save()
+        processor_task = processor_pipeline_registry[batch.pipeline_required]
+        processor_task.delay(processor_job.id)
 
-=======
->>>>>>> 14ad8580
+    if batch is not None:
+        save_batch_start_job()
+
 
 def prepare_destination(batch: Batch):
     """Prepare the destination directory and return the full

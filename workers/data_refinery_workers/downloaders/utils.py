--- conflicted
+++ resolved
@@ -60,16 +60,8 @@
 
     @retry(stop_max_attempt_number=3)
     def queue_task(processor_job):
-<<<<<<< HEAD
         processor_task = PROCESSOR_PIPELINE_LOOKUP[batch.pipeline_required]
         app.send_task(processor_task, args=[processor_job.id])
-=======
-        processor_task = processor_pipeline_registry[batch.pipeline_required]
-        logger.debug("Queuing processor task %s for Job %d.",
-                     processor_task.name,
-                     processor_job.id)
-        processor_task.delay(processor_job.id)
->>>>>>> 0da36e3d
 
     if success:
         for batch in batches:

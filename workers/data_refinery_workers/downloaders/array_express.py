from __future__ import absolute_import, unicode_literals
import requests
from celery import shared_task
from celery.utils.log import get_task_logger
from data_refinery_models.models import Batch, DownloaderJob
from data_refinery_workers.downloaders import utils

logger = get_task_logger(__name__)

# chunk_size is in bytes
CHUNK_SIZE = 4096


@shared_task
def download_array_express(job_id):
    job = (DownloaderJob
           .objects
           .filter(id=job_id)
           [:1]
           .get())

    utils.start_job(job)

    batch = (Batch
             .objects
             .filter(id=job.batch_id)
             [:1]
             .get())

    success = True
<<<<<<< HEAD
    target_directory = ROOT_URI + "raw/" + batch.internal_location
    os.makedirs(target_directory, exist_ok=True)

    filename = batch.download_url.split('/')[-1]
    target_file_name = target_directory + filename
=======
    target_file_path = utils.prepare_destination(batch)
>>>>>>> da93dbb9

    logger.info("Downloading file from %s to %s. (Batch #%d, Job #%d)",
                batch.download_url,
                target_file_path,
                batch.id,
                job_id)

    try:
        target_file = open(target_file_path, "wb")
        request = requests.get(batch.download_url, stream=True)

        for chunk in request.iter_content(CHUNK_SIZE):
            if chunk:
                target_file.write(chunk)
                target_file.flush()
    except Exception as e:
        success = False
        logger.error("Exception caught while running Job #%d for Batch #%d "
                     + "with message: %s",
                     job_id,
                     batch.id,
                     e)
    finally:
        target_file.close()

    if success:
        logger.info("File %s (Batch #%d) downloaded successfully in Job #%d.",
                    batch.download_url,
                    batch.id,
                    job_id)

    utils.end_job(job, batch, success)<|MERGE_RESOLUTION|>--- conflicted
+++ resolved
@@ -28,15 +28,7 @@
              .get())
 
     success = True
-<<<<<<< HEAD
-    target_directory = ROOT_URI + "raw/" + batch.internal_location
-    os.makedirs(target_directory, exist_ok=True)
-
-    filename = batch.download_url.split('/')[-1]
-    target_file_name = target_directory + filename
-=======
     target_file_path = utils.prepare_destination(batch)
->>>>>>> da93dbb9
 
     logger.info("Downloading file from %s to %s. (Batch #%d, Job #%d)",
                 batch.download_url,

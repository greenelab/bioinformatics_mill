from __future__ import absolute_import, unicode_literals

import io
import json
import gzip
import os
import re
import subprocess
import tarfile

from django.utils import timezone
from typing import Dict

import rpy2.robjects as ro
from rpy2.rinterface import RRuntimeError

from data_refinery_common.job_lookup import Downloaders
from data_refinery_common.logging import get_and_configure_logger
from data_refinery_common.models import (
    OrganismIndex,
    ComputationalResult,
    ComputationalResultAnnotation,
    ComputedFile)
from data_refinery_common.utils import get_env_variable
from data_refinery_workers._version import __version__
from data_refinery_workers.processors import utils

logger = get_and_configure_logger(__name__)
JOB_DIR_PREFIX = "processor_job_"
S3_BUCKET_NAME = get_env_variable("S3_BUCKET_NAME", "data-refinery")
SKIP_PROCESSED = get_env_variable("SKIP_PROCESSED", True)


def _set_job_prefix(job_context: Dict) -> Dict:
    """ Sets the `job_dir_prefix` value in the job context object."""
    job_context["job_dir_prefix"] = JOB_DIR_PREFIX + str(job_context["job_id"])
    return job_context


def _prepare_files(job_context: Dict) -> Dict:
    """Moves the file(s) from the raw directory to the temp directory.

    Also adds the keys "input_file_path" and "output_directory" to
    job_context so everything is prepared for processing. If the reads
    are paired then there will also be an "input_file_path_2" key
    added to job_context for the second read.
    """
    logger.debug("Preparing files..")

    original_files = job_context["original_files"]
    job_context["input_file_path"] = original_files[0].absolute_file_path
    if len(original_files) == 2:
        job_context["input_file_path_2"] = original_files[1].absolute_file_path

    # Salmon outputs an entire directory of files, so create a temp
    # directory to output it to until we can zip it to

    pre_part = original_files[0].absolute_file_path.split('/')[:-1]
    job_context["output_directory"] = '/'.join(pre_part) + '/processed/'
    os.makedirs(job_context["output_directory"], exist_ok=True)
    job_context["input_directory"] = '/'.join(pre_part) + '/'
    job_context["qc_directory"] = '/'.join(pre_part) + '/qc/'
    os.makedirs(job_context["qc_directory"], exist_ok=True)

    timestamp = str(timezone.now().timestamp()).split('.')[0]
    job_context["output_archive"] = '/'.join(pre_part) + '/result-' + timestamp +  '.tar.gz'
    os.makedirs(job_context["output_directory"], exist_ok=True)

    job_context['organism'] = job_context['original_files'][0].samples.first().organism
    job_context["success"] = True
    return job_context


def _determine_index_length(job_context: Dict) -> Dict:
    """Determines whether to use the long or short salmon index.

    Adds the key 'kmer_size' to the job_context with a value of '23'
    if the short index is appropriate or '31' if the long index is
    appropriate. For more information on index length see the
    _create_index function of the transcriptome_index processor.
    """
    logger.debug("Determining index length..")
    total_base_pairs = 0
    number_of_reads = 0
    counter = 1

    ### TODO: This process is really slow!
    ### Related: https://github.com/AlexsLemonade/refinebio/issues/157

    ### I bet there is a faster way of doing this, maybe by
    ### shelling and using UNIX!
    ### Python is single-core gunziping this line by line,
    ### I think it'd be faster to gunzip with multicores
    ### and then count lines that way, ex:

    ### $ pigz file.fasq.gz;
    ### $ cat file.fastq | echo $((`wc -l`/4))

    ### We may also be able to use io.BufferedReader to improve gzip speed
    ### Ex: (But does this work for text, not binary, gzip?)
    ### buffered_input = io.BufferedReader(input_file)
    ### for line in buffered_input.readlines():
    ###     if counter % 4 == 2:
    ###         total_base_pairs += len(line.replace("\n", ""))
    ###         number_of_reads += 1
    ###     counter += 1

    input_file = gzip.open(job_context["input_file_path"], "rt")

    with gzip.open(job_context["input_file_path"], "rt") as input_file:
        for line in input_file:
            # In the FASTQ file format, there are 4 lines for each
            # read. Three of these contain metadata about the
            # read. The string representing the read itself is found
            # on the second line of each quartet.
            if counter % 4 == 2:
                total_base_pairs += len(line.replace("\n", ""))
                number_of_reads += 1
            counter += 1

    if "input_file_path_2" in job_context:
        with gzip.open(job_context["input_file_path_2"], "rt") as input_file:
            for line in input_file:
                if counter % 4 == 2:
                    total_base_pairs += len(line.replace("\n", ""))
                    number_of_reads += 1
                counter += 1

    if total_base_pairs / number_of_reads > 75:
        job_context["index_length"] = "long"
    else:
        job_context["index_length"] = "short"

    return job_context


def _download_index(job_context: Dict) -> Dict:
    """Downloads the appropriate Salmon Index for this experiment.

    Salmon documentation states:

    "If you want to use Salmon in quasi-mapping-based mode, then you
    first have to build an Salmon index for your transcriptome."

    We have used the Data Refinery to build these indices already,
    this function retrieves the correct index for the organism and
    read length from Permanent Storage.
    """
    logger.debug("Downloading and installing index..")

    index_type = "TRANSCRIPTOME_" + job_context["index_length"].upper()
    index_object = OrganismIndex.objects.filter(organism=job_context['organism'],
        index_type=index_type).order_by('created_at')[0]
    result = index_object.result
    files = ComputedFile.objects.filter(result=result)
    job_context["index_unpacked"] = '/'.join(files[0].absolute_file_path.split('/')[:-1])
    job_context["index_directory"] = job_context["index_unpacked"] + "/index"

    if not os.path.exists(job_context["index_directory"] + '/versionInfo.json'):
        with tarfile.open(files[0].absolute_file_path, "r:gz") as tarball:
            tarball.extractall(job_context["index_unpacked"])
    else:
        logger.info("Index already installed", processor_job=job_context["job_id"])

    job_context["success"] = True
    return job_context


def _run_salmon(job_context: Dict, skip_processed=SKIP_PROCESSED) -> Dict:
    """ """
    logger.debug("Running Salmon..")

    skip = False
    if skip_processed and os.path.exists(os.path.join(job_context['output_directory'] + 'quant.sf')):
        logger.info("Skipping pre-processed Salmon run!")
        skip = True

    # Salmon needs to be run differently for different sample types.
    # XXX: TODO: We need to tune the -p/--numThreads to the machines this process wil run on.
    if "input_file_path_2" in job_context:
        second_read_str = " -2 {}".format(job_context["input_file_path_2"])
        command_str = ("salmon --no-version-check quant -l A -i {index}"
                       " -1 {input_one}{second_read_str}"
                       " -p 20 -o {output_directory} --seqBias --gcBias --dumpEq --writeUnmappedNames")
        formatted_command = command_str.format(index=job_context["index_directory"],
                    input_one=job_context["input_file_path"],
                    second_read_str=second_read_str,
                    output_directory=job_context["output_directory"])
    else:
        # Related: https://github.com/COMBINE-lab/salmon/issues/83
        command_str = ("salmon --no-version-check quant -l A -i {index}"
               " -r {input_one}"
               " -p 20 -o {output_directory} --seqBias --dumpEq --writeUnmappedNames")
        formatted_command = command_str.format(index=job_context["index_directory"],
                    input_one=job_context["input_file_path"],
                    output_directory=job_context["output_directory"])

    logger.info("Running Salmon Quant using the following shell command: %s",
                formatted_command,
                processor_job=job_context["job_id"])

    job_context['time_start'] = timezone.now()
    if not skip:
        completed_command = subprocess.run(formatted_command.split(),
                                           stdout=subprocess.PIPE,
                                           stderr=subprocess.PIPE)
    job_context['time_end'] = timezone.now()

    ## To me, this looks broken: error codes are anything non-zero.
    ## However, Salmon (seems) to output with negative status codes
    ## even with succesful executions.
    ## Possibly related: https://github.com/COMBINE-lab/salmon/issues/55
    if not skip and completed_command.returncode == 1:
        stderr = completed_command.stderr.decode().strip()
        error_start = stderr.find("Error:")
        error_start = error_start if error_start != -1 else 0
        logger.error("Shell call to salmon failed with error message: %s",
                     stderr[error_start:],
                     processor_job=job_context["job_id"])

        # The failure_reason column is only 256 characters wide.
        error_end = error_start + 200
        job_context["job"].failure_reason = ("Shell call to salmon failed because: "
                                             + stderr[error_start:error_end])
        job_context["success"] = False
    else:
        result = ComputationalResult()
        result.command_executed = formatted_command
        result.system_version = __version__
        result.time_start = job_context['time_start']
        result.time_end = job_context['time_end']
        result.program_version = subprocess.run(['salmon', '--version'],
                                                stderr=subprocess.PIPE,
                                                stdout=subprocess.PIPE).stderr.decode("utf-8").strip()
        result.is_ccdl = True
        result.save()

        with open(os.path.join(job_context['output_directory'], 'lib_format_counts.json')) as lfc_file:
            format_count_data = json.load(lfc_file)
            kv = ComputationalResultAnnotation()
            kv.data = format_count_data
            kv.result = result
            kv.is_public = True
            kv.save()
        with open(os.path.join(job_context['output_directory'], 'aux_info', 'meta_info.json')) as mi_file:
            meta_info = json.load(mi_file)
            kv = ComputationalResultAnnotation()
            kv.data = meta_info
            kv.result = result
            kv.is_public = True
            kv.save()

        job_context["result"] = result
        job_context["success"] = True

    return job_context

def _run_fastqc(job_context: Dict) -> Dict:
    """ Runs the `FastQC` package to generate the QC report.

    """

    command_str = ("./FastQC/fastqc --outdir={qc_directory} {files}")
    files = ' '.join(file.absolute_file_path for file in job_context['original_files'])
    formatted_command = command_str.format(qc_directory=job_context["qc_directory"],
                files=files)

    logger.info("Running FastQC using the following shell command: %s",
                formatted_command,
                processor_job=job_context["job_id"])

    completed_command = subprocess.run(formatted_command.split(),
                                       stdout=subprocess.PIPE,
                                       stderr=subprocess.PIPE)

    if completed_command.returncode != 0:
<<<<<<< HEAD

        stderr = str(completed_command.stderr)
        error_start = stderr.find("Error:")
        error_start = error_start if error_start != -1 else 0
        logger.error("Shell call to FastQC failed with error message: %s",
                     stderr[error_start:],
                     processor_job=job_context["job_id"])

        # The failure_reason column is only 256 characters wide.
        error_end = error_start + 200
        job_context["job"].failure_reason = ("Shell call to FastQC failed because: "
                                             + stderr[error_start:error_end])
        job_context["success"] = False

    return job_context

def _run_multiqc(job_context: Dict) -> Dict:
    """ Runs the `MultiQC` package to generate the QC report.

    """
    command_str = ("multiqc {input_directory} --outdir {qc_directory}")
    formatted_command = command_str.format(input_directory=job_context["input_directory"], 
                qc_directory=job_context["qc_directory"])

    logger.info("Running MultiQC using the following shell command: %s",
                formatted_command,
                processor_job=job_context["job_id"])

    qc_env = os.environ.copy()
    qc_env["LC_ALL"] = "C.UTF-8"
    qc_env["LANG"] = "C.UTF-8"

    completed_command = subprocess.run(formatted_command.split(),
                                       stdout=subprocess.PIPE,
                                       stderr=subprocess.PIPE,
                                       env=qc_env)

    if completed_command.returncode != 0:

        stderr = str(completed_command.stderr)
        error_start = stderr.find("Error:")
        error_start = error_start if error_start != -1 else 0
        logger.error("Shell call to MultiQC failed with error message: %s",
                     stderr[error_start:],
                     processor_job=job_context["job_id"])

        # The failure_reason column is only 256 characters wide.
        error_end = error_start + 200
        job_context["job"].failure_reason = ("Shell call to MultiQC failed because: "
                                             + stderr[error_start:error_end])
=======
        stderr = str(completed_command.stderr)
        logger.error("Shell call to FastQC failed with error message: %s",
                     stderr,
                     processor_job=job_context["job_id"])

        # The failure_reason column is only 256 characters wide.
        job_context["job"].failure_reason = stderr[0:255]
>>>>>>> d98739a7
        job_context["success"] = False

    return job_context

def _run_salmontools(job_context: Dict, skip_processed=SKIP_PROCESSED) -> Dict:
    """ Run Salmontools to extract unmapped genes. """

    logger.debug("Running SalmonTools ...")
    skip = False
    unmapped_filename = job_context['output_directory'] + 'aux_info/unmapped_names.txt'
    if skip_processed and os.path.exists(unmapped_filename):
        logger.info("Skipping pre-processed SalmonTools run!")
        skip = True

    if skip:  # If this procedure should be skipped, return immediately
        return job_context

    command_str = "salmontools extract-unmapped -u {unmapped_file} -o {output} "
    output_prefix = job_context["output_directory"] + "unmapped_by_salmon"
    command_str = command_str.format(unmapped_file=unmapped_filename,
                                     output=output_prefix)
    if "input_file_path_2" in job_context:
        command_str += "-1 {input_1} -2 {input_2}"
        command_str = command_str.format(input_1=job_context["input_file_path"],
                                         input_2=job_context["input_file_path_2"])
    else:
        command_str += "-r {input_1}"
        command_str= command_str.format(input_1=job_context["input_file_path"])

    start_time = timezone.now()
    logger.info("Running the following SalmonTools command: %s",
                command_str,
                processor_job=job_context["job_id"])

    completed_command = subprocess.run(command_str.split(),
                                       stdout=subprocess.PIPE,
                                       stderr=subprocess.PIPE)
    end_time = timezone.now()

    # As of SalmonTools 0.1.0, completed_command.returncode is always 0,
    # (even if error happens).  completed_command.stderr is not totally
    # reliable either, because it will output the following line even
    # when the execution succeeds:
    #  "There were <N> unmapped reads\n"
    # in which "<N>" is the number of lines in input unmapped_names.txt.
    #
    # As a workaround, we are using a regular expression here to test
    # the status of SalmonTools execution.  Any text in stderr that is
    # not in the above format is treated as error message.
    status_str = completed_command.stderr.decode().strip()
    success_pattern = r'^There were \d+ unmapped reads$'
    if re.match(success_pattern, status_str):
        result = ComputationalResult()
        result.command_executed = command_str
        result.system_version = __version__
        result.time_start = start_time
        result.time_end = end_time
        result.program_version = subprocess.run(['salmontools', '--version'],
                                                stderr=subprocess.PIPE,
                                                stdout=subprocess.PIPE).stderr.decode().strip()
        result.is_ccdl = True
        result.save()
        job_context["result"] = result
        job_context["success"] = True
    else:   # error in salmontools
        logger.error("Shell call to salmontools failed with error message: %s",
                     status_str,
                     processor_job=job_context["job_id"])
        job_context["job"].failure_reason = ("Shell call to salmontools failed because: "
                                             + status_str[0:256])
        job_context["success"] = False

    return job_context


def _zip_and_upload(job_context: Dict) -> Dict:
    """Zips the directory output by Salmon into a single file and uploads it.

    Adds the 'success' key to job_context because this function is the
    last in the job.
    """
    try:
        with tarfile.open(job_context['output_archive'], "w:gz") as tar:
            tar.add(job_context["output_directory"], arcname=os.sep)
    except Exception:
        logger.exception("Exception caught while zipping processed directory %s",
                         job_context["output_directory"],
                         processor_job=job_context["job_id"]
                        )
        failure_template = "Exception caught while zipping processed directory {}"
        job_context["job"].failure_reason = failure_template.format(first_file.name)
        job_context["success"] = False
        return job_context

    computed_file = ComputedFile()
    computed_file.absolute_file_path = job_context["output_archive"]
    computed_file.filename = os.path.split(job_context["output_archive"])[-1]
    computed_file.calculate_sha1()
    computed_file.calculate_size()
    computed_file.is_public = True
    computed_file.result = job_context['result']
    computed_file.sync_to_s3(S3_BUCKET_NAME, computed_file.sha1 + "_" + computed_file.filename)
    # TODO here: delete local file after S3 sync#
    computed_file.save()

    job_context["success"] = True
    return job_context


def salmon(job_id: int) -> None:
    """Main processor function for the Salmon Processor.

    Runs salmon quant command line tool, specifying either a long or
    short read length.
    """
    utils.run_pipeline({"job_id": job_id},
                       [utils.start_job,
                        _set_job_prefix,
                        _prepare_files,
                        _run_fastqc,


                        _determine_index_length,
                        _download_index,

                        _run_salmon,
                        _run_salmontools,
                        _run_fastqc,
                        _zip_and_upload,
                        utils.end_job])
<|MERGE_RESOLUTION|>--- conflicted
+++ resolved
@@ -255,42 +255,6 @@
 
     return job_context
 
-def _run_fastqc(job_context: Dict) -> Dict:
-    """ Runs the `FastQC` package to generate the QC report.
-
-    """
-
-    command_str = ("./FastQC/fastqc --outdir={qc_directory} {files}")
-    files = ' '.join(file.absolute_file_path for file in job_context['original_files'])
-    formatted_command = command_str.format(qc_directory=job_context["qc_directory"],
-                files=files)
-
-    logger.info("Running FastQC using the following shell command: %s",
-                formatted_command,
-                processor_job=job_context["job_id"])
-
-    completed_command = subprocess.run(formatted_command.split(),
-                                       stdout=subprocess.PIPE,
-                                       stderr=subprocess.PIPE)
-
-    if completed_command.returncode != 0:
-<<<<<<< HEAD
-
-        stderr = str(completed_command.stderr)
-        error_start = stderr.find("Error:")
-        error_start = error_start if error_start != -1 else 0
-        logger.error("Shell call to FastQC failed with error message: %s",
-                     stderr[error_start:],
-                     processor_job=job_context["job_id"])
-
-        # The failure_reason column is only 256 characters wide.
-        error_end = error_start + 200
-        job_context["job"].failure_reason = ("Shell call to FastQC failed because: "
-                                             + stderr[error_start:error_end])
-        job_context["success"] = False
-
-    return job_context
-
 def _run_multiqc(job_context: Dict) -> Dict:
     """ Runs the `MultiQC` package to generate the QC report.
 
@@ -325,7 +289,29 @@
         error_end = error_start + 200
         job_context["job"].failure_reason = ("Shell call to MultiQC failed because: "
                                              + stderr[error_start:error_end])
-=======
+        job_context["success"] = False
+
+    return job_context
+
+def _run_fastqc(job_context: Dict) -> Dict:
+    """ Runs the `FastQC` package to generate the QC report.
+
+    """
+
+    command_str = ("./FastQC/fastqc --outdir={qc_directory} {files}")
+    files = ' '.join(file.absolute_file_path for file in job_context['original_files'])
+    formatted_command = command_str.format(qc_directory=job_context["qc_directory"],
+                files=files)
+
+    logger.info("Running FastQC using the following shell command: %s",
+                formatted_command,
+                processor_job=job_context["job_id"])
+
+    completed_command = subprocess.run(formatted_command.split(),
+                                       stdout=subprocess.PIPE,
+                                       stderr=subprocess.PIPE)
+
+    if completed_command.returncode != 0:
         stderr = str(completed_command.stderr)
         logger.error("Shell call to FastQC failed with error message: %s",
                      stderr,
@@ -333,7 +319,6 @@
 
         # The failure_reason column is only 256 characters wide.
         job_context["job"].failure_reason = stderr[0:255]
->>>>>>> d98739a7
         job_context["success"] = False
 
     return job_context
@@ -455,12 +440,11 @@
                         _prepare_files,
                         _run_fastqc,
 
-
                         _determine_index_length,
                         _download_index,
 
                         _run_salmon,
                         _run_salmontools,
-                        _run_fastqc,
+                        _run_multiqc,
                         _zip_and_upload,
                         utils.end_job])

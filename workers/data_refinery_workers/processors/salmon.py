import boto3
import io
import json
import os
import re
import shutil
import subprocess
import tarfile

from botocore.client import Config
from django.conf import settings
from django.db import transaction
from django.utils import timezone
from typing import Dict, List
import numpy as np
import pandas as pd

from data_refinery_common.job_lookup import Downloaders
from data_refinery_common.logging import get_and_configure_logger
from data_refinery_common.models import (
    ComputationalResult,
    ComputationalResultAnnotation,
    ComputedFile,
    Experiment,
    ExperimentSampleAssociation,
    OrganismIndex,
    Pipeline,
    Processor,
    Sample,
    SampleComputedFileAssociation,
    SampleResultAssociation,
)
from data_refinery_common.utils import get_env_variable
from data_refinery_workers._version import __version__
from data_refinery_workers.processors import utils

# We have to set the signature_version to v4 since us-east-1 buckets require
# v4 authentication.
S3 = boto3.client('s3', config=Config(signature_version='s3v4'))
logger = get_and_configure_logger(__name__)
JOB_DIR_PREFIX = "processor_job_"
LOCAL_ROOT_DIR = get_env_variable("LOCAL_ROOT_DIR", "/home/user/data_store")
S3_BUCKET_NAME = get_env_variable("S3_BUCKET_NAME", "data-refinery")


def _set_job_prefix(job_context: Dict) -> Dict:
    """ Sets the `job_dir_prefix` value in the job context object."""
    job_context["job_dir_prefix"] = JOB_DIR_PREFIX + str(job_context["job_id"])
    return job_context


def _prepare_files(job_context: Dict) -> Dict:
    """Moves the file(s) from the raw directory to the temp directory.

    Also adds the keys "input_file_path" and "output_directory" to
    job_context so everything is prepared for processing. If the reads
    are paired then there will also be an "input_file_path_2" key
    added to job_context for the second read.
    """
    logger.debug("Preparing files..")

    original_files = job_context["original_files"]
    job_context["input_file_path"] = original_files[0].absolute_file_path
    if len(original_files) == 2:
        job_context["input_file_path_2"] = original_files[1].absolute_file_path

    # There should only ever be one per Salmon run
    sample = job_context['original_files'][0].samples.first()
    job_context['sample'] = sample
    job_context['organism'] = job_context['sample'].organism
    job_context["success"] = True

    # Create a directory specific to this processor job combo.
    # (A single sample could belong to multiple experiments, meaning
    # that it could be run more than once, potentially even at the
    # same time.)
    job_context["work_dir"] = os.path.join(LOCAL_ROOT_DIR,
                                           job_context["job_dir_prefix"])

    job_context["output_directory"] = job_context["work_dir"] + "/" + sample.accession_code +"/"
    os.makedirs(job_context["output_directory"], exist_ok=True)

    # The sample's directory is what should be used for MultiQC input
    job_context["qc_input_directory"] = job_context["work_dir"]
    job_context["qc_directory"] = job_context["work_dir"] + "/qc/"
    os.makedirs(job_context["qc_directory"], exist_ok=True)

    job_context["salmontools_directory"] = job_context["work_dir"] + "/salmontools/"
    os.makedirs(job_context["salmontools_directory"], exist_ok=True)
    job_context["salmontools_archive"] = job_context["work_dir"] + "salmontools-result.tar.gz"

    timestamp = str(timezone.now().timestamp()).split('.')[0]
    job_context["output_archive"] = job_context["work_dir"] + '/result-' + timestamp +  '.tar.gz'

    job_context["computed_files"] = []

    return job_context


def _determine_index_length(job_context: Dict) -> Dict:
    """Determines whether to use the long or short salmon index.

    Adds the key 'index_length' to the job_context with a value of
    'short' if the short index is appropriate or 'long' if the long
    index is appropriate. For more information on index length see the
    _create_index function of the transcriptome_index processor.
    """
    logger.debug("Determining index length..")
    total_base_pairs = 0
    number_of_reads = 0
    counter = 1

    # zcat unzips the file provided and dumps the output to STDOUT.
    # It is installed by default in Debian so it should be included
    # in every docker image already.
    with subprocess.Popen(['zcat', job_context["input_file_path"]], stdout=subprocess.PIPE,
                          universal_newlines=True) as process:
        for line in process.stdout:
                # In the FASTQ file format, there are 4 lines for each
                # read. Three of these contain metadata about the
                # read. The string representing the read itself is found
                # on the second line of each quartet.
                if counter % 4 == 2:
                    total_base_pairs += len(line.replace("\n", ""))
                    number_of_reads += 1
                counter += 1

    if "input_file_path_2" in job_context:
        with subprocess.Popen(['zcat', job_context["input_file_path_2"]], stdout=subprocess.PIPE,
                              universal_newlines=True) as process:
            for line in process.stdout:
                if counter % 4 == 2:
                    total_base_pairs += len(line.replace("\n", ""))
                    number_of_reads += 1
                counter += 1

    if number_of_reads == 0:
        logger.error("Unable to determine number_of_reads for job.",
            input_file_1=job_context["input_file_path"],
            input_file_2=job_context["input_file_path_2"],
            job_id=job_context['job'].id
        )
        job_context['job'].failure_reason = "Unable to determine number_of_reads."
        job_context['job'].no_retry = True
        job_context['success'] = False
        return job_context

    index_length_raw = total_base_pairs / number_of_reads

    # Put the raw index length into the job context in a new field for regression testing purposes
    job_context["index_length_raw"] = index_length_raw

    if index_length_raw > 75:
        job_context["index_length"] = "long"
    else:
        job_context["index_length"] = "short"

    return job_context


def _find_or_download_index(job_context: Dict) -> Dict:
    """Finds the appropriate Salmon Index for this experiment.

    Salmon documentation states:

    "If you want to use Salmon in quasi-mapping-based mode, then you
    first have to build an Salmon index for your transcriptome."

    We have used the Data Refinery to build these indices already,
    this function retrieves the location of the correct index for the
    organism and read length and adds it to the job context.
    """
    logger.debug("Fetching and installing index..")

    index_type = "TRANSCRIPTOME_" + job_context["index_length"].upper()
    index_object = OrganismIndex.objects.filter(organism=job_context['organism'],
            index_type=index_type).order_by('-created_at').first()

    if not index_object:
        logger.error("Could not run Salmon processor without index for organism",
            organism=job_context['organism'],
            processor_job=job_context["job_id"]
        )
        job_context["job"].failure_reason = "Missing transcriptome index."
        job_context["success"] = False
        return job_context

    job_context["index_directory"] = index_object.absolute_directory_path

    try:
        os.makedirs(job_context["index_directory"])
        index_tarball = ComputedFile.objects.filter(result=index_object.result)[0].sync_from_s3()
        with index_tarball.open(file.get_synced_file_path(), "r:gz") as index_archive:
            index_archive.extractall(job_context["index_directory"])
    except FileExistsError:
        # Someone already installed the index or is doing so now.
        pass
    except Exception as e:
        error_template = "Failed to download or extract transcriptome index for organism {0}: {1}"
        error_message = error_template.format(str(job_context['organism']), str(e))
        logger.error(error_message, processor_job=job_context["job_id"])
        job_context["job"].failure_reason = error_message
        job_context["success"] = False
        return job_context

    job_context["genes_to_transcripts_path"] = os.path.join(
        job_context["index_directory"], "genes_to_transcripts.txt")

    return job_context


def _run_fastqc(job_context: Dict) -> Dict:
    """ Runs the `FastQC` package to generate the QC report.

    TODO: same TODO as _run_multiqc."""

    # We could use --noextract here, but MultiQC wants extracted files.
    command_str = ("./FastQC/fastqc --outdir={qc_directory} {files}")
    files = ' '.join(file.get_synced_file_path() for file in job_context['original_files'])
    formatted_command = command_str.format(qc_directory=job_context["qc_directory"],
                files=files)

    logger.debug("Running FastQC using the following shell command: %s",
                 formatted_command,
                 processor_job=job_context["job_id"])
    completed_command = subprocess.run(formatted_command.split(),
                                       stdout=subprocess.PIPE,
                                       stderr=subprocess.PIPE)

    # Java returns a 0 error code for runtime-related errors and FastQC puts progress
    # information in stderr rather than stdout, so handle both.
    stderr = completed_command.stderr.decode().strip()
    if completed_command.returncode != 0 or "complete for" not in stderr:

        logger.error("Shell call to FastQC failed with error message: %s",
                     stderr,
                     processor_job=job_context["job_id"])

        job_context["job"].failure_reason = stderr
        job_context["success"] = False

    # We don't need to make a ComputationalResult here because
    # MultiQC will read these files in as well.

    return job_context


def _find_salmon_quant_results(experiment: Experiment):
    """Returns a list of salmon quant results from `experiment`."""
    results = []
    for sample in experiment.samples.all():
        for result in sample.results.order_by('-created_at').all():
            # TODO: this will break when we want to run for a new version.
            if result.processor.name == utils.ProcessorEnum.SALMON_QUANT.value['name']:
                results.append(result)
                break

    return results


def _get_tximport_inputs(job_context: Dict) -> Dict[Experiment, List[ComputedFile]]:
    """Return a mapping from experiments to a list of their quant files.

    Checks all the experiments which contain a sample from the current
    experiment. If any of them are fully processed (at least with
    salmon-quant) then the return dict will include the experiment
    mapping to a list of paths to the quant.sf file for each sample in
    that experiment.
    """
    experiments_set = ExperimentSampleAssociation.objects.filter(
        sample=job_context['sample']).values_list('experiment')
    experiments = Experiment.objects.filter(pk__in=experiments_set)

    quantified_experiments = {}
    for experiment in experiments:
        salmon_quant_results = _find_salmon_quant_results(experiment)

        if len(salmon_quant_results) == experiment.samples.count():
            quant_files = []
            for result in salmon_quant_results:
                quant_files.append(ComputedFile.objects.filter(result=result, filename="quant.sf")[0])

            quantified_experiments[experiment] = quant_files

    return quantified_experiments


def _tximport(job_context: Dict, experiment: Experiment, quant_files: List[ComputedFile]) -> Dict:
    """Run tximport R script based on input quant files and the path
    of genes_to_transcripts.txt.
    """
    # Download all the quant.sf fles for this experiment. Write all
    # their paths to a file so we can pass a path to that to
    # tximport.R rather than having to pass in one argument per
    # sample.
    tximport_path_list_file = job_context["work_dir"] + "/tximport_inputs.txt"
    with open(tximport_path_list_file, "w") as input_list:
        for quant_file in quant_files:
            input_list.write(quant_file.get_synced_file_path() + "\n")

    rds_filename = "txi_out.RDS"
    rds_file_path = job_context["work_dir"] + "/" + rds_filename
    tpm_filename = "gene_lengthScaledTPM.tsv"
    tpm_file_path = job_context["work_dir"] + "/" + tpm_filename
    result = ComputationalResult()
    cmd_tokens = [
        "/usr/bin/Rscript", "--vanilla",
        "/home/user/data_refinery_workers/processors/tximport.R",
        "--file_list", tximport_path_list_file,
        "--gene2txmap", job_context["genes_to_transcripts_path"],
        "--rds_file", rds_file_path,
        "--tpm_file", tpm_file_path
    ]
    result.time_start = timezone.now()

    logger.debug("Running tximport with: %s",
                 str(cmd_tokens),
                 processor_job=job_context['job_id'],
                 experiment=experiment.id)

    try:
        tximport_result = subprocess.run(cmd_tokens, stdout=subprocess.PIPE, stderr=subprocess.PIPE)
    except Exception as e:
        error_template = ("Encountered error in R code while running tximport.R: {}")
        error_message = error_template.format(str(e))
        logger.error(error_message, processor_job=job_context["job_id"], experiment=experiment.id)
        job_context["job"].failure_reason = error_message
        job_context["success"] = False
        return job_context

    if tximport_result.returncode != 0:
        error_template = ("Found non-zero exit code from R code while running tximport.R: {}")
        error_message = error_template.format(tximport_result.stderr.decode().strip())
        logger.error(error_message, processor_job=job_context["job_id"], experiment=experiment.id)
        job_context["job"].failure_reason = error_message
        job_context["success"] = False
        return job_context

    result.time_end = timezone.now()
    result.commands.append(" ".join(cmd_tokens))
    result.is_ccdl = True
    result.pipeline = "tximport"  # TODO: should be removed
    try:
        processor_key = "TXIMPORT"
        result.processor = utils.find_processor(processor_key)
    except Exception as e:
        return utils.handle_processor_exception(job_context, processor_key, e)

    result.save()
    job_context['pipeline'].steps.append(result.id)

    # Associate this result with all samples in this experiment.
    # TODO: This may not be completely sensible, because `tximport` is
    # done at experiment level, not at sample level.
    # Could be very problematic if SRA's data model allows many
    # Experiments to one Run.
    # https://github.com/AlexsLemonade/refinebio/issues/297
    for sample in experiment.samples.all():
        s_r = SampleResultAssociation(sample=sample, result=result)
        s_r.save()

    rds_file = ComputedFile()
    rds_file.absolute_file_path = rds_file_path
    rds_file.filename = rds_filename
    rds_file.result = result
    rds_file.is_smashable = False
    rds_file.is_qc = False
    rds_file.is_public = True
    rds_file.calculate_sha1()
    rds_file.calculate_size()
    rds_file.save()
    job_context['computed_files'].append(rds_file)

    # Split the tximport result into smashable subfiles
    data = pd.read_csv(tpm_file_path, sep='\t', header=0, index_col=0)
    individual_files = []
    frames = np.split(data, len(data.columns), axis=1)
    for frame in frames:
        # Create sample-specific TPM file.
        sample_file_name = frame.columns.values[0] + '_' + tpm_filename
        frame_path = os.path.join(job_context["work_dir"], sample_file_name)
        frame.to_csv(frame_path, sep='\t', encoding='utf-8')

        sample = Sample.objects.get(accession_code=frame.columns.values[0])

        computed_file = ComputedFile()
        computed_file.absolute_file_path = frame_path
        computed_file.filename = sample_file_name
        computed_file.result = result
        computed_file.is_smashable = True
        computed_file.is_qc = False
        computed_file.is_public = True
        computed_file.calculate_sha1()
        computed_file.calculate_size()
        computed_file.save()
        job_context['computed_files'].append(computed_file)

        SampleResultAssociation.objects.get_or_create(
            sample=sample,
            result=result)

        # Create association with the RDS file.
        SampleComputedFileAssociation.objects.get_or_create(
            sample=sample,
            computed_file=rds_file)

        # Create association with TPM file.
        SampleComputedFileAssociation.objects.get_or_create(
            sample=sample,
            computed_file=computed_file)

        individual_files.append(computed_file)

    # Clean up quant.sf files that were created just for this.
    for quant_file in quant_files:
        quant_file.delete_s3_file()

        # It's only okay to delete the local file because the full
        # output directory has already been zipped up.
        quant_file.delete_local_file()
        quant_file.delete()

    job_context['tximported'] = True
    job_context['individual_files'] = individual_files
    return job_context


def _run_salmon(job_context: Dict) -> Dict:
    """Runs Salmon Quant."""
    logger.debug("Running Salmon..")

    # Salmon needs to be run differently for different sample types.
    if "input_file_path_2" in job_context:
        second_read_str = " -2 {}".format(job_context["input_file_path_2"])

        # Rob recommends 16 threads/process, which fits snugly on an x1 at 8GB RAM per Salmon container:
        # (2 threads/core * 16 cores/socket * 64 vCPU) / (1TB/8GB) = ~17
        command_str = ("salmon --no-version-check quant -l A --biasSpeedSamp 5 -i {index}"
                       " -1 {input_one}{second_read_str} -p 16 -o {output_directory}"
                       " --seqBias --gcBias --dumpEq --writeUnmappedNames")

        formatted_command = command_str.format(index=job_context["index_directory"],
                                               input_one=job_context["input_file_path"],
                                               second_read_str=second_read_str,
                                               output_directory=job_context["output_directory"])
    else:
        # Related: https://github.com/COMBINE-lab/salmon/issues/83
        command_str = ("salmon --no-version-check quant -l A -i {index}"
                       " -r {input_one} -p 16 -o {output_directory}"
                       " --seqBias --dumpEq --writeUnmappedNames")

        formatted_command = command_str.format(index=job_context["index_directory"],
                                               input_one=job_context["input_file_path"],
                                               output_directory=job_context["output_directory"])

    logger.debug("Running Salmon Quant using the following shell command: %s",
                 formatted_command,
                 processor_job=job_context["job_id"])

    job_context['time_start'] = timezone.now()
    completed_command = subprocess.run(formatted_command.split(),
                                       stdout=subprocess.PIPE,
                                       stderr=subprocess.PIPE)
    job_context['time_end'] = timezone.now()

    ## To me, this looks broken: error codes are anything non-zero.
    ## However, Salmon (seems) to output with negative status codes
    ## even with successful executions.
    ## Possibly related: https://github.com/COMBINE-lab/salmon/issues/55
    if completed_command.returncode == 1:
        stderr = completed_command.stderr.decode().strip()
        error_start = stderr.upper().find("ERROR:")
        error_start = error_start if error_start != -1 else 0
        logger.error("Shell call to salmon failed with error message: %s",
                     stderr[error_start:],
                     processor_job=job_context["job_id"])

        job_context["job"].failure_reason = ("Shell call to salmon failed because: "
                                             + stderr[error_start:])
        job_context["success"] = False
    else:
        result = ComputationalResult()
        result.commands.append(formatted_command)
        result.time_start = job_context['time_start']
        result.time_end = job_context['time_end']
        result.pipeline = "Salmon"  # TODO: should be removed
        result.is_ccdl = True

        try:
            processor_key = "SALMON_QUANT"
            result.processor = utils.find_processor(processor_key)
        except Exception as e:
            return utils.handle_processor_exception(job_context, processor_key, e)

        # Zip up the output of Salmon Quant
        try:
            with tarfile.open(job_context['output_archive'], "w:gz") as tar:
                tar.add(job_context["output_directory"], arcname=os.sep)
        except Exception:
            logger.exception("Exception caught while zipping processed directory %s",
                             job_context["output_directory"],
                             processor_job=job_context["job_id"]
            )
            failure_template = "Exception caught while zipping processed directory {}"
            job_context["job"].failure_reason = failure_template.format(job_context['output_archive'])
            job_context["success"] = False
            return job_context

        salmon_quant_archive = ComputedFile()
        salmon_quant_archive.absolute_file_path = job_context["output_archive"]
        salmon_quant_archive.filename = os.path.split(job_context["output_archive"])[-1]
        salmon_quant_archive.calculate_sha1()
        salmon_quant_archive.calculate_size()
        salmon_quant_archive.is_public = True
        salmon_quant_archive.is_smashable = False
        salmon_quant_archive.is_qc = False

        quant_file = ComputedFile()
        quant_file.s3_bucket = S3_BUCKET_NAME
        quant_file.s3_key = "quant_files/sample_" + str(job_context["sample"].id) + "_quant.sf"
        quant_file.filename = "quant.sf"
        quant_file.absolute_file_path = job_context["output_directory"] + "quant.sf"
        quant_file.is_public = False
        quant_file.is_smashable = False
        quant_file.is_qc = False
        quant_file.calculate_sha1()
        quant_file.calculate_size()

        # If we're running in the cloud we need to upload the quant.sf
        # file so that it can be used by a job running on any machine
        # to run tximport. We can't use sync_to_s3 though because we
        # have to sync it before we can save the file so it cannot be
        # discovered by other jobs before it is uploaded.
        if settings.RUNNING_IN_CLOUD:
            try:
                S3.upload_file(
                    quant_file.absolute_file_path,
                    quant_file.s3_bucket,
                    quant_file.s3_key,
                    ExtraArgs={
                        'ACL': 'public-read',
                        'StorageClass': 'STANDARD_IA'
                    }
                )
            except Exception as e:
                logger.exception(e, processor_job=job_context["job_id"], sample=job_context["sample"].id)
                failure_template = "Exception caught while uploading quantfile to S3: {}"
                job_context["job"].failure_reason = failure_template.format(quant_file.absolute_file_path)
                job_context["success"] = False
                return job_context

        # Here select_for_update() is used as a mutex that forces multiple
        # jobs to execute this block of code in serial manner. See:
        # https://docs.djangoproject.com/en/1.11/ref/models/querysets/#select-for-update
        # Theorectically any rows in any table can be locked here, we're
        # locking all existing rows in ComputationalResult table.
        with transaction.atomic():
            ComputationalResult.objects.select_for_update()
            result.save()
            quant_file.result = result
            quant_file.save()

            job_context["result"] = result

            job_context['pipeline'].steps.append(result.id)
            SampleResultAssociation.objects.get_or_create(sample=job_context['sample'],
                                                          result=result)

            salmon_quant_archive.result = result
            salmon_quant_archive.save()
            job_context['computed_files'].append(salmon_quant_archive)

            tximport_inputs = _get_tximport_inputs(job_context)

        # tximport analysis is done outside of the transaction so that
        # the mutex wouldn't hold the other jobs too long.
        for experiment, quant_files in tximport_inputs.items():
            _tximport(job_context, experiment, quant_files)
            # If `tximport` on any related experiment fails, exit immediately.
            if not job_context["success"]:
                return job_context

        kv = ComputationalResultAnnotation()
        kv.data = {"index_length": job_context["index_length"]}
        kv.result = result
        kv.is_public = True
        kv.save()

        with open(os.path.join(job_context['output_directory'], 'lib_format_counts.json')) as lfc_file:
            format_count_data = json.load(lfc_file)
            kv = ComputationalResultAnnotation()
            kv.data = format_count_data
            kv.result = result
            kv.is_public = True
            kv.save()
        with open(os.path.join(job_context['output_directory'], 'aux_info', 'meta_info.json')) as mi_file:
            meta_info = json.load(mi_file)
            kv = ComputationalResultAnnotation()
            kv.data = meta_info
            kv.result = result
            kv.is_public = True
            kv.save()

        job_context["success"] = True

    return job_context

def _run_multiqc(job_context: Dict) -> Dict:
    """Runs the `MultiQC` package to generate the QC report.

    TODO: These seem to consume a lot of RAM, even for small files.
    We should consider tuning these or breaking them out into their
    own processors. JVM settings may reduce RAM footprint.
    """
    command_str = ("multiqc {input_directory} --outdir {qc_directory} --zip-data-dir")
    formatted_command = command_str.format(input_directory=job_context["qc_input_directory"],
                                           qc_directory=job_context["qc_directory"])

    logger.info("Running MultiQC using the following shell command: %s",
                formatted_command,
                processor_job=job_context["job_id"])

    qc_env = os.environ.copy()
    qc_env["LC_ALL"] = "C.UTF-8"
    qc_env["LANG"] = "C.UTF-8"

    time_start = timezone.now()
    completed_command = subprocess.run(formatted_command.split(),
                                       stdout=subprocess.PIPE,
                                       stderr=subprocess.PIPE,
                                       env=qc_env)
    time_end = timezone.now()

    if completed_command.returncode != 0:

        stderr = completed_command.stderr.decode().strip()
        error_start = stderr.upper().find("ERROR:")
        error_start = error_start if error_start != -1 else 0
        logger.error("Shell call to MultiQC failed with error message: %s",
                     stderr[error_start:],
                     processor_job=job_context["job_id"])

        job_context["job"].failure_reason = ("Shell call to MultiQC failed because: "
                                             + stderr[error_start:])
        job_context["success"] = False

    result = ComputationalResult()
    result.commands.append(formatted_command)
    result.time_start = time_start
    result.time_end = time_end
    result.is_ccdl = True
    result.pipeline = "MultiQC"  # TODO: should be removed

    try:
        processor_key = "MULTIQC"
        result.processor = utils.find_processor(processor_key)
    except Exception as e:
        return utils.handle_processor_exception(job_context, processor_key, e)

    result.save()
    job_context['pipeline'].steps.append(result.id)

    assoc = SampleResultAssociation()
    assoc.sample = job_context["sample"]
    assoc.result = result
    assoc.save()

    job_context['qc_result'] = result

    data_file = ComputedFile()
    data_file.filename = "multiqc_data.zip" # This is deterministic
    data_file.absolute_file_path = os.path.join(job_context["qc_directory"], data_file.filename)
    data_file.calculate_sha1()
    data_file.calculate_size()
    data_file.is_public = True
    data_file.result = job_context['qc_result']
    data_file.is_smashable = False
    data_file.is_qc = True
    data_file.save()
    job_context['computed_files'].append(data_file)

    SampleComputedFileAssociation.objects.get_or_create(
        sample=job_context["sample"],
        computed_file=data_file)

    report_file = ComputedFile()
    report_file.filename = "multiqc_report.html" # This is deterministic
    report_file.absolute_file_path = os.path.join(job_context["qc_directory"], report_file.filename)
    report_file.calculate_sha1()
    report_file.calculate_size()
    report_file.is_public = True
    report_file.is_smashable = False
    report_file.is_qc = True
    report_file.result = job_context['qc_result']
    report_file.save()
    job_context['computed_files'].append(report_file)

<<<<<<< HEAD
    SampleComputedFileAssociation.objects.get_or_create(
        sample=job_context["sample"],
        computed_file=data_file)
=======
    job_context['qc_files'] = [data_file, report_file]

    return job_context


def _run_fastqc(job_context: Dict) -> Dict:
    """ Runs the `FastQC` package to generate the QC report.

    """

    # We could use --noextract here, but MultiQC wants extracted files.
    command_str = ("./FastQC/fastqc --outdir={qc_directory} {files}")
    files = ' '.join(file.absolute_file_path for file in job_context['original_files'])
    formatted_command = command_str.format(qc_directory=job_context["qc_directory"],
                files=files)

    logger.info("Running FastQC using the following shell command: %s",
                formatted_command,
                processor_job=job_context["job_id"])
    completed_command = subprocess.run(formatted_command.split(),
                                       stdout=subprocess.PIPE,
                                       stderr=subprocess.PIPE)

    # Java returns a 0 error code for runtime-related errors and FastQC puts progress
    # information in stderr rather than stdout, so handle both.
    if completed_command.returncode != 0 or b"complete for" not in completed_command.stderr:

        stderr = str(completed_command.stderr)
        logger.error("Shell call to FastQC failed with error message: %s",
                     stderr,
                     processor_job=job_context["job_id"])

        # The failure_reason column is only 256 characters wide.
        job_context["job"].failure_reason = stderr[0:255]
        job_context["success"] = False
>>>>>>> 5f8bbb31

    job_context['qc_files'] = [data_file, report_file]

    return job_context


def _run_salmontools(job_context: Dict) -> Dict:
    """ Run Salmontools to extract unmapped genes. """

    logger.debug("Running SalmonTools ...")
    unmapped_filename = job_context['output_directory'] + 'aux_info/unmapped_names.txt'

    command_str = "salmontools extract-unmapped -u {unmapped_file} -o {output} "
    output_prefix = job_context["salmontools_directory"] + "unmapped_by_salmon"
    command_str = command_str.format(unmapped_file=unmapped_filename,
                                     output=output_prefix)
    if "input_file_path_2" in job_context:
        command_str += "-1 {input_1} -2 {input_2}"
        command_str = command_str.format(input_1=job_context["input_file_path"],
                                         input_2=job_context["input_file_path_2"])
    else:
        command_str += "-r {input_1}"
        command_str= command_str.format(input_1=job_context["input_file_path"])

    start_time = timezone.now()
    logger.debug("Running the following SalmonTools command: %s",
                 command_str,
                 processor_job=job_context["job_id"])

    completed_command = subprocess.run(command_str.split(),
                                       stdout=subprocess.PIPE,
                                       stderr=subprocess.PIPE)
    end_time = timezone.now()

    # As of SalmonTools 0.1.0, completed_command.returncode is always 0,
    # (even if error happens).  completed_command.stderr is not totally
    # reliable either, because it will output the following line even
    # when the execution succeeds:
    #  "There were <N> unmapped reads\n"
    # in which "<N>" is the number of lines in input unmapped_names.txt.
    #
    # As a workaround, we are using a regular expression here to test
    # the status of SalmonTools execution.  Any text in stderr that is
    # not in the above format is treated as error message.
    status_str = completed_command.stderr.decode().strip()
    success_pattern = r'^There were \d+ unmapped reads$'
    if re.match(success_pattern, status_str):
        # Zip up the output of salmontools
        try:
            with tarfile.open(job_context['salmontools_archive'], "w:gz") as tar:
                tar.add(job_context["salmontools_directory"], arcname=os.sep)
        except Exception:
            logger.exception("Exception caught while zipping processed directory %s",
                             job_context["salmontools_directory"],
                             processor_job=job_context["job_id"]
            )
            failure_template = "Exception caught while zipping salmontools directory {}"
            job_context["job"].failure_reason = failure_template.format(job_context['salmontools_archive'])
            job_context["success"] = False
            return job_context

        result = ComputationalResult()
        result.commands.append(command_str)
        result.time_start = start_time
        result.time_end = end_time
        result.is_ccdl = True
        result.pipeline = "Salmontools"  # TODO: should be removed

        try:
            processor_key = "SALMONTOOLS"
            result.processor = utils.find_processor(processor_key)
        except Exception as e:
            return utils.handle_processor_exception(job_context, processor_key, e)

        result.save()
        job_context['pipeline'].steps.append(result.id)

        assoc = SampleResultAssociation()
        assoc.sample = job_context["sample"]
        assoc.result = result
        assoc.save()

        computed_file = ComputedFile()
        computed_file.filename = job_context["salmontools_archive"].split("/")[-1]
        computed_file.absolute_file_path = job_context["salmontools_archive"]
        computed_file.calculate_sha1()
        computed_file.calculate_size()
        computed_file.is_public = True
        computed_file.is_smashable = False
        computed_file.is_qc = True
        computed_file.result = result
        computed_file.save()
        job_context['computed_files'].append(computed_file)

        assoc = SampleComputedFileAssociation()
        assoc.sample = job_context["sample"]
        assoc.computed_file = computed_file
        assoc.save()

        job_context["result"] = result
        job_context["success"] = True
    else:   # error in salmontools
        logger.error("Shell call to salmontools failed with error message: %s",
                     status_str,
                     processor_job=job_context["job_id"])
        job_context["job"].failure_reason = ("Shell call to salmontools failed because: "
                                             + status_str)
        job_context["success"] = False

    return job_context


def salmon(job_id: int) -> None:
    """Main processor function for the Salmon Processor.

    Runs salmon quant command line tool, specifying either a long or
    short read length. Also runs FastQC, MultiQC, and Salmontools.
    """
    pipeline = Pipeline(name=utils.PipelineEnum.SALMON.value)
    utils.run_pipeline({"job_id": job_id, "pipeline": pipeline},
                       [utils.start_job,
                        _set_job_prefix,
                        _prepare_files,

                        _determine_index_length,
                        _find_or_download_index,

                        _run_fastqc,
                        _run_salmon,
                        _run_salmontools,
                        _run_multiqc,
                        utils.end_job])<|MERGE_RESOLUTION|>--- conflicted
+++ resolved
@@ -694,48 +694,6 @@
     report_file.result = job_context['qc_result']
     report_file.save()
     job_context['computed_files'].append(report_file)
-
-<<<<<<< HEAD
-    SampleComputedFileAssociation.objects.get_or_create(
-        sample=job_context["sample"],
-        computed_file=data_file)
-=======
-    job_context['qc_files'] = [data_file, report_file]
-
-    return job_context
-
-
-def _run_fastqc(job_context: Dict) -> Dict:
-    """ Runs the `FastQC` package to generate the QC report.
-
-    """
-
-    # We could use --noextract here, but MultiQC wants extracted files.
-    command_str = ("./FastQC/fastqc --outdir={qc_directory} {files}")
-    files = ' '.join(file.absolute_file_path for file in job_context['original_files'])
-    formatted_command = command_str.format(qc_directory=job_context["qc_directory"],
-                files=files)
-
-    logger.info("Running FastQC using the following shell command: %s",
-                formatted_command,
-                processor_job=job_context["job_id"])
-    completed_command = subprocess.run(formatted_command.split(),
-                                       stdout=subprocess.PIPE,
-                                       stderr=subprocess.PIPE)
-
-    # Java returns a 0 error code for runtime-related errors and FastQC puts progress
-    # information in stderr rather than stdout, so handle both.
-    if completed_command.returncode != 0 or b"complete for" not in completed_command.stderr:
-
-        stderr = str(completed_command.stderr)
-        logger.error("Shell call to FastQC failed with error message: %s",
-                     stderr,
-                     processor_job=job_context["job_id"])
-
-        # The failure_reason column is only 256 characters wide.
-        job_context["job"].failure_reason = stderr[0:255]
-        job_context["success"] = False
->>>>>>> 5f8bbb31
 
     job_context['qc_files'] = [data_file, report_file]
 

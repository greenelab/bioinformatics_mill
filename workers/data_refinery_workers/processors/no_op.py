--- conflicted
+++ resolved
@@ -23,13 +23,6 @@
     """
     original_file = job_context["original_files"][0]
 
-<<<<<<< HEAD
-    job_context["input_file_path"] = original_file.absolute_file_path
-    pre_part = original_file.absolute_file_path.split('/')[:-2]
-    end_part = original_file.absolute_file_path.split('/')[-1]
-    os.makedirs('/'.join(pre_part) + '/processed/', exist_ok=True)
-    job_context["output_file_path"] = '/'.join(pre_part) + '/processed/' + end_part
-=======
     # Create the output directory and path
     job_context["input_file_path"] = original_file.absolute_file_path
     base_directory, file_name = original_file.absolute_file_path.rsplit('/', 1)
@@ -37,7 +30,6 @@
     job_context["output_file_path"] = base_directory + '/processed/' + file_name
 
     # Copy the file to the new directory
->>>>>>> cfe20660
     shutil.copyfile(job_context["input_file_path"], job_context["output_file_path"])
 
     # This is a NO-OP, but we make a ComputationalResult regardless.

--- conflicted
+++ resolved
@@ -33,25 +33,14 @@
     original_file = job_context["original_files"][0]
     job_context["input_file_path"] = original_file.absolute_file_path
     # Turns /home/user/data_store/E-GEOD-8607/raw/foo.txt into /home/user/data_store/E-GEOD-8607/processed/foo.cel
-<<<<<<< HEAD
-    pre_part = original_file.absolute_file_path.split('/')[:-2]
-    end_part = original_file.absolute_file_path.split('/')[-1]
-    job_context["output_file_path"] = '/'.join(pre_part) + '/processed/' + end_part
-    job_context["input_directory"] = '/'.join(pre_part) + '/'
-    job_context["qc_directory"] = '/'.join(pre_part) + '/qc/'
-
-    job_context["output_file_path"] = job_context["output_file_path"].replace('.txt', '.PCL')
-=======
     pre_part = original_file.absolute_file_path.split('/')[:-2] # Cut off '/raw'
     end_part = original_file.absolute_file_path.split('/')[-1] # Get the filename
+    job_context["output_file_path"] = '/'.join(pre_part) + '/processed/' + end_part
     output_directory = '/'.join(pre_part) + '/processed/'
     os.makedirs(output_directory, exist_ok=True)
 
     job_context["output_file_path"] = output_directory + end_part.replace('.txt', '.PCL')
     job_context["input_directory"] = '/'.join(pre_part) + '/'
-    job_context["qc_directory"] = '/'.join(pre_part) + '/qc/'
-    os.makedirs(job_context["qc_directory"], exist_ok=True)
->>>>>>> 416817f2
 
     # Sanitize this file so R doesn't choke.
     # Some have comments, some have non-comment-comments.

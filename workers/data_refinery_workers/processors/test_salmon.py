import hashlib
import os
import shutil
import numpy
import scipy.stats
from contextlib import closing
from django.test import TestCase, tag
from unittest.mock import MagicMock
from data_refinery_common.models import (
    SurveyJob,
    ProcessorJob,
    OriginalFile,
    Organism,
    OrganismIndex,
    ComputedFile,
    ComputationalResult,
    Processor,
    Pipeline,
    Sample,
    Experiment,
    ExperimentSampleAssociation,
    ProcessorJobOriginalFileAssociation,
    OriginalFileSampleAssociation
)
from data_refinery_workers.processors import salmon, utils


def setUpModule():
    utils.createTestProcessors()


def prepare_job():
    pj = ProcessorJob()
    pj.pipeline_applied = "SALMON"
    pj.save()

    c_elegans = Organism.get_object_for_name("CAENORHABDITIS_ELEGANS")

    samp = Sample()
    samp.accession_code = "SALMON" # So the test files go to the right place
    samp.organism = c_elegans
    samp.save()

    computational_result = ComputationalResult(processor=Processor.objects.first())
    computational_result.save()

    organism_index = OrganismIndex()
    organism_index.index_type = "TRANSCRIPTOME_SHORT"
    organism_index.organism = c_elegans
    organism_index.result = computational_result
    organism_index.save()

    comp_file = ComputedFile()
    comp_file.absolute_file_path = "/home/user/data_store/processed/TEST/TRANSCRIPTOME_INDEX/Caenorhabditis_elegans_short_1527089586.tar.gz"
    comp_file.result = computational_result
    comp_file.calculate_size()
    comp_file.calculate_sha1()
    comp_file.save()

    og_file = OriginalFile()
    og_file.source_filename = "ERR1562482_1.fastq.gz"
    og_file.filename = "ERR1562482_1.fastq.gz"
    og_file.absolute_file_path = "/home/user/data_store/raw/TEST/SALMON/ERR1562482_1.fastq.gz"
    og_file.save()

    og_file2 = OriginalFile()
    og_file2.source_filename = "ERR1562482_2.fastq.gz"
    og_file2.filename = "ERR1562482_2.fastq.gz"
    og_file2.absolute_file_path = "/home/user/data_store/raw/TEST/SALMON/ERR1562482_2.fastq.gz"
    og_file2.save()

    og_file_samp_assoc = OriginalFileSampleAssociation()
    og_file_samp_assoc.original_file = og_file
    og_file_samp_assoc.sample = samp
    og_file_samp_assoc.save()

    og_file_samp_assoc2 = OriginalFileSampleAssociation()
    og_file_samp_assoc2.original_file = og_file2
    og_file_samp_assoc2.sample = samp
    og_file_samp_assoc2.save()

    assoc1 = ProcessorJobOriginalFileAssociation()
    assoc1.original_file = og_file
    assoc1.processor_job = pj
    assoc1.save()

    assoc1 = ProcessorJobOriginalFileAssociation()
    assoc1.original_file = og_file2
    assoc1.processor_job = pj
    assoc1.save()

    return pj, [og_file, og_file2]


def identical_checksum(filename1, filename2):
    """Confirm that the two files have identical checksum."""
    checksum_1 = hashlib.md5(open(filename1, 'rb').read()).hexdigest()
    checksum_2 = hashlib.md5(open(filename2, 'rb').read()).hexdigest()
    return checksum_1 == checksum_2


def strong_quant_correlation(ref_filename, output_filename):
    """Return true if both columns #3 and #4 (zero-indexed) of the two
    input quant files are strongly correlated (correlation >= 0.99).
    """
    ref_col34 = numpy.loadtxt(ref_filename, delimiter='\t', skiprows=1, usecols=(3,4))
    ref_TPM = ref_col34[:, 0]
    ref_NumReads = ref_col34[:, 1]

    out_col34 = numpy.loadtxt(output_filename, delimiter='\t', skiprows=1, usecols=(3,4))
    out_TPM = out_col34[:, 0]
    out_NumReads = out_col34[:, 1]

    TPM_stats = scipy.stats.spearmanr(ref_TPM, out_TPM)
    NumReads_stats = scipy.stats.spearmanr(ref_NumReads, out_NumReads)
    return TPM_stats.correlation >= 0.99 and NumReads_stats.correlation >= 0.99


class SalmonTestCase(TestCase):
    def setUp(self):
        self.test_dir = '/home/user/data_store/salmon_tests'

    @tag('salmon')
    def test_salmon(self):
        """Test the whole pipeline."""
        # Ensure any computed files from previous tests are removed.
        try:
            os.remove("/home/user/data_store/raw/TEST/SALMON/processed/quant.sf")
        except FileNotFoundError:
            pass

        job, files = prepare_job()
        salmon.salmon(job.pk)
        job = ProcessorJob.objects.get(id=job.pk)
        self.assertTrue(job.success)

    def chk_salmon_quant(self, job_context, sample_dir):
        """Helper function that calls salmon._run_salmon and confirms
        strong correlation.
        """

        shutil.rmtree(job_context['output_directory'], ignore_errors=True)  # clean up
        salmon._run_salmon(job_context, skip_processed=False)
        output_quant_filename = os.path.join(job_context['output_directory'], 'quant.sf')
        self.assertTrue(os.path.exists(output_quant_filename))

        # Confirm strong correlation between the new "quant.sf" and reference file
        ref_quant_filename = os.path.join(sample_dir, 'ref_files/quant.sf')
        self.assertTrue(strong_quant_correlation(ref_quant_filename, output_quant_filename))

    @tag('salmon')
    def test_salmon_quant_one_sample_double_reads(self):
        """Test `salmon quant` on a sample that has double reads."""

        # Create an Experiment that includes two samples.
        # (The first sample has test data available, but the second does not.)
        experiment_accession = 'test_experiment'
        experiment = Experiment.objects.create(accession_code=experiment_accession)
        # test_sample record
        sample_accession = 'test_sample'
        test_sample = Sample.objects.create(accession_code=sample_accession)
        ExperimentSampleAssociation.objects.create(experiment=experiment, sample=test_sample)
        # fake_sample record (created to prevent tximport step in this experiment)
        fake_sample = Sample.objects.create(accession_code='fake_sample')
        ExperimentSampleAssociation.objects.create(experiment=experiment, sample=fake_sample)

        experiment_dir = os.path.join(self.test_dir, experiment_accession)
        sample_dir = os.path.join(experiment_dir, 'test_sample')

        job_context = {
            'job_id': 1,
            'job': ProcessorJob(),
            'pipeline': Pipeline(name="Salmon"),
            'sample': test_sample,
            'input_file_path': os.path.join(experiment_dir, 'raw/reads_1.fastq'),
            'input_file_path_2': os.path.join(experiment_dir, 'raw/reads_2.fastq'),
            'index_directory': os.path.join(experiment_dir, 'index'),
            'output_directory': os.path.join(sample_dir, 'processed'),
            'success': True,
            'computed_files': []
        }
        # Check quant.sf in `salmon quant` output dir
        self.chk_salmon_quant(job_context, sample_dir)

        # Confirm that this experiment is not ready for tximport yet,
        # because `salmon quant` is not run on 'fake_sample'.
        experiments_ready = salmon._get_salmon_completed_exp_dirs(job_context)
        self.assertEqual(len(experiments_ready), 0)

    @tag('salmon')
    def test_salmon_quant_two_samples_single_read(self):
        """Test `salmon quant` outputs on two samples that have single
        read and that belong to same experiment.
        """
        # Create one experiment and two related samples, based on:
        #   https://www.ncbi.nlm.nih.gov/sra/?term=SRP040623
        # (For testing purpose, only two of the four samples' data are included.)
        experiment_accession = 'PRJNA242809'
        experiment = Experiment.objects.create(accession_code=experiment_accession)

        sample1_accession = 'SRR1206053'
        sample1 = Sample.objects.create(accession_code=sample1_accession)
        ExperimentSampleAssociation.objects.create(experiment=experiment, sample=sample1)

        sample2_accession = 'SRR1206054'
        sample2 = Sample.objects.create(accession_code=sample2_accession)
        ExperimentSampleAssociation.objects.create(experiment=experiment, sample=sample2)

        experiment_dir = os.path.join(self.test_dir, experiment_accession)
        # Clean up tximport output:
        rds_filename = os.path.join(experiment_dir, 'txi_out.RDS')
        if (os.path.isfile(rds_filename)):
            os.remove(rds_filename)

        # Test `salmon quant` on sample1 (SRR1206053)
        sample1_dir = os.path.join(experiment_dir, sample1_accession)
        job1_context = {
            'job_id': 1,
            'job': ProcessorJob(),
            'pipeline': Pipeline(name="Salmon"),
            'sample': sample1,
            'input_file_path': os.path.join(experiment_dir, 'raw/SRR1206053.fastq.gz'),
            'index_directory': os.path.join(experiment_dir, 'index'),
            'genes_to_transcripts_path': os.path.join(experiment_dir, 'index',
                                                      'genes_to_transcripts.txt'),
            'output_directory': os.path.join(sample1_dir, 'processed'),
            'success': True
        }

        # Check quant.sf in `salmon quant` output dir of sample1
        self.chk_salmon_quant(job1_context, sample1_dir)
        # Confirm that this experiment is not ready for tximport yet.
        experiments_ready = salmon._get_salmon_completed_exp_dirs(job1_context)
        self.assertEqual(len(experiments_ready), 0)
        self.assertFalse(os.path.exists(rds_filename))

        # Now run `salmon quant` on sample2 (SRR1206054) too
        sample2_dir = os.path.join(experiment_dir, sample2_accession)
        job2_context = {
            'job_id': 2,
            'job': ProcessorJob(),
            'pipeline': Pipeline(name="Salmon"),
            'sample': sample2,
            'input_file_path': os.path.join(experiment_dir, 'raw/SRR1206054.fastq.gz'),
            'index_directory': os.path.join(experiment_dir, 'index'),
            'genes_to_transcripts_path': os.path.join(experiment_dir, 'index',
                                                      'genes_to_transcripts.txt'),
            'output_directory': os.path.join(sample2_dir, 'processed'),
            'success': True,
            'computed_files': []
        }

        # Check quant.sf in `salmon quant` output dir of sample2
        self.chk_salmon_quant(job2_context, sample2_dir)
        # Confirm that this experiment is ready for tximport now:
        experiments_ready = salmon._get_salmon_completed_exp_dirs(job2_context)
        self.assertEqual(len(experiments_ready), 1)
        self.assertEqual(experiments_ready[0], experiment_dir)

        # rds_filename should have been generated bytximport at this point.
        # Note: `tximport` step is launched by subprocess module in Python.
        # If input "quant.sf" files are too large, we may have to wait for
        # a few seconds before testing the existence of rds_filename.
        self.assertTrue(os.path.exists(rds_filename))

    def test_fastqc(self):

        job, og_files = prepare_job()
        win_context = {
            'job': job,
            'job_id': 789,
            'pipeline': Pipeline(name="Salmon"),
            'qc_directory': "/home/user/data_store/raw/TEST/SALMON/qc",
            'original_files': og_files,
            'success': True
        }

        # Ensure clean testdir
        shutil.rmtree(win_context['qc_directory'], ignore_errors=True)
        os.makedirs(win_context['qc_directory'], exist_ok=True)
        win_context = salmon._prepare_files(win_context)

        win = salmon._run_fastqc(win_context)
        self.assertTrue(win['success'])
        win = salmon._run_multiqc(win_context)
        self.assertTrue(win['success'])

        for file in win['qc_files']:
            self.assertTrue(os.path.isfile(file.absolute_file_path))

        fail_context = {
            'job': job,
            'job_id': 'hippityhoppity',
            'pipeline': Pipeline(name="Salmon"),
            'qc_directory': "/home/user/data_store/raw/TEST/SALMON/derp",
            'original_files': [],
            'success': True,
            'computed_files': []
        }
        fail = salmon._run_fastqc(fail_context)
        self.assertFalse(fail['success'])


class SalmonToolsTestCase(TestCase):
    """Test SalmonTools command."""

    def setUp(self):
        self.test_dir = '/home/user/data_store/salmontools/'

    @tag('salmon')
    def test_double_reads(self):
        """Test outputs when the sample has both left and right reads."""
        job_context = {
            'job_id': 123,
            'job': ProcessorJob(),
            'pipeline': Pipeline(name="Salmon"),
            'input_file_path': self.test_dir + 'double_input/reads_1.fastq',
            'input_file_path_2': self.test_dir + 'double_input/reads_2.fastq',
            'output_directory': self.test_dir + 'double_output/'
        }

        homo_sapiens = Organism.get_object_for_name("HOMO_SAPIENS")
        sample = Sample()
        sample.organism = homo_sapiens
        sample.save()
        job_context["sample"] = sample

        salmon._run_salmontools(job_context, False)

        # Confirm job status
        self.assertTrue(job_context["success"])

        # Check two output files
        output_file1 = self.test_dir + 'double_output/unmapped_by_salmon_1.fa'
        expected_output_file1 = self.test_dir + 'expected_double_output/unmapped_by_salmon_1.fa'
        self.assertTrue(identical_checksum(output_file1, expected_output_file1))

        output_file2 = self.test_dir + 'double_output/unmapped_by_salmon_2.fa'
        expected_output_file2 = self.test_dir + 'expected_double_output/unmapped_by_salmon_2.fa'
        self.assertTrue(identical_checksum(output_file2, expected_output_file2))

    @tag('salmon')
    def test_single_read(self):
        """Test outputs when the sample has one read only."""
        job_context = {
            'job_id': 456,
            'job': ProcessorJob(),
            'pipeline': Pipeline(name="Salmon"),
            'input_file_path': self.test_dir + 'single_input/single_read.fastq',
            'output_directory': self.test_dir + 'single_output/',
            'computed_files': []
        }

        homo_sapiens = Organism.get_object_for_name("HOMO_SAPIENS")
        sample = Sample()
        sample.organism = homo_sapiens
        sample.save()
        job_context["sample"] = sample

        salmon._run_salmontools(job_context, False)

        # Confirm job status
        self.assertTrue(job_context["success"])

        # Check output file
        output_file = self.test_dir + 'single_output/unmapped_by_salmon.fa'
        expected_output_file = self.test_dir + 'expected_single_output/unmapped_by_salmon.fa'
        self.assertTrue(identical_checksum(output_file, expected_output_file))


class TximportTestCase(TestCase):
    """Test salmon._tximport function, which launches tximport.R script."""

    def setUp(self):
        experiment = Experiment(accession_code='PRJNA408323')
        experiment.save()

        for id in ['07', '08', '09', '12', '13', '14']:
            sample = Sample(accession_code=('SRR60800' + id))
            sample.save()
            e_s = ExperimentSampleAssociation(experiment=experiment, sample=sample)
            e_s.save()

    @tag('salmon')
    def test_tximport_experiment(self):
        job_context = {
            'job_id': 456,
<<<<<<< HEAD
            'genes_to_transcripts_path': '/home/user/data_store/tximport_test/np_gene2txmap.txt',
            'computed_files': []
=======
            'job': ProcessorJob(),
            'pipeline': Pipeline(name="Salmon"),
            'genes_to_transcripts_path': '/home/user/data_store/tximport_test/np_gene2txmap.txt'
>>>>>>> 9b2e2bcc
        }

        experiment_dir = '/home/user/data_store/tximport_test/PRJNA408323'
        final_context = salmon._tximport(job_context, experiment_dir)

        expected_output_dir = '/home/user/data_store/tximport_test/expected_output'
        for filename in ['txi_out.RDS', 'gene_lengthScaledTPM.tsv']:
            output_path = experiment_dir + '/' + filename
            expected_output = expected_output_dir + '/' + filename
            self.assertTrue(identical_checksum(output_path, expected_output))

        # Check the individual files
        self.assertTrue(len(final_context['individual_files']), 6)
        for file in final_context['individual_files']:
            self.assertTrue(os.path.isfile(file.absolute_file_path))


class DetermineIndexLengthTestCase(TestCase):
    """Test salmon._determine_index_length function, which gets the salmon index length of a sample.
    For now, these tests only ensure that the output of the new faster salmon index function match
    that of the old one for the test data."""

    @tag('salmon')
    def test_salmon_determine_index_length_single_read(self):
        """Test that the right length is calculated when the sample has one read."""
        job, files = prepare_job()

        job_context = salmon._prepare_files({'original_files': [files[0]]})
        results = salmon._determine_index_length(job_context)

        self.assertEqual(results['index_length_raw'], 41)
        self.assertEqual(results['index_length'], 'short')

    @tag('salmon')
    def test_salmon_determine_index_length_double_read(self):
        """Test that the right length is calculated when the sample has two reads."""
        job, files = prepare_job()

        job_context = salmon._prepare_files({'original_files': files})
        results = salmon._determine_index_length(job_context)

        self.assertEqual(results['index_length_raw'], 41)
        self.assertEqual(results['index_length'], 'short')<|MERGE_RESOLUTION|>--- conflicted
+++ resolved
@@ -385,14 +385,10 @@
     def test_tximport_experiment(self):
         job_context = {
             'job_id': 456,
-<<<<<<< HEAD
             'genes_to_transcripts_path': '/home/user/data_store/tximport_test/np_gene2txmap.txt',
-            'computed_files': []
-=======
-            'job': ProcessorJob(),
-            'pipeline': Pipeline(name="Salmon"),
-            'genes_to_transcripts_path': '/home/user/data_store/tximport_test/np_gene2txmap.txt'
->>>>>>> 9b2e2bcc
+            'computed_files': [],
+            'job': ProcessorJob(),
+            'pipeline': Pipeline(name="Salmon"),
         }
 
         experiment_dir = '/home/user/data_store/tximport_test/PRJNA408323'

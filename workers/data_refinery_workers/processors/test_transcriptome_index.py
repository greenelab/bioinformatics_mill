--- conflicted
+++ resolved
@@ -77,13 +77,8 @@
         og_file2.source_url = "ftp://ftp.ensemblgenomes.org/pub/release-39/plants/gtf/aegilops_tauschii/Aegilops_tauschii.ASM34733v1.39.gtf.gz"
         og_file2.source_filename = "aegilops_tauschii_short.gtf.gz"
 
-<<<<<<< HEAD
-        job_context = {"original_files": [og_file, og_file2]}
+        job_context = {"original_files": [og_file, og_file2], "computed_files": []}
         job_context = transcriptome_index._extract_assembly_information(job_context)
-=======
-        job_context = {"original_files": [og_file, og_file2], "computed_files": []}
-        job_context = transcriptome_index._extract_assembly_version(job_context)
->>>>>>> 639cfac6
         self.assertEqual("39", job_context["assembly_version"])
         self.assertEqual("ASM34733v1", job_context["assembly_name"])
 

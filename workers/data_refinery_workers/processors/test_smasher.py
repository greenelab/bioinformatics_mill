# -*- coding: utf-8 -*-

import csv
import json
import os
import shutil
import sys
import zipfile
from io import StringIO

import pandas as pd

from django.core.management import call_command
from django.test import TestCase, TransactionTestCase, tag
from data_refinery_common.models import (
    SurveyJob,
    ProcessorJob,
    OriginalFile,
    ProcessorJobOriginalFileAssociation,
    ComputationalResult,
    ComputedFile,
    Experiment,
    Organism,
    Sample,
    SampleAnnotation,
    SampleResultAssociation,
    ExperimentSampleAssociation,
    Dataset,
    ProcessorJobDatasetAssociation,
    SampleComputedFileAssociation,
    ComputationalResultAnnotation
)
from data_refinery_workers.processors import smasher, smashing_utils


def prepare_job():
    pj = ProcessorJob()
    pj.pipeline_applied = "SMASHER"
    pj.save()

    experiment = Experiment()
    experiment.accession_code = "GSE51081"
    experiment.save()

    result = ComputationalResult()
    result.save()

    homo_sapiens = Organism.get_object_for_name("HOMO_SAPIENS")

    sample = Sample()
    sample.accession_code = 'GSM1237810'
    sample.title = 'GSM1237810'
    sample.organism = homo_sapiens
    sample.save()

    sample_annotation = SampleAnnotation()
    sample_annotation.data = {'hi': 'friend'}
    sample_annotation.sample = sample
    sample_annotation.save()

    sra = SampleResultAssociation()
    sra.sample = sample
    sra.result = result
    sra.save()

    esa = ExperimentSampleAssociation()
    esa.experiment = experiment
    esa.sample = sample
    esa.save()

    computed_file = ComputedFile()
    computed_file.filename = "SRP149598_gene_lengthScaledTPM.tsv"
    computed_file.absolute_file_path = "/home/user/data_store/PCL/" + computed_file.filename
    computed_file.result = result
    computed_file.size_in_bytes = 123
    computed_file.is_smashable = True
    computed_file.save()

    assoc = SampleComputedFileAssociation()
    assoc.sample = sample
    assoc.computed_file = computed_file
    assoc.save()

    sample = Sample()
    sample.accession_code = 'GSM1237812'
    sample.title = 'GSM1237812'
    sample.organism = homo_sapiens
    sample.save()

    esa = ExperimentSampleAssociation()
    esa.experiment = experiment
    esa.sample = sample
    esa.save()

    assoc = SampleComputedFileAssociation()
    assoc.sample = sample
    assoc.computed_file = computed_file
    assoc.save()

    sra = SampleResultAssociation()
    sra.sample = sample
    sra.result = result
    sra.save()

    computed_file = ComputedFile()
    computed_file.filename = "GSM1487313_liver.PCL"
    computed_file.absolute_file_path = "/home/user/data_store/PCL/" + computed_file.filename
    computed_file.result = result
    computed_file.size_in_bytes = 123
    computed_file.is_smashable = True
    computed_file.save()

    computed_file = ComputedFile()
    computed_file.filename = "GSM1237812_S97-PURE.DAT"
    computed_file.absolute_file_path = "/home/user/data_store/PCL/" + computed_file.filename
    computed_file.result = result
    computed_file.size_in_bytes = 123
    computed_file.is_smashable = False
    computed_file.save()

    assoc = SampleComputedFileAssociation()
    assoc.sample = sample
    assoc.computed_file = computed_file
    assoc.save()

    ds = Dataset()
    ds.data = {'GSE51081': ['GSM1237810', 'GSM1237812']}
    ds.aggregate_by = 'EXPERIMENT' # [ALL or SPECIES or EXPERIMENT]
    ds.scale_by = 'STANDARD' # [NONE or MINMAX or STANDARD or ROBUST]
    ds.email_address = "null@derp.com"
    #ds.email_address = "miserlou+heyo@gmail.com"
    ds.quantile_normalize = False
    ds.save()

    pjda = ProcessorJobDatasetAssociation()
    pjda.processor_job = pj
    pjda.dataset = ds
    pjda.save()

    return pj

def prepare_dual_tech_job():
    pj = ProcessorJob()
    pj.pipeline_applied = "SMASHER"
    pj.save()

    # MICROARRAY TECH
    experiment = Experiment()
    experiment.accession_code = "GSE1487313"
    experiment.save()

    result = ComputationalResult()
    result.save()

    gallus_gallus = Organism.get_object_for_name("GALLUS_GALLUS")

    sample = Sample()
    sample.accession_code = 'GSM1487313'
    sample.title = 'GSM1487313'
    sample.organism = gallus_gallus
    sample.technology="MICROARRAY"
    sample.save()

    sra = SampleResultAssociation()
    sra.sample = sample
    sra.result = result
    sra.save()

    esa = ExperimentSampleAssociation()
    esa.experiment = experiment
    esa.sample = sample
    esa.save()

    computed_file = ComputedFile()
    computed_file.filename = "GSM1487313_liver.PCL"
    computed_file.absolute_file_path = "/home/user/data_store/PCL/" + computed_file.filename
    computed_file.result = result
    computed_file.size_in_bytes = 123
    computed_file.is_smashable = True
    computed_file.save()

    assoc = SampleComputedFileAssociation()
    assoc.sample = sample
    assoc.computed_file = computed_file
    assoc.save()

    # RNASEQ TECH
    experiment2 = Experiment()
    experiment2.accession_code = "SRP332914"
    experiment2.save()

    result2 = ComputationalResult()
    result2.save()

    sample2 = Sample()
    sample2.accession_code = 'SRR332914'
    sample2.title = 'SRR332914'
    sample2.organism = gallus_gallus
    sample2.technology = "RNA-SEQ"
    sample2.save()

    sra2 = SampleResultAssociation()
    sra2.sample = sample2
    sra2.result = result2
    sra2.save()

    esa2 = ExperimentSampleAssociation()
    esa2.experiment = experiment2
    esa2.sample = sample2
    esa2.save()

    computed_file2 = ComputedFile()
    computed_file2.filename = "SRP149598_gene_lengthScaledTPM.tsv"
    computed_file2.absolute_file_path = "/home/user/data_store/PCL/" + computed_file2.filename
    computed_file2.result = result2
    computed_file2.size_in_bytes = 234
    computed_file2.is_smashable = True
    computed_file2.save()

    assoc2 = SampleComputedFileAssociation()
    assoc2.sample = sample2
    assoc2.computed_file = computed_file2
    assoc2.save()
    return pj

class SmasherTestCase(TransactionTestCase):

    @tag("smasher")
    def test_smasher(self):
        """ Main tester. """
        job = prepare_job()

        anno_samp = Sample.objects.get(accession_code='GSM1237810')
        self.assertTrue('hi' in anno_samp.to_metadata_dict()['refinebio_annotations'][0].keys())

        relations = ProcessorJobDatasetAssociation.objects.filter(processor_job=job)
        dataset = Dataset.objects.filter(id__in=relations.values('dataset_id')).first()
        job_context_check = {}
        job_context_check["dataset"] = dataset
        job_context_check["samples"] = dataset.get_samples()
        job_context_check["experiments"] = dataset.get_experiments()
        self.assertEqual(len(job_context_check['samples']), 2)
        self.assertEqual(len(job_context_check['experiments']), 1)

        # Smoke test while we're here..
        dataset.get_samples_by_experiment()
        dataset.get_samples_by_species()
        dataset.get_aggregated_samples()

        # XXX: agg_type 'SPECIES' hangs on Linux, not OSX.
        # Don't know why yet.
        # for ag_type in ['ALL', 'EXPERIMENT', 'SPECIES']:
        for ag_type in ['ALL', 'EXPERIMENT']:
            dataset = Dataset.objects.filter(id__in=relations.values('dataset_id')).first()
            dataset.aggregate_by = ag_type
            dataset.save()

            print ("Smashing " + ag_type)
            final_context = smasher.smash(job.pk, upload=False)
            # Make sure the file exists and is a valid size
            self.assertNotEqual(os.path.getsize(final_context['output_file']), 0)
            self.assertEqual(final_context['dataset'].is_processed, True)

            dataset = Dataset.objects.filter(id__in=relations.values('dataset_id')).first()
            dataset.is_processed = False
            dataset.save()

            # Cleanup
            os.remove(final_context['output_file'])
            job.start_time = None
            job.end_time = None
            job.save()

        for scale_type in ['NONE', 'MINMAX', 'STANDARD', 'ROBUST']:
            dataset = Dataset.objects.filter(id__in=relations.values('dataset_id')).first()
            dataset.aggregate_by = 'EXPERIMENT'
            dataset.scale_by = scale_type
            dataset.save()

            print ("Smashing " + scale_type)
            final_context = smasher.smash(job.pk, upload=False)
            # Make sure the file exists and is a valid size
            self.assertNotEqual(os.path.getsize(final_context['output_file']), 0)
            self.assertEqual(final_context['dataset'].is_processed, True)

            dataset = Dataset.objects.filter(id__in=relations.values('dataset_id')).first()
            dataset.is_processed = False
            dataset.save()

            # Cleanup
            os.remove(final_context['output_file'])
            job.start_time = None
            job.end_time = None
            job.save()

        # Stats
        for scale_type in ['MINMAX', 'STANDARD']:
            dataset = Dataset.objects.filter(id__in=relations.values('dataset_id')).first()
            dataset.aggregate_by = 'EXPERIMENT'
            dataset.scale_by = scale_type
            dataset.save()

            print("###")
            print("# " + scale_type)
            print('###')

            final_context = smasher.smash(job.pk, upload=False)
            final_frame = final_context.get('final_frame')

            # Sanity test that these frames can be computed upon
            final_frame.mean(axis=1)
            final_frame.min(axis=1)
            final_frame.max(axis=1)
            final_frame.std(axis=1)
            final_frame.median(axis=1)

            zf = zipfile.ZipFile(final_context['output_file'])
            namelist = zf.namelist()

            self.assertFalse(True in final_frame.index.str.contains('AFFX-'))
            self.assertTrue('GSE51081/metadata_GSE51081.tsv' in namelist)
            self.assertTrue('aggregated_metadata.json' in namelist)
            self.assertTrue('README.md' in namelist)
            self.assertTrue('LICENSE.TXT' in namelist)
            self.assertTrue('GSE51081/GSE51081.tsv' in namelist)

            os.remove(final_context['output_file'])
            job.start_time = None
            job.end_time = None
            job.save()

        for scale_type in ['MINMAX', 'STANDARD']:
            dataset = Dataset.objects.filter(id__in=relations.values('dataset_id')).first()
            dataset.aggregate_by = 'SPECIES'
            dataset.scale_by = scale_type
            dataset.save()

            print("###")
            print("# " + scale_type)
            print('###')

            final_context = smasher.smash(job.pk, upload=False)
            final_frame = final_context.get('final_frame')

            # Sanity test that these frames can be computed upon
            final_frame.mean(axis=1)
            final_frame.min(axis=1)
            final_frame.max(axis=1)
            final_frame.std(axis=1)
            final_frame.median(axis=1)

            zf = zipfile.ZipFile(final_context['output_file'])
            namelist = zf.namelist()

            self.assertTrue('HOMO_SAPIENS/metadata_HOMO_SAPIENS.tsv' in namelist)
            self.assertTrue('aggregated_metadata.json' in namelist)
            self.assertTrue('README.md' in namelist)
            self.assertTrue('LICENSE.TXT' in namelist)
            self.assertTrue('HOMO_SAPIENS/HOMO_SAPIENS.tsv' in namelist)

            os.remove(final_context['output_file'])
            job.start_time = None
            job.end_time = None
            job.save()

        for scale_type in ['MINMAX', 'STANDARD']:
            dataset = Dataset.objects.filter(id__in=relations.values('dataset_id')).first()
            dataset.aggregate_by = 'ALL'
            dataset.scale_by = scale_type
            dataset.save()

            print("###")
            print("# " + scale_type)
            print('###')

            final_context = smasher.smash(job.pk, upload=False)
            final_frame = final_context.get('final_frame')

            # Sanity test that these frames can be computed upon
            final_frame.mean(axis=1)
            final_frame.min(axis=1)
            final_frame.max(axis=1)
            final_frame.std(axis=1)
            final_frame.median(axis=1)

            zf = zipfile.ZipFile(final_context['output_file'])
            namelist = zf.namelist()

            self.assertTrue('ALL/metadata_ALL.tsv' in namelist)
            self.assertTrue('aggregated_metadata.json' in namelist)
            self.assertTrue('README.md' in namelist)
            self.assertTrue('LICENSE.TXT' in namelist)
            self.assertTrue('ALL/ALL.tsv' in namelist)

            with zf.open('aggregated_metadata.json') as aggregated_metadata:
                metadata_str = aggregated_metadata.read().decode()
                parsed_metadata = json.loads(metadata_str)
                # This dataset isn't quantile normalized, but we
                # should still be providing this value as False
                self.assertFalse(parsed_metadata['quantile_normalized'])

            os.remove(final_context['output_file'])
            job.start_time = None
            job.end_time = None
            job.save()

    @tag("smasher")
    def test_get_results(self):
        """ Test our ability to collect the appropriate samples. """

        sample = Sample()
        sample.accession_code = 'GSM45588'
        sample.save()

        result = ComputationalResult()
        result.save()

        computed_file1 = ComputedFile()
        computed_file1.filename = "oh_boy.txt"
        computed_file1.result = result
        computed_file1.size_in_bytes = 123
        computed_file1.is_smashable = True
        computed_file1.save()

        computed_file2 = ComputedFile()
        computed_file2.filename = "gee_whiz.bmp"
        computed_file2.result = result
        computed_file2.size_in_bytes = 123
        computed_file2.is_smashable = False
        computed_file2.save()

        assoc = SampleResultAssociation()
        assoc.sample = sample
        assoc.result = result
        assoc.save()

        assoc = SampleComputedFileAssociation()
        assoc.sample = sample
        assoc.computed_file = computed_file1
        assoc.save()

        assoc = SampleComputedFileAssociation()
        assoc.sample = sample
        assoc.computed_file = computed_file2
        assoc.save()

        computed_files = sample.get_result_files()
        self.assertEqual(computed_files.count(), 2)

    @tag("smasher")
    def test_fail(self):
        """ Test our ability to fail """

        result = ComputationalResult()
        result.save()

        sample = Sample()
        sample.accession_code = 'XXX'
        sample.title = 'XXX'
        sample.organism = Organism.get_object_for_name("HOMO_SAPIENS")
        sample.save()

        sra = SampleResultAssociation()
        sra.sample = sample
        sra.result = result
        sra.save()

        computed_file = ComputedFile()
        computed_file.filename = "NOT_REAL.PCL"
        computed_file.absolute_file_path = "/home/user/data_store/PCL/" + computed_file.filename
        computed_file.result = result
        computed_file.size_in_bytes = 123
        computed_file.is_smashable = True
        computed_file.save()

        assoc = SampleComputedFileAssociation()
        assoc.sample = sample
        assoc.computed_file = computed_file
        assoc.save()

        ds = Dataset()
        ds.data = {'GSE51081': ['XXX']}
        ds.aggregate_by = 'EXPERIMENT'
        ds.scale_by = 'MINMAX'
        ds.email_address = "null@derp.com"
        ds.quantile_normalize = False
        ds.save()
        dsid = ds.id

        job = ProcessorJob()
        job.pipeline_applied = "SMASHER"
        job.save()

        pjda = ProcessorJobDatasetAssociation()
        pjda.processor_job = job
        pjda.dataset = ds
        pjda.save()

        final_context = smasher.smash(job.pk, upload=False)
        ds = Dataset.objects.get(id=dsid)
        print(ds.failure_reason)
        print(final_context['dataset'].failure_reason)
        self.assertNotEqual(final_context['unsmashable_files'], [])

    @tag("smasher")
    def test_no_smash_all_diff_species(self):
        """ Smashing together with 'ALL' with different species is a really weird behavior.
        This test isn't really testing a normal case, just make sure that it's marking the
        unsmashable files.
        """

        job = ProcessorJob()
        job.pipeline_applied = "SMASHER"
        job.save()

        experiment = Experiment()
        experiment.accession_code = "GSE51081"
        experiment.save()

        result = ComputationalResult()
        result.save()

        homo_sapiens = Organism.get_object_for_name("HOMO_SAPIENS")

        sample = Sample()
        sample.accession_code = 'GSM1237810'
        sample.title = 'GSM1237810'
        sample.organism = homo_sapiens
        sample.save()

        sra = SampleResultAssociation()
        sra.sample = sample
        sra.result = result
        sra.save()

        esa = ExperimentSampleAssociation()
        esa.experiment = experiment
        esa.sample = sample
        esa.save()

        computed_file = ComputedFile()
        computed_file.filename = "GSM1237810_T09-1084.PCL"
        computed_file.absolute_file_path = "/home/user/data_store/PCL/" + computed_file.filename
        computed_file.result = result
        computed_file.size_in_bytes = 123
        computed_file.is_smashable = True
        computed_file.save()

        result = ComputationalResult()
        result.save()

        assoc = SampleComputedFileAssociation()
        assoc.sample = sample
        assoc.computed_file = computed_file
        assoc.save()

        experiment = Experiment()
        experiment.accession_code = "GSE51084"
        experiment.save()

        mus_mus = Organism.get_object_for_name("MUS_MUSCULUS")

        sample = Sample()
        sample.accession_code = 'GSM1238108'
        sample.title = 'GSM1238108'
        sample.organism = homo_sapiens
        sample.save()

        sra = SampleResultAssociation()
        sra.sample = sample
        sra.result = result
        sra.save()

        esa = ExperimentSampleAssociation()
        esa.experiment = experiment
        esa.sample = sample
        esa.save()

        computed_file = ComputedFile()
        computed_file.filename = "GSM1238108-tbl-1.txt"
        computed_file.absolute_file_path = "/home/user/data_store/PCL/" + computed_file.filename
        computed_file.result = result
        computed_file.size_in_bytes = 123
        computed_file.is_smashable = True
        computed_file.save()

        assoc = SampleComputedFileAssociation()
        assoc.sample = sample
        assoc.computed_file = computed_file
        assoc.save()

        ds = Dataset()
        ds.data = {'GSE51081': ['GSM1237810'], 'GSE51084': ['GSM1238108']}
        ds.aggregate_by = 'ALL'
        ds.scale_by = 'STANDARD'
        ds.email_address = "null@derp.com"
        ds.quantile_normalize = False
        ds.save()

        pjda = ProcessorJobDatasetAssociation()
        pjda.processor_job = job
        pjda.dataset = ds
        pjda.save()

        final_context = smasher.smash(job.pk, upload=False)

        dsid = ds.id
        ds = Dataset.objects.get(id=dsid)
        print(ds.failure_reason)
        print(final_context['dataset'].failure_reason)

        self.assertEqual(final_context['unsmashable_files'], ['GSM1237810_T09-1084.PCL'])

    @tag("smasher")
    def test_qn_targets_only(self):
        """ """
        job = ProcessorJob()
        job.pipeline_applied = "SMASHER"
        job.save()

        experiment = Experiment()
        experiment.accession_code = "GSE51088"
        experiment.save()

        result = ComputationalResult()
        result.save()

        homo_sapiens = Organism.get_object_for_name("HOMO_SAPIENS")

        sample = Sample()
        sample.accession_code = 'GSM1237818'
        sample.title = 'GSM1237818'
        sample.organism = homo_sapiens
        sample.save()

        sra = SampleResultAssociation()
        sra.sample = sample
        sra.result = result
        sra.save()

        esa = ExperimentSampleAssociation()
        esa.experiment = experiment
        esa.sample = sample
        esa.save()

        computed_file = ComputedFile()
        computed_file.s3_key = "smasher-test-quant.sf"
        computed_file.s3_bucket = "data-refinery-test-assets"
        computed_file.filename = "quant.sf"
        computed_file.absolute_file_path = "/home/user/data_store/QUANT/smasher-test-quant.sf"
        computed_file.result = result
        computed_file.is_smashable = True
        computed_file.size_in_bytes = 123123
        computed_file.sha1 = "08c7ea90b66b52f7cd9d9a569717a1f5f3874967" # this matches with the downloaded file
        computed_file.save()

        computed_file = ComputedFile()
        computed_file.filename = "logquant.tsv"
        computed_file.is_smashable = True
        computed_file.size_in_bytes = 123123
        computed_file.result = result
        computed_file.save()

        assoc = SampleComputedFileAssociation()
        assoc.sample = sample
        assoc.computed_file = computed_file
        assoc.save()

        ds = Dataset()
        ds.data = {'GSE51088': ['GSM1237818']}
        ds.aggregate_by = 'SPECIES'
        ds.scale_by = 'STANDARD'
        ds.email_address = "null@derp.com"
        ds.quant_sf_only = True # Make the dataset include quant.sf files only
        ds.save()

        pjda = ProcessorJobDatasetAssociation()
        pjda.processor_job = job
        pjda.dataset = ds
        pjda.save()

        final_context = smasher.smash(job.pk, upload=False)

        # Check that the sample was really generated
        self.assertTrue(os.path.exists(final_context['output_dir'] + '/HOMO_SAPIENS/GSM1237818_quant.sf'))
        self.assertTrue(final_context['metadata']['quant_sf_only'])
        self.assertEqual(final_context['metadata']['num_samples'], 1)
        self.assertEqual(final_context['metadata']['num_experiments'], 1)
        self.assertTrue('aggregate_by' not in final_context['metadata'])

    @tag("smasher")
    def test_no_smash_dupe(self):
        """ """

        job = ProcessorJob()
        job.pipeline_applied = "SMASHER"
        job.save()

        experiment = Experiment()
        experiment.accession_code = "GSE51081"
        experiment.save()

        result = ComputationalResult()
        result.save()

        homo_sapiens = Organism.get_object_for_name("HOMO_SAPIENS")

        sample = Sample()
        sample.accession_code = 'GSM1237810'
        sample.title = 'GSM1237810'
        sample.organism = homo_sapiens
        sample.save()

        sra = SampleResultAssociation()
        sra.sample = sample
        sra.result = result
        sra.save()

        esa = ExperimentSampleAssociation()
        esa.experiment = experiment
        esa.sample = sample
        esa.save()

        computed_file = ComputedFile()
        computed_file.filename = "GSM1237810_T09-1084.PCL"
        computed_file.absolute_file_path = "/home/user/data_store/PCL/" + computed_file.filename
        computed_file.result = result
        computed_file.size_in_bytes = 123
        computed_file.is_smashable = True
        computed_file.save()

        result = ComputationalResult()
        result.save()

        assoc = SampleComputedFileAssociation()
        assoc.sample = sample
        assoc.computed_file = computed_file
        assoc.save()

        sample = Sample()
        sample.accession_code = 'GSM1237811'
        sample.title = 'GSM1237811'
        sample.organism = homo_sapiens
        sample.save()

        sra = SampleResultAssociation()
        sra.sample = sample
        sra.result = result
        sra.save()

        esa = ExperimentSampleAssociation()
        esa.experiment = experiment
        esa.sample = sample
        esa.save()

        result = ComputationalResult()
        result.save()

        assoc = SampleComputedFileAssociation()
        assoc.sample = sample
        assoc.computed_file = computed_file
        assoc.save()

        ds = Dataset()
        ds.data = {'GSE51081': ['GSM1237810', 'GSM1237811']}
        ds.aggregate_by = 'ALL'
        ds.scale_by = 'STANDARD'
        ds.email_address = "null@derp.com"
        ds.quantile_normalize = False
        ds.save()

        pjda = ProcessorJobDatasetAssociation()
        pjda.processor_job = job
        pjda.dataset = ds
        pjda.save()

        final_context = smasher.smash(job.pk, upload=False)

        dsid = ds.id
        ds = Dataset.objects.get(id=dsid)

        self.assertTrue(ds.success)
        for column in final_context['original_merged'].columns:
            self.assertTrue('_x' not in column)

    @tag("smasher")
    def test_no_smash_dupe_two(self):
        """ Tests the SRP051449 case, where the titles collide. Also uses a real QN target file."""

        job = ProcessorJob()
        job.pipeline_applied = "SMASHER"
        job.save()

        experiment = Experiment()
        experiment.accession_code = "SRP051449"
        experiment.save()

        result = ComputationalResult()
        result.save()

        danio_rerio = Organism.get_object_for_name("DANIO_RERIO")

        sample = Sample()
        sample.accession_code = 'SRR1731761'
        sample.title = 'Danio rerio'
        sample.organism = danio_rerio
        sample.save()

        sra = SampleResultAssociation()
        sra.sample = sample
        sra.result = result
        sra.save()

        esa = ExperimentSampleAssociation()
        esa.experiment = experiment
        esa.sample = sample
        esa.save()

        computed_file = ComputedFile()
        computed_file.filename = "SRR1731761_output_gene_lengthScaledTPM.tsv"
        computed_file.absolute_file_path = "/home/user/data_store/PCL/" + computed_file.filename
        computed_file.result = result
        computed_file.size_in_bytes = 123
        computed_file.is_smashable = True
        computed_file.save()

        result = ComputationalResult()
        result.save()

        assoc = SampleComputedFileAssociation()
        assoc.sample = sample
        assoc.computed_file = computed_file
        assoc.save()

        sample = Sample()
        sample.accession_code = 'SRR1731762'
        sample.title = 'Danio rerio'
        sample.organism = danio_rerio
        sample.save()

        sra = SampleResultAssociation()
        sra.sample = sample
        sra.result = result
        sra.save()

        esa = ExperimentSampleAssociation()
        esa.experiment = experiment
        esa.sample = sample
        esa.save()

        computed_file = ComputedFile()
        computed_file.filename = "SRR1731762_output_gene_lengthScaledTPM.tsv"
        computed_file.absolute_file_path = "/home/user/data_store/PCL/" + computed_file.filename
        computed_file.result = result
        computed_file.size_in_bytes = 123
        computed_file.is_smashable = True
        computed_file.save()

        result = ComputationalResult()
        result.save()

        assoc = SampleComputedFileAssociation()
        assoc.sample = sample
        assoc.computed_file = computed_file
        assoc.save()

        ds = Dataset()
        ds.data = {'SRP051449': ['SRR1731761', 'SRR1731762']}
        ds.aggregate_by = 'SPECIES'
        ds.scale_by = 'NONE'
        ds.email_address = "null@derp.com"
        ds.quantile_normalize = True
        ds.save()

        pjda = ProcessorJobDatasetAssociation()
        pjda.processor_job = job
        pjda.dataset = ds
        pjda.save()

        cr = ComputationalResult()
        cr.save()

        computed_file = ComputedFile()
        computed_file.filename = "danio_target.tsv"
        computed_file.absolute_file_path = "/home/user/data_store/PCL/" + computed_file.filename
        computed_file.result = cr
        computed_file.size_in_bytes = 123
        computed_file.is_smashable = False
        computed_file.save()

        cra = ComputationalResultAnnotation()
        cra.data = {'organism_id': danio_rerio.id, 'is_qn': True}
        cra.result = cr
        cra.save()

        final_context = smasher.smash(job.pk, upload=False)
        self.assertTrue(final_context['success'])

        # Test single file smash

        job = ProcessorJob()
        job.pipeline_applied = "SMASHER"
        job.save()

        ds = Dataset()
        ds.data = {'SRP051449': ['SRR1731761']}
        ds.aggregate_by = 'EXPERIMENT'
        ds.scale_by = 'NONE'
        ds.email_address = "null@derp.com"
        ds.quantile_normalize = True
        ds.save()

        pjda = ProcessorJobDatasetAssociation()
        pjda.processor_job = job
        pjda.dataset = ds
        pjda.save()

        final_context = smasher.smash(job.pk, upload=False)
        self.assertTrue(final_context['success'])

        zf = zipfile.ZipFile(final_context['output_file'])

        with zf.open('aggregated_metadata.json') as aggregated_metadata:
            metadata_str = aggregated_metadata.read().decode()
            parsed_metadata = json.loads(metadata_str)
            self.assertTrue(parsed_metadata['quantile_normalized'])


    @tag("smasher")
    def test_log2(self):
        pj = ProcessorJob()
        pj.pipeline_applied = "SMASHER"
        pj.save()

        # Has non-log2 data:
        # https://www.ncbi.nlm.nih.gov/geo/query/acc.cgi?acc=GSE44421
        # ftp://ftp.ncbi.nlm.nih.gov/geo/series/GSE44nnn/GSE44421/miniml/GSE44421_family.xml.tgz
        experiment = Experiment()
        experiment.accession_code = "GSE44421"
        experiment.save()

        result = ComputationalResult()
        result.save()

        homo_sapiens = Organism.get_object_for_name("HOMO_SAPIENS")

        sample = Sample()
        sample.accession_code = 'GSM1084806'
        sample.title = 'GSM1084806'
        sample.organism = homo_sapiens
        sample.save()

        sra = SampleResultAssociation()
        sra.sample = sample
        sra.result = result
        sra.save()

        esa = ExperimentSampleAssociation()
        esa.experiment = experiment
        esa.sample = sample
        esa.save()

        computed_file = ComputedFile()
        computed_file.filename = "GSM1084806-tbl-1.txt"
        computed_file.absolute_file_path = "/home/user/data_store/PCL/" + computed_file.filename
        computed_file.result = result
        computed_file.size_in_bytes = 123
        computed_file.is_smashable = True
        computed_file.save()

        assoc = SampleComputedFileAssociation()
        assoc.sample = sample
        assoc.computed_file = computed_file
        assoc.save()

        sample = Sample()
        sample.accession_code = 'GSM1084807'
        sample.title = 'GSM1084807'
        sample.organism = homo_sapiens
        sample.save()

        sra = SampleResultAssociation()
        sra.sample = sample
        sra.result = result
        sra.save()

        esa = ExperimentSampleAssociation()
        esa.experiment = experiment
        esa.sample = sample
        esa.save()

        computed_file = ComputedFile()
        computed_file.filename = "GSM1084807-tbl-1.txt"
        computed_file.absolute_file_path = "/home/user/data_store/PCL/" + computed_file.filename
        computed_file.result = result
        computed_file.size_in_bytes = 123
        computed_file.is_smashable = True
        computed_file.save()

        assoc = SampleComputedFileAssociation()
        assoc.sample = sample
        assoc.computed_file = computed_file
        assoc.save()

        ds = Dataset()
        ds.data = {'GSE44421': ['GSM1084806', 'GSM1084807']}
        ds.aggregate_by = 'EXPERIMENT'
        ds.scale_by = 'MINMAX'
        ds.email_address = "null@derp.com"
        ds.quantile_normalize = False
        ds.save()

        pjda = ProcessorJobDatasetAssociation()
        pjda.processor_job = pj
        pjda.dataset = ds
        pjda.save()

        final_context = smasher.smash(pj.pk, upload=False)
        ds = Dataset.objects.get(id=ds.id)

        self.assertTrue(final_context['success'])

    @tag("smasher")
    def test_dualtech_smash(self):
        """ """

        pj = prepare_dual_tech_job()
        # CROSS-SMASH BY SPECIES
        ds = Dataset()
        ds.data = {'GSE1487313': ['GSM1487313'], 'SRP332914': ['SRR332914']}
        ds.aggregate_by = 'SPECIES'
        ds.scale_by = 'STANDARD'
        ds.email_address = "null@derp.com"
        ds.quantile_normalize = False
        ds.save()

        pjda = ProcessorJobDatasetAssociation()
        pjda.processor_job = pj
        pjda.dataset = ds
        pjda.save()

        self.assertTrue(ds.is_cross_technology())
        final_context = smasher.smash(pj.pk, upload=False)
        self.assertTrue(os.path.exists(final_context['output_file']))
        os.remove(final_context['output_file'])
        self.assertEqual(len(final_context['final_frame'].columns), 2)

        # THEN BY EXPERIMENT
        ds.aggregate_by = 'EXPERIMENT'
        ds.save()

        dsid = ds.id
        ds = Dataset.objects.get(id=dsid)

        pj.start_time = None
        pj.end_time = None
        pj.save()

        final_context = smasher.smash(pj.pk, upload=False)
        self.assertTrue(os.path.exists(final_context['output_file']))
        os.remove(final_context['output_file'])
        self.assertEqual(len(final_context['final_frame'].columns), 1)

        # THEN BY ALL
        ds.aggregate_by = 'ALL'
        ds.save()

        dsid = ds.id
        ds = Dataset.objects.get(id=dsid)

        pj.start_time = None
        pj.end_time = None
        pj.save()
        final_context = smasher.smash(pj.pk, upload=False)
        self.assertTrue(os.path.exists(final_context['output_file']))
        self.assertEqual(len(final_context['final_frame'].columns), 2)

    @tag("smasher")
    def test_sanity_imports(self):
        """ Sci imports can be tricky, make sure this works. """

        import numpy
        import scipy
        import matplotlib
        import pandas
        import sklearn
        import sympy

    @tag("smasher")
    def test_get_synced_files(self):
        """ """
        result = ComputationalResult()
        result.save()

        computed_file = ComputedFile()
        computed_file.s3_key = "all_the_things.jpg"
        computed_file.s3_bucket = "data-refinery-test-assets"
        computed_file.filename = "all_the_things.jpg"
        computed_file.absolute_file_path = "/home/user/data_store/PCL/" + computed_file.filename
        computed_file.result = result
        computed_file.size_in_bytes = 9001
        computed_file.is_smashable = False
        computed_file.sha1 = "36cf21c08d461f74ddb0f2edb6257afee309c4a4"
        computed_file.save()

        # Make sure it's not there
        try:
            os.remove("/home/user/data_store/PCL/" + computed_file.filename)
        except OSError:
            pass

        # We do this twice, once to get from S3 and once to get from local disk.
        afp = computed_file.get_synced_file_path(force=True)
        self.assertTrue(os.path.exists(afp))

        afp = computed_file.get_synced_file_path(force=True)
        self.assertTrue(os.path.exists(afp))

    @tag("smasher")
    def test_notify(self):

        ds = Dataset()
        ds.data = {'GSM1487313': ['GSM1487313'], 'SRS332914': ['SRS332914']}
        ds.aggregate_by = 'SPECIES'
        ds.scale_by = 'STANDARD'
        ds.email_address = "shoopdawoop@mailinator.com"
        ds.quantile_normalize = False
        ds.save()

        pj = ProcessorJob()
        pj.pipeline_applied = "SMASHER"
        pj.save()

        pjda = ProcessorJobDatasetAssociation()
        pjda.processor_job = pj
        pjda.dataset = ds
        pjda.save()

        job_context = {}
        job_context['job'] = pj
        job_context['dataset'] = ds
        job_context['upload'] = True
        job_context['result_url'] = 'https://s3.amazonaws.com/data-refinery-test-assets/all_the_things.jpg'

        final_context = smasher._notify(job_context)
        self.assertTrue(final_context.get('success', True))


class CompendiaTestCase(TransactionTestCase):
    """Testing management commands are hard.  Since there is always an explicit
    sys.exit (which is really an Exception), we have to do weird stdio rerouting
    to capture the result. Really, these are just sanity tests.
    """

    @tag("smasher")
    def test_call_create(self):
        old_stderr = sys.stderr
        old_stdout = sys.stdout
        csio_err = StringIO()
        csio_out = StringIO()
        sys.stderr = csio_err
        sys.stdout = csio_out
        self.assertRaises(BaseException, call_command, 'create_compendia')
        sys.stderr = old_stderr
        sys.stdout = old_stdout

    @tag("smasher")
    def test_fetch_create(self):
        old_stderr = sys.stderr
        old_stdout = sys.stdout
        csio_err = StringIO()
        csio_out = StringIO()
        sys.stderr = csio_err
        sys.stdout = csio_out
        self.assertRaises(BaseException, call_command, 'fetch_compendia')
        sys.stderr = old_stderr
        sys.stdout = old_stdout


class AggregationTestCase(TransactionTestCase):
    """Test the tsv file generation."""
    def setUp(self):
        self.metadata = {
            'experiments': {
                "E-GEOD-44719": {
                    "accession_code": "E-GEOD-44719",
                    "sample_accession_codes": [ "IFNa DC_LB016_IFNa", "undefined_sample" ]
                }
            },

            'samples': {
                "IFNa DC_LB016_IFNa": {  # Sample #1 is an ArrayExpress sample
                    "refinebio_title": "IFNa DC_LB016_IFNa",
                    "refinebio_accession_code": "E-GEOD-44719-GSM1089311",
                    "refinebio_source_database": "ARRAY_EXPRESS",
                    "refinebio_organism": "fake_species",
                    ############# Annotations will be de-composed. #############
                    "refinebio_annotations": [
                        # annotation #1
                        {
                            "detected_platform": "illuminaHumanv3",
                            "detection_percentage": 98.44078,
                            "mapped_percentage": 100.0
                        },
                        # annotation #2
                        {
                            "assay": { "name": "GSM1089311" },
                            # Special field that will be taken out as separate columns
                            "characteristic": [
                                { "category": "cell population",
                                  "value": "IFNa DC"
                                },
                                { "category": "dose",   # also available in "variable"
                                  "value": "1 mL"
                                },
                                { "category": "donor id",
                                  "value": "LB016"
                                }
                            ],
                            # Another special field in Array Express sample
                            "variable": [
                                { "name": "dose",  # also available in "characteristic"
                                  "value": "1 mL"
                                },
                                { "name": "stimulation",
                                  "value": "IFNa"
                                }
                            ],
                            # "source" field in Array Express sample annotation will be
                            # skipped in tsv file.
                            'source': {
                                'name': 'GSM1288968 1',
                                'comment': [
                                    { 'name': 'Sample_source_name',
                                      'value': 'pineal glands at CT18, after light exposure'
                                    },
                                    { 'name': 'Sample_title',
                                      'value': 'Pineal_Light_CT18'
                                    }
                                ]
                            },

                            # For single-key object whose key is "name",
                            # the key will be ignored in tsv file.
                            "extract": { "name": "GSM1089311 extract 1" }
                        }
                    ]  # end of annotations
                },  # end of sample #1

                "Bone.Marrow_OA_No_ST03": {  # Sample #2 is a GEO sample
                    "refinebio_title": "Bone.Marrow_OA_No_ST03",
                    "refinebio_accession_code": "GSM1361050",
                    "refinebio_source_database": "GEO",
                    "refinebio_organism": "homo_sapiens",

                    "refinebio_annotations": [
                        {
                            "channel_count": [ "1" ],

                            # Special field that will be taken out as separate columns
                            "characteristics_ch1": [
                                "tissue: Bone Marrow",
                                "disease: OA",
                                "serum: Low Serum"
                            ],

                            # For single-element array, the element will
                            # be saved directly in tsv file.
                            "contact_address": [ "Crown Street" ],
                            "contact_country": [ "United Kingdom" ],
                            "data_processing": [ "Data was processed and normalized" ],
                            "geo_accession": [ "GSM1361050" ],
                        }
                    ]  # end of annotations
                }  # end of sample #2

            }  # end of "samples"
        }

        self.smash_path = "/tmp/"

    @tag("smasher")
    def test_columns(self):
        pj = ProcessorJob()
        pj.pipeline_applied = "SMASHER"
        pj.save()
<<<<<<< HEAD

=======
>>>>>>> df9f2410
        job_context = {
            'job': pj
        }

<<<<<<< HEAD
        columns = smashing_utils.get_tsv_columns(job_context, self.metadata['samples'])
=======
        columns = smasher._get_tsv_columns(job_context, self.metadata['samples'])
>>>>>>> df9f2410
        self.assertEqual(len(columns), 22)
        self.assertEqual(columns[0], 'refinebio_accession_code')
        self.assertTrue('refinebio_accession_code' in columns)
        self.assertTrue('cell population' in columns)
        self.assertTrue('dose' in columns)
        self.assertTrue('stimulation' in columns)
        self.assertTrue('serum' in columns)

    @tag("smasher")
    def test_all_samples(self):
        """Check tsv file that includes all sample metadata."""
        pj = ProcessorJob()
        pj.pipeline_applied = "SMASHER"
        pj.save()

        job_context = {
            'job': pj,
            'output_dir': self.smash_path,
            'metadata': self.metadata,
            'dataset': Dataset.objects.create(aggregate_by='ALL',
                                              data={'GSE56409': ['GSM1361050'],
                                                    'E-GEOD-44719': ['E-GEOD-44719-GSM1089311']})
        }
        smashing_utils.write_tsv_json(job_context)
        tsv_filename = self.smash_path + "ALL/metadata_ALL.tsv"
        self.assertTrue(os.path.isfile(tsv_filename))

        with open(tsv_filename) as tsv_file:
            reader = csv.DictReader(tsv_file, delimiter='\t')
            for row_num, row in enumerate(reader):
                if row['refinebio_accession_code'] == 'E-GEOD-44719-GSM1089311':
                    self.assertEqual(row['cell population'], 'IFNa DC') # ArrayExpress specific
                    self.assertEqual(row['dose'], '1 mL')               # ArrayExpress specific
                    self.assertFalse('source' in row)                   # ArrayExpress specific
                    self.assertEqual(row['detection_percentage'], '98.44078')
                    self.assertEqual(row["extract"], "GSM1089311 extract 1")
                    self.assertEqual(row["experiment_accession"], "E-GEOD-44719")
                elif row['refinebio_accession_code'] == 'GSM1361050':
                    self.assertEqual(row['tissue'], 'Bone Marrow')      # GEO specific
                    self.assertEqual(row['refinebio_organism'], 'homo_sapiens')
                    self.assertEqual(row["contact_address"], "Crown Street")
                    self.assertEqual(row["experiment_accession"], "GSE56409")

        self.assertEqual(row_num, 1)  # only two data rows in tsv file
        os.remove(tsv_filename)

    @tag("smasher")
    def test_experiment(self):
        """Check tsv file that is aggregated by experiment."""
        pj = ProcessorJob()
        pj.pipeline_applied = "SMASHER"
        pj.save()

        job_context = {
            'job': pj,
            'output_dir': self.smash_path,
            'metadata': self.metadata,
            'dataset': Dataset.objects.create(aggregate_by='EXPERIMENT',
                                              data={'GSE56409': ['GSM1361050'],
                                                    'E-GEOD-44719': ['E-GEOD-44719-GSM1089311']})
        }
        smashing_utils.write_tsv_json(job_context)

        tsv_filename = self.smash_path + "E-GEOD-44719/metadata_E-GEOD-44719.tsv"
        self.assertTrue(os.path.isfile(tsv_filename))

        with open(tsv_filename) as tsv_file:
            reader = csv.DictReader(tsv_file, delimiter='\t')
            for row_num, row in enumerate(reader):
                self.assertEqual(row['refinebio_accession_code'], 'E-GEOD-44719-GSM1089311')
                self.assertEqual(row["experiment_accession"], "E-GEOD-44719")
                self.assertEqual(row['cell population'], 'IFNa DC')  # ArrayExpress specific
                self.assertEqual(row['dose'], '1 mL')                # ArrayExpress specific
                self.assertEqual(row['detection_percentage'], '98.44078')

        self.assertEqual(row_num, 0) # only one data row in tsv file
        os.remove(tsv_filename)

    @tag("smasher")
    def test_unicode_writer(self):
        self.unicode_metadata = {
            'experiments': {
                "E-GEOD-😎": {
                    "accession_code": "E-GEOD-😎",
                    "sample_accession_codes": [ "😎", "undefined_sample" ]
                }
            },
            'samples': {
                "😎": {  # Sample #1 is an ArrayExpress sample
                    "refinebio_😎": "😎",
                    "refinebio_accession_code": "eyy",
                    "refinebio_annotations": [
                        # annotation #1
                        {
                            "😎😎": "😎😎",
                            "detection_percentage": 98.44078,
                            "mapped_percentage": 100.0
                        }
                    ]  # end of annotations
                },  # end of sample #1
            }  # end of "samples"
        }
        self.smash_path = "/tmp/"

        pj = ProcessorJob()
        pj.pipeline_applied = "SMASHER"
        pj.save()

        job_context = {
            'job': pj,
            'output_dir': self.smash_path,
            'metadata': self.unicode_metadata,
            'dataset': Dataset.objects.create(aggregate_by='ALL'),
            'input_files': {
            }
        }
        final_context = smashing_utils.write_tsv_json(job_context)
        reso = final_context[0]
        with open(reso, encoding='utf-8') as tsv_file:
            reader = csv.DictReader(tsv_file, delimiter='\t')
            for row_num, row in enumerate(reader):
                print(str(row).encode('utf-8'))

        job_context = {
            'job': pj,
            'output_dir': self.smash_path,
            'metadata': self.unicode_metadata,
            'dataset': Dataset.objects.create(aggregate_by='EXPERIMENT'),
            'input_files': {
            }
        }
        final_context = smashing_utils.write_tsv_json(job_context)
        reso = final_context[0]
        with open(reso, encoding='utf-8') as tsv_file:
            reader = csv.DictReader(tsv_file, delimiter='\t')
            for row_num, row in enumerate(reader):
                print(str(row).encode('utf-8'))

        job_context = {
            'job': pj,
            'output_dir': self.smash_path,
            'metadata': self.unicode_metadata,
            'dataset': Dataset.objects.create(aggregate_by='SPECIES'),
            'input_files': {
                'homo_sapiens': [], # only the key matters in this test
                'fake_species': []  # only the key matters in this test
            }
        }
        final_context = smashing_utils.write_tsv_json(job_context)
        reso = final_context[0]
        with open(reso, encoding='utf-8') as tsv_file:
            reader = csv.DictReader(tsv_file, delimiter='\t')
            for row_num, row in enumerate(reader):
                print(str(row).encode('utf-8'))

    @tag("smasher")
    def test_species(self):
        """Check tsv file that is aggregated by species."""

        pj = ProcessorJob()
        pj.pipeline_applied = "SMASHER"
        pj.save()

        job_context = {
            'job': pj,
            'output_dir': self.smash_path,
            'metadata': self.metadata,
            'dataset': Dataset.objects.create(aggregate_by='SPECIES',
                                              data={'GSE56409': ['GSM1361050'],
                                                    'E-GEOD-44719': ['E-GEOD-44719-GSM1089311']}),
            'input_files': {
                'homo_sapiens': [], # only the key matters in this test
                'fake_species': []  # only the key matters in this test
            }
        }
        # Generate two TSV files, one should include only "GSM1361050",
        # and the other should include only "E-GEOD-44719-GSM1089311".
        smashing_utils.write_tsv_json(job_context)

        # Test tsv file of "homo_sapiens"
        tsv_filename = self.smash_path + "homo_sapiens/metadata_homo_sapiens.tsv"
        self.assertTrue(os.path.isfile(tsv_filename))
        with open(tsv_filename) as tsv_file:
            reader = csv.DictReader(tsv_file, delimiter='\t')
            for row_num, row in enumerate(reader):
                self.assertEqual(row['refinebio_accession_code'], 'GSM1361050')
                self.assertEqual(row["experiment_accession"], "GSE56409")
                self.assertEqual(row['tissue'], 'Bone Marrow')      # GEO specific
                self.assertEqual(row['refinebio_organism'], 'homo_sapiens')

        self.assertEqual(row_num, 0) # only one data row in tsv file
        os.remove(tsv_filename)

        # Test json file of "homo_sapiens"
        json_filename = self.smash_path + "homo_sapiens/metadata_homo_sapiens.json"
        self.assertTrue(os.path.isfile(json_filename))
        with open(json_filename) as json_fp:
            species_metadada = json.load(json_fp)
        self.assertEqual(species_metadada['species'], 'homo_sapiens')
        self.assertEqual(len(species_metadada['samples']), 1)
        self.assertEqual(species_metadada['samples'][0]['refinebio_accession_code'],
                         'GSM1361050')
        #os.remove(json_filename)

        # Test tsv file of "fake_species"
        tsv_filename = self.smash_path + "fake_species/metadata_fake_species.tsv"
        self.assertTrue(os.path.isfile(tsv_filename))
        with open(tsv_filename) as tsv_file:
            reader = csv.DictReader(tsv_file, delimiter='\t')
            for row_num, row in enumerate(reader):
                self.assertEqual(row['refinebio_accession_code'], 'E-GEOD-44719-GSM1089311')
                self.assertEqual(row["experiment_accession"], "E-GEOD-44719")
                self.assertEqual(row['cell population'], 'IFNa DC')  # ArrayExpress specific
                self.assertEqual(row['dose'], '1 mL')                # ArrayExpress specific
                self.assertEqual(row['detection_percentage'], '98.44078')

        self.assertEqual(row_num, 0) # only one data row in tsv file
        os.remove(tsv_filename)

        # Test json file of "fake_species"
        json_filename = self.smash_path + "fake_species/metadata_fake_species.json"
        self.assertTrue(os.path.isfile(json_filename))

        with open(json_filename) as json_fp:
            species_metadada = json.load(json_fp)
        self.assertEqual(species_metadada['species'], 'fake_species')
        self.assertEqual(len(species_metadada['samples']), 1)
        self.assertEqual(species_metadada['samples'][0]['refinebio_accession_code'],
                         'E-GEOD-44719-GSM1089311')
        os.remove(json_filename)

    @tag("smasher")
    def test_bad_overlap(self):

        pj = ProcessorJob()
        pj.pipeline_applied = "SMASHER"
        pj.save()

        experiment = Experiment()
        experiment.accession_code = "GSE51081"
        experiment.save()

        result = ComputationalResult()
        result.save()

        homo_sapiens = Organism.get_object_for_name("HOMO_SAPIENS")

        sample = Sample()
        sample.accession_code = 'GSM1237810'
        sample.title = 'GSM1237810'
        sample.organism = homo_sapiens
        sample.save()

        sample_annotation = SampleAnnotation()
        sample_annotation.data = {'hi': 'friend'}
        sample_annotation.sample = sample
        sample_annotation.save()

        sra = SampleResultAssociation()
        sra.sample = sample
        sra.result = result
        sra.save()

        esa = ExperimentSampleAssociation()
        esa.experiment = experiment
        esa.sample = sample
        esa.save()

        computed_file = ComputedFile()
        computed_file.filename = "big.PCL"
        computed_file.absolute_file_path = "/home/user/data_store/BADSMASH/" + computed_file.filename
        computed_file.result = result
        computed_file.size_in_bytes = 123
        computed_file.is_smashable = True
        computed_file.save()

        assoc = SampleComputedFileAssociation()
        assoc.sample = sample
        assoc.computed_file = computed_file
        assoc.save()

        sample = Sample()
        sample.accession_code = 'GSM1237812'
        sample.title = 'GSM1237812'
        sample.organism = homo_sapiens
        sample.save()

        esa = ExperimentSampleAssociation()
        esa.experiment = experiment
        esa.sample = sample
        esa.save()

        assoc = SampleComputedFileAssociation()
        assoc.sample = sample
        assoc.computed_file = computed_file
        assoc.save()

        sra = SampleResultAssociation()
        sra.sample = sample
        sra.result = result
        sra.save()

        computed_file = ComputedFile()
        computed_file.filename = "small.PCL"
        computed_file.absolute_file_path = "/home/user/data_store/BADSMASH/" + computed_file.filename
        computed_file.result = result
        computed_file.size_in_bytes = 123
        computed_file.is_smashable = True
        computed_file.save()

        assoc = SampleComputedFileAssociation()
        assoc.sample = sample
        assoc.computed_file = computed_file
        assoc.save()

        ds = Dataset()
        ds.data = {'GSE51081': ['GSM1237810', 'GSM1237812']}
        ds.aggregate_by = 'ALL' # [ALL or SPECIES or EXPERIMENT]
        ds.scale_by = 'NONE' # [NONE or MINMAX or STANDARD or ROBUST]
        ds.email_address = "null@derp.com"
        #ds.email_address = "miserlou+heyo@gmail.com"
        ds.quantile_normalize = False
        ds.save()

        pjda = ProcessorJobDatasetAssociation()
        pjda.processor_job = pj
        pjda.dataset = ds
        pjda.save()

        final_context = smasher.smash(pj.pk, upload=False)
        ds = Dataset.objects.get(id=ds.id)

        pj = ProcessorJob()
        pj.pipeline_applied = "SMASHER"
        pj.save()

        # Now, make sure the bad can't zero this out.
        sample = Sample()
        sample.accession_code = 'GSM999'
        sample.title = 'GSM999'
        sample.organism = homo_sapiens
        sample.save()

        esa = ExperimentSampleAssociation()
        esa.experiment = experiment
        esa.sample = sample
        esa.save()

        assoc = SampleComputedFileAssociation()
        assoc.sample = sample
        assoc.computed_file = computed_file
        assoc.save()

        sra = SampleResultAssociation()
        sra.sample = sample
        sra.result = result
        sra.save()

        computed_file = ComputedFile()
        computed_file.filename = "bad.PCL"
        computed_file.absolute_file_path = "/home/user/data_store/BADSMASH/" + computed_file.filename
        computed_file.result = result
        computed_file.size_in_bytes = 123
        computed_file.is_smashable = True
        computed_file.save()

        assoc = SampleComputedFileAssociation()
        assoc.sample = sample
        assoc.computed_file = computed_file
        assoc.save()

        ds = Dataset()
        ds.data = {'GSE51081': ['GSM1237810', 'GSM1237812', 'GSM999']}
        ds.aggregate_by = 'ALL' # [ALL or SPECIES or EXPERIMENT]
        ds.scale_by = 'NONE' # [NONE or MINMAX or STANDARD or ROBUST]
        ds.email_address = "null@derp.com"
        #ds.email_address = "miserlou+heyo@gmail.com"
        ds.quantile_normalize = False
        ds.save()

        pjda = ProcessorJobDatasetAssociation()
        pjda.processor_job = pj
        pjda.dataset = ds
        pjda.save()

        final_context = smasher.smash(pj.pk, upload=False)
        ds = Dataset.objects.get(id=ds.id)

        self.assertEqual(len(final_context['final_frame']), 4)<|MERGE_RESOLUTION|>--- conflicted
+++ resolved
@@ -1284,19 +1284,12 @@
         pj = ProcessorJob()
         pj.pipeline_applied = "SMASHER"
         pj.save()
-<<<<<<< HEAD
-
-=======
->>>>>>> df9f2410
+
         job_context = {
             'job': pj
         }
 
-<<<<<<< HEAD
         columns = smashing_utils.get_tsv_columns(job_context, self.metadata['samples'])
-=======
-        columns = smasher._get_tsv_columns(job_context, self.metadata['samples'])
->>>>>>> df9f2410
         self.assertEqual(len(columns), 22)
         self.assertEqual(columns[0], 'refinebio_accession_code')
         self.assertTrue('refinebio_accession_code' in columns)

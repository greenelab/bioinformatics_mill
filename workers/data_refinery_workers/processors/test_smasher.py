--- conflicted
+++ resolved
@@ -732,7 +732,6 @@
         import sympy
 
     @tag("smasher")
-<<<<<<< HEAD
     def test_get_synced_files(self):
         """ """
         result = ComputationalResult()
@@ -760,7 +759,8 @@
 
         afp = computed_file.get_synced_file_path(force=True)
         self.assertTrue(os.path.exists(afp))
-=======
+
+    @tag("smasher")
     def test_notify(self):
 
         ds = Dataset()
@@ -787,4 +787,3 @@
 
         final_context = smasher._notify(job_context)
         self.assertTrue(final_context.get('success', True))
->>>>>>> 457f7af7

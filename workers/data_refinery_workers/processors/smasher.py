--- conflicted
+++ resolved
@@ -191,14 +191,10 @@
         shutil.make_archive(final_zip, 'zip', smash_path)
         job_context["output_file"] = final_zip + ".zip"
     except Exception as e:
-<<<<<<< HEAD
-        logger.error(e)
-=======
         logger.exception("Could not smash dataset.", 
                         dataset_id=job_context['dataset'].id,
                         job_id=job_context['job_id'],
                         input_files=job_context['input_files'])
->>>>>>> b083625a
         job_context['dataset'].success = False
         job_context['dataset'].failure_reason = "Failure reason: " + str(e)
         job_context['dataset'].save()

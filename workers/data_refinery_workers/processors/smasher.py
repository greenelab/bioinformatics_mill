import boto3
import csv
import os
import rpy2
import rpy2.robjects as ro
import shutil
import simplejson as json
import string
import warnings

from botocore.exceptions import ClientError
from datetime import datetime, timedelta
from django.conf import settings
from django.utils import timezone
from pathlib import Path
from rpy2.robjects import pandas2ri
from rpy2.robjects import r as rlang
from rpy2.robjects.packages import importr
from sklearn import preprocessing
from typing import Dict
import numpy as np
import pandas as pd

from data_refinery_common.logging import get_and_configure_logger
from data_refinery_common.models import (
    ComputationalResult,
    ComputedFile,
    OriginalFile,
    Pipeline,
    SampleResultAssociation,
)
from data_refinery_common.utils import get_env_variable
from data_refinery_workers.processors import utils


RESULTS_BUCKET = get_env_variable("S3_RESULTS_BUCKET_NAME", "refinebio-results-bucket")
S3_BUCKET_NAME = get_env_variable("S3_BUCKET_NAME", "data-refinery")
RUNNING_IN_CLOUD = get_env_variable("RUNNING_IN_CLOUD", "False")
BODY_HTML = Path('data_refinery_workers/processors/smasher_email.min.html').read_text().replace('\n', '')
logger = get_and_configure_logger(__name__)


def _prepare_files(job_context: Dict) -> Dict:
    """
    Fetches and prepares the files to smash.
    """

    all_sample_files = []
    job_context['input_files'] = {}

    # `key` can either be the species name or experiment accession.
    for key, samples in job_context["samples"].items():
        smashable_files = []
        for sample in samples:
            smashable_file = sample.get_most_recent_smashable_result_file()
            if smashable_file is not None:
                smashable_files = smashable_files + [smashable_file]
        smashable_files = list(set(smashable_files))
        job_context['input_files'][key] = smashable_files
        all_sample_files = all_sample_files + smashable_files

    # Filter empty results. This shouldn't get here, but it's possible, so we filter just in case it does.
    all_sample_files = [sf for sf in all_sample_files if sf is not None]

    if all_sample_files == []:
        error_message = "Couldn't get any files to smash for Smash job!!"
        logger.error(error_message,
                     dataset_id=job_context['dataset'].id,
                     samples=job_context["samples"])

        # Delay failing this pipeline until the failure notify has been sent
        job_context['dataset'].failure_reason = error_message
        job_context['dataset'].success = False
        job_context['dataset'].save()
        job_context['job'].success = False
        job_context["job"].failure_reason = "Couldn't get any files to smash for Smash job - empty all_sample_files"
        return job_context

    job_context["work_dir"] = "/home/user/data_store/smashed/" + str(job_context["dataset"].pk) + "/"
    # Ensure we have a fresh smash directory
    shutil.rmtree(job_context["work_dir"], ignore_errors=True)
    os.makedirs(job_context["work_dir"])

    job_context["output_dir"] = job_context["work_dir"] + "output/"
    os.makedirs(job_context["output_dir"])

    return job_context


def _add_annotation_column(annotation_columns, column_name):
    """Add annotation column names in place.
    Any column_name that starts with "refinebio_" will be skipped.
    """

    if not column_name.startswith("refinebio_"):
        annotation_columns.add(column_name)


def _get_tsv_columns(samples_metadata):
    """Returns an array of strings that will be written as a TSV file's
    header. The columns are based on fields found in samples_metadata.

    Some nested annotation fields are taken out as separate columns
    because they are more important than the others.
    """

    refinebio_columns = set()
    annotation_columns = set()
    for sample_metadata in samples_metadata.values():
        for meta_key, meta_value in sample_metadata.items():
            if meta_key != 'refinebio_annotations':
                refinebio_columns.add(meta_key)
                continue

            # Decompose sample_metadata["annotations"], which is an array of annotations!
            for annotation in meta_value:
                for annotation_key, annotation_value in annotation.items():
                    # For ArrayExpress samples, take out the fields
                    # nested in "characteristic" as separate columns.
                    if (sample_metadata.get('refinebio_source_database', '') == "ARRAY_EXPRESS"
                        and annotation_key == "characteristic"):
                        for pair_dict in annotation_value:
                            if 'category' in pair_dict and 'value' in pair_dict:
                                _add_annotation_column(annotation_columns, pair_dict['category'])
                    # For ArrayExpress samples, also take out the fields
                    # nested in "variable" as separate columns.
                    elif (sample_metadata.get('refinebio_source_database', '') == "ARRAY_EXPRESS"
                          and annotation_key == "variable"):
                        for pair_dict in annotation_value:
                            if 'name' in pair_dict and 'value' in pair_dict:
                                _add_annotation_column(annotation_columns, pair_dict['name'])
                    # For ArrayExpress samples, skip "source" field
                    elif (sample_metadata.get('refinebio_source_database', '') == "ARRAY_EXPRESS"
                          and annotation_key == "source"):
                        continue
                    # For GEO samples, take out the fields nested in
                    # "characteristics_ch1" as separate columns.
                    elif (sample_metadata.get('refinebio_source_database', '') == "GEO"
                          and annotation_key == "characteristics_ch1"): # array of strings
                        for pair_str in annotation_value:
                            if ':' in pair_str:
                                tokens = pair_str.split(':', 1)
                                _add_annotation_column(annotation_columns, tokens[0])
                    # Saves all other annotation fields in separate columns
                    else:
                        _add_annotation_column(annotation_columns, annotation_key)

    # Return sorted columns, in which "refinebio_title" is always the first,
    # followed by the other refinebio columns (in alphabetic order), and
    # annotation columns (in alphabetic order) at the end.
    refinebio_columns.discard('refinebio_title')
    return ['refinebio_title'] + sorted(refinebio_columns) + sorted(annotation_columns)

def _add_annotation_value(row_data, col_name, col_value, sample_accession_code):
    """Adds a new `col_name` key whose value is `col_value` to row_data.
    If col_name already exists in row_data with different value, print
    out a warning message.
    """

    # Generate a warning message if annotation field name starts with
    # "refinebio_".  This should rarely (if ever) happen.
    if col_name.startswith("refinebio_"):
        logger.warning(
            "Annotation value skipped",
            annotation_field=col_name,
            annotation_value=col_value,
            sample_accession_code=sample_accession_code
        )
    elif col_name not in row_data:
        row_data[col_name] = col_value
    # Generate a warning message in case of conflicts of annotation values.
    # (Requested by Dr. Jackie Taroni)
    elif row_data[col_name] != col_value:
        logger.warning(
            "Conflict of values found in column %s: %s vs. %s" % (
                col_name, row_data[col_name], col_value),
            sample_accession_code=sample_accession_code
        )


def _get_tsv_row_data(sample_metadata):
    """Returns field values based on input sample_metadata.

    Some annotation fields are treated specially because they are more
    important.  See `_get_tsv_columns` function above for details.
    """

    sample_accession_code = sample_metadata.get('refinebio_accession_code', '')
    row_data = dict()
    for meta_key, meta_value in sample_metadata.items():
        # If the field is a refinebio-specific field, simply copy it.
        if meta_key != 'refinebio_annotations':
            row_data[meta_key] = meta_value
            continue

        # Decompose sample_metadata["refinebio_annotations"], which is
        # an array of annotations.
        for annotation in meta_value:
            for annotation_key, annotation_value in annotation.items():
                # "characteristic" in ArrayExpress annotation
                if (sample_metadata.get('refinebio_source_database', '') == "ARRAY_EXPRESS"
                    and annotation_key == "characteristic"):
                    for pair_dict in annotation_value:
                        if 'category' in pair_dict and 'value' in pair_dict:
                            col_name, col_value = pair_dict['category'], pair_dict['value']
                            _add_annotation_value(row_data, col_name, col_value,
                                                  sample_accession_code)
                # "variable" in ArrayExpress annotation
                elif (sample_metadata.get('refinebio_source_database', '') == "ARRAY_EXPRESS"
                      and annotation_key == "variable"):
                    for pair_dict in annotation_value:
                        if 'name' in pair_dict and 'value' in pair_dict:
                            col_name, col_value = pair_dict['name'], pair_dict['value']
                            _add_annotation_value(row_data, col_name, col_value,
                                                  sample_accession_code)
                 # Skip "source" field ArrayExpress sample's annotation
                elif (sample_metadata.get('refinebio_source_database', '') == "ARRAY_EXPRESS"
                      and annotation_key == "source"):
                    continue
                # "characteristics_ch1" in GEO annotation
                elif (sample_metadata.get('refinebio_source_database', '') == "GEO"
                      and annotation_key == "characteristics_ch1"): # array of strings
                    for pair_str in annotation_value:
                        if ':' in pair_str:
                            col_name, col_value = pair_str.split(':', 1)
                            col_value = col_value.strip()
                            _add_annotation_value(row_data, col_name, col_value,
                                                  sample_accession_code)
                # If annotation_value includes only a 'name' key, extract its value directly:
                elif (isinstance(annotation_value, dict)
                      and len(annotation_value) == 1 and 'name' in annotation_value):
                    _add_annotation_value(row_data, annotation_key, annotation_value['name'],
                                          sample_accession_code)
                # If annotation_value is a single-element array, extract the element directly:
                elif isinstance(annotation_value, list) and len(annotation_value) == 1:
                    _add_annotation_value(row_data, annotation_key, annotation_value[0],
                                          sample_accession_code)
                # Otherwise save all annotation fields in separate columns
                else:
                    _add_annotation_value(row_data, annotation_key, annotation_value,
                                          sample_accession_code)

    return row_data


def _write_tsv_json(job_context, metadata, smash_path):
    """Writes tsv files on disk.
    If the dataset is aggregated by species, also write species-level
    JSON file.
    """

    # Uniform TSV header per dataset
    columns = _get_tsv_columns(metadata['samples'])

    if job_context["dataset"].aggregate_by == "EXPERIMENT":
        for experiment_title, experiment_data in metadata['experiments'].items():
            experiment_dir = smash_path + experiment_title + '/'
            os.makedirs(experiment_dir, exist_ok=True)
            with open(experiment_dir + 'metadata_' + experiment_title + '.tsv', 'w') as tsv_file:
                dw = csv.DictWriter(tsv_file, columns, delimiter='\t')
                dw.writeheader()
                for sample_title, sample_metadata in metadata['samples'].items():
                    if sample_title in experiment_data['sample_titles']:
                        row_data = _get_tsv_row_data(sample_metadata)
                        dw.writerow(row_data)
    elif job_context["dataset"].aggregate_by == "SPECIES":
        for species in job_context['input_files'].keys():
            species_dir = smash_path + species + '/'
            os.makedirs(species_dir, exist_ok=True)
            samples_in_species = []
            with open(species_dir + "metadata_" + species + '.tsv', 'w') as tsv_file:
                dw = csv.DictWriter(tsv_file, columns, delimiter='\t')
                dw.writeheader()
                for sample_metadata in metadata['samples'].values():
                    if sample_metadata.get('refinebio_organism', '') == species:
                        row_data = _get_tsv_row_data(sample_metadata)
                        dw.writerow(row_data)
                        samples_in_species.append(sample_metadata)

            # Writes a json file for current species:
            if len(samples_in_species):
                species_metadata = {
                    'species': species,
                    'samples': samples_in_species
                }
                with open(species_dir + "metadata_" + species + '.json', 'w') as json_file:
                    json.dump(species_metadata, json_file, indent=4, sort_keys=True)
    else:
        all_dir = smash_path + "ALL/"
        os.makedirs(all_dir, exist_ok=True)
        with open(all_dir + 'metadata_ALL.tsv', 'w') as tsv_file:
            dw = csv.DictWriter(tsv_file, columns, delimiter='\t')
            dw.writeheader()
            for sample_metadata in metadata['samples'].values():
                row_data = _get_tsv_row_data(sample_metadata)
                dw.writerow(row_data)


def _smash(job_context: Dict) -> Dict:
    """
    Smash all of the samples together!

    Steps:
        Combine common genes (pandas merge)
        Transpose such that genes are columns (features)
        Scale features with sci-kit learn
        Transpose again such that samples are columns and genes are rows
    """

    # We have already failed - return now so we can send our fail email.
    if job_context['dataset'].failure_reason not in ['', None]:
        return job_context

    try:
        # Prepare the output directory
        smash_path = job_context["output_dir"]

        scalers = {
            'MINMAX': preprocessing.MinMaxScaler,
            'STANDARD': preprocessing.StandardScaler,
            'ROBUST': preprocessing.RobustScaler,
        }

        unsmashable_files = []
        num_samples = 0

        # Smash all of the sample sets
        logger.debug("About to smash!",
                     input_files=job_context['input_files'],
                     dataset_data=job_context['dataset'].data,
        )

        # Once again, `key` is either a species name or an experiment accession
        for key, input_files in job_context['input_files'].items():

            # Merge all the frames into one
            all_frames = []

            for computed_file in input_files:

                # Download the file to a job-specific location so it
                # won't disappear while we're using it.
                computed_file_path = job_context["work_dir"] + computed_file.filename
                computed_file_path = computed_file.get_synced_file_path(path=computed_file_path)

                # Bail appropriately if this isn't a real file.
                if not computed_file_path or not os.path.exists(computed_file_path):
                    raise ValueError("Smasher received non-existent file path.")

                try:
                    data = pd.read_csv(computed_file_path, sep='\t', header=0, index_col=0, error_bad_lines=False)

                    # Strip any funky whitespace
                    data.columns = data.columns.str.strip()
                    data = data.dropna(axis='columns', how='all')

                    # Make sure the index type is correct
                    data.index = data.index.map(str)

                    if len(data.columns) > 2:
                        # Most of the time, >1 is actually bad, but we also need to support
                        # two-channel samples. I think ultimately those should be given some kind of
                        # special consideration.
                        logger.info("Found a frame with more than 2 columns - this shouldn't happen!",
                            computed_file_path=computed_file_path,
                            computed_file_id=computed_file.id
                            )
                        continue

                    # via https://github.com/AlexsLemonade/refinebio/issues/330:
                    #   aggregating by experiment -> return untransformed output from tximport
                    #   aggregating by species -> log2(x + 1) tximport output
                    if job_context['dataset'].aggregate_by == 'SPECIES' \
                    and computed_file_path.endswith("lengthScaledTPM.tsv"):
                        data = data + 1
                        data = np.log2(data)

                    # Detect if this data hasn't been log2 scaled yet.
                    # Ideally done in the NO-OPPER, but sanity check here.
                    if (not computed_file_path.endswith("lengthScaledTPM.tsv")) and (data.max() > 100).any():
                        logger.info("Detected non-log2 microarray data.", file=computed_file)
                        data = np.log2(data)

                    # Ensure that we don't have any dangling Brainarray-generated probe symbols.
                    # BA likes to leave '_at', signifying probe identifiers,
                    # on their converted, non-probe identifiers. It makes no sense.
                    # So, we chop them off and don't worry about it.
                    data.index = data.index.str.replace('_at', '')

                    # If there are any _versioned_ gene identifiers, remove that
                    # version information. We're using the latest brainarray for everything anyway.
                    # Jackie says this is okay.
                    # She also says that in the future, we may only want to do this
                    # for cross-technology smashes.

                    # This regex needs to be able to handle EGIDs in the form:
                    #       ENSGXXXXYYYZZZZ.6
                    # and
                    #       fgenesh2_kg.7__3016__AT5G35080.1 (via http://plants.ensembl.org/Arabidopsis_lyrata/Gene/Summary?g=fgenesh2_kg.7__3016__AT5G35080.1;r=7:17949732-17952000;t=fgenesh2_kg.7__3016__AT5G35080.1;db=core)
                    data.index = data.index.str.replace(r"(\.[^.]*)$", '')

                    # Squish duplicated rows together.
                    # XXX/TODO: Is mean the appropriate method here?
                    #           We can make this an option in future.
                    # Discussion here: https://github.com/AlexsLemonade/refinebio/issues/186#issuecomment-395516419
                    data = data.groupby(data.index, sort=False).mean()

                    # Explicitly title this dataframe
                    try:
                        data.columns = [computed_file.samples.all()[0].title]
                    except ValueError:
                        # This sample might have multiple channels, or something else.
                        # Don't mess with it.
                        pass
                    except Exception as e:
                        # Okay, somebody probably forgot to create a SampleComputedFileAssociation
                        data.columns = [computed_file.filename]

                    all_frames.append(data)
                    num_samples = num_samples + 1

                except Exception as e:
                    unsmashable_files.append(computed_file_path)
                    logger.exception("Unable to smash file",
                        file=computed_file_path,
                        dataset_id=job_context['dataset'].id,
                        )
                finally:
                    # Delete before archiving the work dir
                    os.remove(computed_file_path)

            job_context['all_frames'] = all_frames

            if len(all_frames) < 1:
                logger.warning("Was told to smash a frame with no frames!",
                    key=key,
                    input_files=str(input_files)
                )
                continue

            # Merge all of the frames we've gathered into a single big frame, skipping duplicates.
            merged = all_frames[0]
            i = 1
            while i < len(all_frames):
                frame = all_frames[i]
                i = i + 1

                # I'm not sure where these are sneaking in from, but we don't want them.
                # Related: https://github.com/AlexsLemonade/refinebio/issues/390
                breaker = False
                for column in frame.columns:
                    if column in merged.columns:
                        breaker = True
                if breaker:
                    logger.warning("Column repeated for smash job!",
                                   input_files=str(input_files),
                                   dataset_id=job_context["dataset"].id,
                                   processor_job_id=job_context["job"].id,
                                   column=column
                    )
                    continue

                # This is the inner join, the main "Smash" operation
                merged = merged.merge(frame, left_index=True, right_index=True)

            job_context['original_merged'] = merged

            # Quantile Normalization
            if job_context['dataset'].quantile_normalize:
                try:
                    # Prepare our QN target file
                    organism = computed_file.samples.first().organism
                    qn_target = utils.get_most_recent_qn_target_for_organism(organism)

                    if not qn_target:
                        logger.error("Could not find QN target for Organism!",
                            organism=organism,
                            dataset_id=job_context['dataset'].id,
                            dataset_data=job_context['dataset'].data,
                            processor_job_id=job_context["job"].id,
                        )
                    else:
                        qn_target_path = qn_target.sync_from_s3()
                        qn_target_frame = pd.read_csv(qn_target_path, sep='\t', header=None,
                                                      index_col=None, error_bad_lines=False)

                        # Prepare our RPy2 bridge
                        pandas2ri.activate()
                        preprocessCore = importr('preprocessCore')
                        as_numeric = rlang("as.numeric")
                        data_matrix = rlang('data.matrix')

                        # Convert the smashed frames to an R numeric Matrix
                        # and the target Dataframe into an R numeric Vector
                        target_vector = as_numeric(qn_target_frame[0])
                        merged_matrix = data_matrix(merged)

                        # Perform the Actual QN
                        reso = preprocessCore.normalize_quantiles_use_target(
                                                            x=merged_matrix,
                                                            target=target_vector,
                                                            copy=True
                                                        )

                        # Verify this QN, related: https://github.com/AlexsLemonade/refinebio/issues/599#issuecomment-422132009
                        set_seed = rlang("set.seed")
                        combn = rlang("combn")
                        ncol = rlang("ncol")
                        ks_test = rlang("ks.test")

                        set_seed(123)
                        combos = combn(ncol(reso), 2)

                        # Convert to NP, Shuffle, Return to R
                        ar = np.array(combos)
                        np.random.shuffle(np.transpose(ar))
                        nr, nc = ar.shape
                        combos = ro.r.matrix(ar, nrow=nr, ncol=nc)

                        # adapted from
                        # https://stackoverflow.com/questions/9661469/r-t-test-over-all-columns
                        # apply KS test to randomly selected pairs of columns (samples)
                        for i in range(1, min(ncol(combos)[0], 100)):
                            value1 = combos.rx(1, i)[0]
                            value2 = combos.rx(2, i)[0]

                            test_a = reso.rx(True, value1)
                            test_b = reso.rx(True, value2)

                            ks_res = ks_test(test_a, test_b)
                            statistic = ks_res.rx('statistic')[0][0]
                            pvalue = ks_res.rx('p.value')[0][0]

                            if statistic > 0.001 or pvalue != 1.0:
<<<<<<< HEAD
                                raise Exception("Failed Kolmogorov–Smirnov test! Stat: " +
                                                str(statistic) + ", PVal: " + str(pvalue))
=======
                                raise Exception("Failed Kolmogorov Smirnov test! Stat: " + str(statistic) + ", PVal: " + str(pvalue))
>>>>>>> cbef527a

                        # And finally convert back to Pandas
                        ar = np.array(reso)
                        new_merged = pd.DataFrame(ar, columns=merged.columns, index=merged.index)
                        job_context['merged_no_qn'] = merged
                        job_context['merged_qn'] = new_merged
                        merged = new_merged
                except Exception as e:
                    logger.exception("Problem occured during quantile normalization",
                        dataset_id=job_context['dataset'].id,
                        dataset_data=job_context['dataset'].data,
                        processor_job_id=job_context["job"].id,
                    )
                    job_context['dataset'].success = False
                    job_context['job'].failure_reason = "Failure reason: " + str(e)
                    job_context['dataset'].failure_reason = "Failure reason: " + str(e)
                    job_context['dataset'].save()
                    # Delay failing this pipeline until the failure notify has been sent
                    job_context['job'].success = False
                    job_context['failure_reason'] = str(e)
                    return job_context

            # Transpose before scaling
            # Do this even if we don't want to scale in case transpose
            # modifies the data in any way. (Which it shouldn't but
            # we're paranoid.)
            transposed = merged.transpose()

            # Scaler
            if job_context['dataset'].scale_by != "NONE":
                scale_funtion = scalers[job_context['dataset'].scale_by]
                scaler = scale_funtion(copy=True)
                scaler.fit(transposed)
                scaled = pd.DataFrame(  scaler.transform(transposed),
                                        index=transposed.index,
                                        columns=transposed.columns
                                    )
                # Untranspose
                untransposed = scaled.transpose()
            else:
                # Wheeeeeeeeeee
                untransposed = transposed.transpose()

            # This is just for quality assurance in tests.
            job_context['final_frame'] = untransposed

            # Write to temp file with dataset UUID in filename.
            subdir = ''
            if job_context['dataset'].aggregate_by in ["SPECIES", "EXPERIMENT"]:
                subdir = key
            elif job_context['dataset'].aggregate_by == "ALL":
                subdir = "ALL"

            outfile_dir = smash_path + key + "/"
            os.makedirs(outfile_dir, exist_ok=True)
            outfile = outfile_dir + key + ".tsv"
            untransposed.to_csv(outfile, sep='\t', encoding='utf-8')

        # Copy LICENSE.txt and README.md files
        shutil.copy("README_DATASET.md", smash_path + "README.md")
        shutil.copy("LICENSE_DATASET.txt", smash_path + "LICENSE.TXT")

        # Create metadata file.
        metadata = {}

        metadata['num_samples'] = num_samples
        metadata['num_experiments'] = job_context["experiments"].count()
        metadata['aggregate_by'] = job_context["dataset"].aggregate_by
        metadata['scale_by'] = job_context["dataset"].scale_by
        # https://github.com/AlexsLemonade/refinebio/pull/421#discussion_r203799646
        metadata['non_aggregated_files'] = unsmashable_files

        samples = {}
        for sample in job_context["dataset"].get_samples():
            samples[sample.title] = sample.to_metadata_dict()
        metadata['samples'] = samples

        experiments = {}
        for experiment in job_context["dataset"].get_experiments():
            exp_dict = experiment.to_metadata_dict()
            exp_dict['sample_titles'] = [v for v in experiment.samples.all().values_list('title', flat=True)]
            experiments[experiment.accession_code] = exp_dict
        metadata['experiments'] = experiments

        # Write samples metadata to TSV
        _write_tsv_json(job_context, metadata, smash_path)

        metadata['files'] = os.listdir(smash_path)

        # Metadata to JSON
        metadata['created_at'] = datetime.utcnow().strftime('%Y-%m-%dT%H:%M:%S')
        with open(smash_path + 'aggregated_metadata.json', 'w') as metadata_file:
            json.dump(metadata, metadata_file, indent=4, sort_keys=True)

        # Finally, compress all files into a zip
        final_zip_base = "/home/user/data_store/smashed/" + str(job_context["dataset"].pk)
        shutil.make_archive(final_zip_base, 'zip', smash_path)
        job_context["output_file"] = final_zip_base + ".zip"
    except Exception as e:
        logger.exception("Could not smash dataset.",
                        dataset_id=job_context['dataset'].id,
                        processor_job_id=job_context['job_id'],
                        input_files=job_context['input_files'])
        job_context['dataset'].success = False
        job_context['job'].failure_reason = "Failure reason: " + str(e)
        job_context['dataset'].failure_reason = "Failure reason: " + str(e)
        job_context['dataset'].save()
        # Delay failing this pipeline until the failure notify has been sent
        job_context['job'].success = False
        job_context['failure_reason'] = str(e)
        return job_context

    job_context['metadata'] = metadata
    job_context['dataset'].success = True
    job_context['dataset'].save()

    logger.debug("Created smash output!",
        archive_location=job_context["output_file"])

    return job_context

def _upload(job_context: Dict) -> Dict:
    """ Uploads the result file to S3 and notifies user. """

    # There has been a failure already, don't try to upload anything.
    if not job_context.get("output_file", None):
        return job_context

    try:
        if job_context.get("upload", True) and RUNNING_IN_CLOUD:
            s3_client = boto3.client('s3')

            # Note that file expiry is handled by the S3 object lifecycle,
            # managed by terraform.
            s3_client.upload_file(
                    job_context["output_file"],
                    RESULTS_BUCKET,
                    job_context["output_file"].split('/')[-1],
                    ExtraArgs={'ACL':'public-read'}
                )
            result_url = ("https://s3.amazonaws.com/" + RESULTS_BUCKET + "/" +
                          job_context["output_file"].split('/')[-1])

            job_context["result_url"] = result_url

            logger.debug("Result uploaded!",
                    result_url=job_context["result_url"]
                )

            job_context["dataset"].s3_bucket = RESULTS_BUCKET
            job_context["dataset"].s3_key = job_context["output_file"].split('/')[-1]
            job_context["dataset"].save()

            # File is uploaded, we can delete the local.
            try:
                os.remove(job_context["output_file"])
            except OSError:
                pass

    except Exception as e:
        logger.exception("Failed to upload smash result file.", file=job_context["output_file"])
        job_context['job'].success = False
        job_context['job'].failure_reason = str(e)
        # Delay failing this pipeline until the failure notify has been sent
        # job_context['success'] = False

    return job_context

def _notify(job_context: Dict) -> Dict:
    """ Use AWS SES to notify a user of a smash result.. """

    ##
    # SES
    ##
    if job_context.get("upload", True) and settings.RUNNING_IN_CLOUD:

        # Don't send an email if we don't have address.
        if job_context["dataset"].email_address:
            SENDER = "Refine.bio Mail Robot <noreply@refine.bio>"
            RECIPIENT = job_context["dataset"].email_address
            AWS_REGION = "us-east-1"
            SUBJECT = "Your refine.bio Dataset is Ready!"
            BODY_TEXT = "Hot off the presses:\n\n" + job_context["result_url"] + "\n\nLove!,\nThe refine.bio Team"
            FORMATTED_HTML = BODY_HTML.replace('REPLACEME', job_context["result_url"])
            CHARSET = "UTF-8"

            if job_context['job'].failure_reason not in ['', None]:
                SUBJECT = "There was a problem processing your refine.bio dataset :("
                BODY_TEXT = "We tried but were unable to process your requested dataset. Error was: \n\n" + str(job_context['job'].failure_reason) + "\nDataset ID: " + str(dataset.id) + "\n We have been notified and are looking into the problem. \n\nSorry!"
                FORMATTED_HTML = "We tried but were unable to process your requested dataset. Error was: <br /><br />" + job_context['job'].failure_reason + "<br />Dataset: " + str(dataset.id) + "<br /> We have been notified and are looking into the problem. <br /><br />Sorry!"
                job_context['success'] = False

            # Try to send the email.
            try:

                # Create a new SES resource and specify a region.
                client = boto3.client('ses', region_name=AWS_REGION)

                #Provide the contents of the email.
                response = client.send_email(
                    Destination={
                        'ToAddresses': [
                            RECIPIENT,
                        ],
                    },
                    Message={
                        'Body': {
                            'Html': {
                                'Charset': CHARSET,
                                'Data': FORMATTED_HTML,
                            },
                            'Text': {
                                'Charset': CHARSET,
                                'Data': BODY_TEXT,
                            },
                        },
                        'Subject': {
                            'Charset': CHARSET,
                            'Data': SUBJECT,
                        }
                    },
                    Source=SENDER,
                )
            # Display an error if something goes wrong.
            except ClientError as e:
                logger.exception("ClientError while notifying.", client_error_message=e.response['Error']['Message'])
                job_context['job'].success = False
                job_context['job'].failure_reason = e.response['Error']['Message']
                job_context['success'] = False
                return job_context
            except Exception as e:
                logger.exception("General failure when trying to send email.", result_url=job_context["result_url"])
                job_context['job'].success = False
                job_context['job'].failure_reason = str(e)
                job_context['success'] = False
                return job_context

            job_context["dataset"].email_sent = True
            job_context["dataset"].save()

    # Handle non-cloud too
    if job_context['job'].failure_reason:
        job_context['success'] = False

    return job_context

def _update_result_objects(job_context: Dict) -> Dict:
    """Closes out the dataset object."""

    dataset = job_context["dataset"]
    dataset.is_processing = False
    dataset.is_processed = True
    dataset.is_available = True
    dataset.expires_on = timezone.now() + timedelta(days=1)
    dataset.save()

    job_context['success'] = True

    return job_context

def smash(job_id: int, upload=True) -> None:
    """ Main Smasher interface """

    pipeline = Pipeline(name=utils.PipelineEnum.SMASHER.value)
    return utils.run_pipeline({ "job_id": job_id,
                                "upload": upload,
                                "pipeline": pipeline
                            },
                       [utils.start_job,
                        _prepare_files,
                        _smash,
                        _upload,
                        _notify,
                        _update_result_objects,
                        utils.end_job])<|MERGE_RESOLUTION|>--- conflicted
+++ resolved
@@ -532,12 +532,8 @@
                             pvalue = ks_res.rx('p.value')[0][0]
 
                             if statistic > 0.001 or pvalue != 1.0:
-<<<<<<< HEAD
-                                raise Exception("Failed Kolmogorov–Smirnov test! Stat: " +
+                                raise Exception("Failed Kolmogorov Smirnov test! Stat: " +
                                                 str(statistic) + ", PVal: " + str(pvalue))
-=======
-                                raise Exception("Failed Kolmogorov Smirnov test! Stat: " + str(statistic) + ", PVal: " + str(pvalue))
->>>>>>> cbef527a
 
                         # And finally convert back to Pandas
                         ar = np.array(reso)

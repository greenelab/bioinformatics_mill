--- conflicted
+++ resolved
@@ -236,41 +236,11 @@
     start_qn = log_state("start qn", job_context["job"].id, start_smash)
 
     # Quantile Normalization
-<<<<<<< HEAD
-    if job_context['dataset'].quantile_normalize:
-        job_context['merged_no_qn'] = merged
-        job_context['organism'] = job_context['dataset'].get_samples().first().organism
+    if job_context["dataset"].quantile_normalize:
+        job_context["merged_no_qn"] = merged
+        job_context["organism"] = job_context["dataset"].get_samples().first().organism
         job_context = smashing_utils.quantile_normalize(job_context)
-        merged = job_context.get('merged_qn', None)
-=======
-    if job_context["dataset"].quantile_normalize:
-        try:
-            job_context["merged_no_qn"] = merged
-            job_context["organism"] = job_context["dataset"].get_samples().first().organism
-            job_context = smashing_utils.quantile_normalize(job_context)
-            merged = job_context.get("merged_qn", None)
-
-            # We probably don't have an QN target or there is another error,
-            # so let's fail gracefully.
-            assert merged is not None, "Problem occured during quantile normalization: No merged_qn"
-        except Exception as e:
-            logger.exception(
-                "Problem occured during quantile normalization",
-                dataset_id=job_context["dataset"].id,
-                processor_job_id=job_context["job"].id,
-            )
-            job_context["dataset"].success = False
-
-            if not job_context["job"].failure_reason:
-                job_context["job"].failure_reason = "Failure reason: " + str(e)
-                job_context["dataset"].failure_reason = "Failure reason: " + str(e)
-
-            job_context["dataset"].save()
-            # Delay failing this pipeline until the failure notify has been sent
-            job_context["job"].success = False
-            job_context["failure_reason"] = str(e)
-            return job_context
->>>>>>> 05eba3e0
+        merged = job_context.get("merged_qn", None)
 
     # End QN
     log_state("end qn", job_context["job"].id, start_qn)
@@ -297,16 +267,6 @@
     # This is just for quality assurance in tests.
     job_context["final_frame"] = untransposed
 
-<<<<<<< HEAD
-=======
-    # Write to temp file with dataset UUID in filename.
-    subdir = ""
-    if job_context["dataset"].aggregate_by in ["SPECIES", "EXPERIMENT"]:
-        subdir = key
-    elif job_context["dataset"].aggregate_by == "ALL":
-        subdir = "ALL"
-
->>>>>>> 05eba3e0
     # Normalize the Header format
     untransposed.index.rename("Gene", inplace=True)
 
@@ -325,74 +285,39 @@
     """Perform smashing on all species/experiments in the dataset.
     """
     start_smash = log_state("start smash", job_context["job"].id)
-<<<<<<< HEAD
-
-    job_context['unsmashable_files'] = []
-    job_context['num_samples'] = 0
+
+    job_context["unsmashable_files"] = []
+    job_context["num_samples"] = 0
 
     # Smash all of the sample sets
-    logger.debug("About to smash!",
-                 dataset_count=len(job_context['dataset'].data),
-                 job_id=job_context['job'].id)
-=======
-    # We have already failed - return now so we can send our fail email.
-    if job_context["job"].success is False:
-        return job_context
-
-    try:
-        job_context["unsmashable_files"] = []
-        job_context["num_samples"] = 0
-
-        # Smash all of the sample sets
-        logger.debug(
-            "About to smash!",
-            dataset_count=len(job_context["dataset"].data),
-            job_id=job_context["job"].id,
-        )
->>>>>>> 05eba3e0
+    logger.debug(
+        "About to smash!",
+        dataset_count=len(job_context["dataset"].data),
+        job_id=job_context["job"].id,
+    )
 
     try:
         # Once again, `key` is either a species name or an experiment accession
         for key, input_files in job_context.pop("input_files").items():
             job_context = _smash_key(job_context, key, input_files)
     except Exception as e:
-        raise utils.ProcessorJobError('Could not smash dataset: ' + str(e),
-                                      success=False,
-                                      dataset_id=job_context['dataset'].id,
-                                      num_input_files=job_context['num_input_files'])
+        raise utils.ProcessorJobError(
+            "Could not smash dataset: " + str(e),
+            success=False,
+            dataset_id=job_context["dataset"].id,
+            num_input_files=job_context["num_input_files"],
+        )
 
     smashing_utils.write_non_data_files(job_context)
 
-<<<<<<< HEAD
     # Finally, compress all files into a zip
     final_zip_base = "/home/user/data_store/smashed/" + str(job_context["dataset"].pk)
     try:
-        shutil.make_archive(final_zip_base, 'zip', job_context["output_dir"])
+        shutil.make_archive(final_zip_base, "zip", job_context["output_dir"])
     except:
-        raise utils.ProcessorJobError('Smash Error while generating zip file', success=False)
+        raise utils.ProcessorJobError("Smash Error while generating zip file", success=False)
 
     job_context["output_file"] = final_zip_base + ".zip"
-=======
-        # Finally, compress all files into a zip
-        final_zip_base = "/home/user/data_store/smashed/" + str(job_context["dataset"].pk)
-        shutil.make_archive(final_zip_base, "zip", job_context["output_dir"])
-        job_context["output_file"] = final_zip_base + ".zip"
-    except Exception as e:
-        logger.exception(
-            "Could not smash dataset.",
-            dataset_id=job_context["dataset"].id,
-            processor_job_id=job_context["job_id"],
-            num_input_files=job_context["num_input_files"],
-        )
-        job_context["dataset"].success = False
-        job_context["job"].failure_reason = "Failure reason: " + str(e)
-        job_context["dataset"].failure_reason = "Failure reason: " + str(e)
-        job_context["dataset"].save()
-        # Delay failing this pipeline until the failure notify has been sent
-        job_context["job"].success = False
-        job_context["failure_reason"] = str(e)
-        return job_context
->>>>>>> 05eba3e0
 
     job_context["dataset"].success = True
     job_context["dataset"].save()
@@ -405,74 +330,27 @@
 
 def _upload(job_context: Dict) -> Dict:
     """ Uploads the result file to S3 and notifies user. """
-<<<<<<< HEAD
     if not job_context.get("upload", True) or not settings.RUNNING_IN_CLOUD:
         return job_context
 
-    s3_client = boto3.client('s3')
-    output_filename = job_context["output_file"].split('/')[-1]
-=======
-
-    # There has been a failure already, don't try to upload anything.
-    if not job_context.get("output_file", None):
-        logger.error(
-            "Was told to upload a smash result without an output_file.",
-            job_id=job_context["job"].id,
-        )
-        return job_context
-
-    try:
-        if job_context.get("upload", True) and settings.RUNNING_IN_CLOUD:
-            s3_client = boto3.client("s3")
-
-            # Note that file expiry is handled by the S3 object lifecycle,
-            # managed by terraform.
-            s3_client.upload_file(
-                job_context["output_file"],
-                RESULTS_BUCKET,
-                job_context["output_file"].split("/")[-1],
-                ExtraArgs={"ACL": "public-read"},
-            )
-            result_url = (
-                "https://s3.amazonaws.com/"
-                + RESULTS_BUCKET
-                + "/"
-                + job_context["output_file"].split("/")[-1]
-            )
-
-            job_context["result_url"] = result_url
-
-            logger.debug("Result uploaded!", result_url=job_context["result_url"])
-
-            job_context["dataset"].s3_bucket = RESULTS_BUCKET
-            job_context["dataset"].s3_key = job_context["output_file"].split("/")[-1]
-            job_context["dataset"].size_in_bytes = calculate_file_size(job_context["output_file"])
-            job_context["dataset"].sha1 = calculate_sha1(job_context["output_file"])
-
-            job_context["dataset"].save()
-
-            # File is uploaded, we can delete the local.
-            try:
-                os.remove(job_context["output_file"])
-            except OSError:
-                pass
->>>>>>> 05eba3e0
+    s3_client = boto3.client("s3")
+    output_filename = job_context["output_file"].split("/")[-1]
 
     try:
         # Note that file expiry is handled by the S3 object lifecycle,
         # managed by terraform.
-        s3_client.upload_file(job_context["output_file"],
-                              RESULTS_BUCKET,
-                              output_filename,
-                              ExtraArgs={'ACL':'public-read'})
+        s3_client.upload_file(
+            job_context["output_file"],
+            RESULTS_BUCKET,
+            output_filename,
+            ExtraArgs={"ACL": "public-read"},
+        )
     except Exception as e:
-<<<<<<< HEAD
-        raise utils.ProcessorJobError('Failed to upload smash result file.',
-                                      success=False,
-                                      file=job_context["output_file"])
-
-    result_url = ("https://s3.amazonaws.com/" + RESULTS_BUCKET + "/" +
-                  output_filename)
+        raise utils.ProcessorJobError(
+            "Failed to upload smash result file.", success=False, file=job_context["output_file"]
+        )
+
+    result_url = "https://s3.amazonaws.com/" + RESULTS_BUCKET + "/" + output_filename
 
     job_context["result_url"] = result_url
 
@@ -483,13 +361,6 @@
         os.remove(job_context["output_file"])
     except OSError:
         pass
-=======
-        logger.exception("Failed to upload smash result file.", file=job_context["output_file"])
-        job_context["job"].success = False
-        job_context["job"].failure_reason = "Failure reason: " + str(e)
-        # Delay failing this pipeline until the failure notify has been sent
-        # job_context['success'] = False
->>>>>>> 05eba3e0
 
     return job_context
 
@@ -653,7 +524,7 @@
     dataset = job_context["dataset"]
 
     dataset.s3_bucket = RESULTS_BUCKET
-    dataset.s3_key = job_context["output_file"].split('/')[-1]
+    dataset.s3_key = job_context["output_file"].split("/")[-1]
     dataset.size_in_bytes = calculate_file_size(job_context["output_file"])
     dataset.sha1 = calculate_sha1(job_context["output_file"])
     dataset.is_processing = False

import boto3
import csv
import os
import rpy2
import rpy2.robjects as ro
import shutil
import simplejson as json
import string
import warnings

from botocore.exceptions import ClientError
from datetime import datetime, timedelta
from django.conf import settings
from django.utils import timezone
from pathlib import Path
from rpy2.robjects import pandas2ri
from rpy2.robjects import r as rlang
from rpy2.robjects.packages import importr
from sklearn import preprocessing
from typing import Dict
import numpy as np
import pandas as pd

from data_refinery_common.logging import get_and_configure_logger
from data_refinery_common.models import (
    ComputationalResult,
    ComputedFile,
    OriginalFile,
    Pipeline,
    SampleResultAssociation,
)
from data_refinery_common.utils import get_env_variable
from data_refinery_workers.processors import utils


RESULTS_BUCKET = get_env_variable("S3_RESULTS_BUCKET_NAME", "refinebio-results-bucket")
S3_BUCKET_NAME = get_env_variable("S3_BUCKET_NAME", "data-refinery")
BODY_HTML = Path('data_refinery_workers/processors/smasher_email.min.html').read_text().replace('\n', '')
BODY_ERROR_HTML = Path('data_refinery_workers/processors/smasher_email_error.min.html').read_text().replace('\n', '')
logger = get_and_configure_logger(__name__)


def _prepare_files(job_context: Dict) -> Dict:
    """
    Fetches and prepares the files to smash.
    """

    all_sample_files = []
    job_context['input_files'] = {}

    # `key` can either be the species name or experiment accession.
    for key, samples in job_context["samples"].items():
        smashable_files = []
        for sample in samples:
            smashable_file = sample.get_most_recent_smashable_result_file()

            if smashable_file is not None:
                smashable_files = smashable_files + [smashable_file]
        smashable_files = list(set(smashable_files))
        job_context['input_files'][key] = smashable_files
        all_sample_files = all_sample_files + smashable_files

    # Filter empty results. This shouldn't get here, but it's possible, so we filter just in case it does.
    all_sample_files = [sf for sf in all_sample_files if sf is not None]

    if all_sample_files == []:
        error_message = "Couldn't get any files to smash for Smash job!!"
        logger.error(error_message,
                     dataset_id=job_context['dataset'].id,
                     samples=job_context["samples"])

        # Delay failing this pipeline until the failure notify has been sent
        job_context['dataset'].failure_reason = error_message
        job_context['dataset'].success = False
        job_context['dataset'].save()
        job_context['job'].success = False
        job_context["job"].failure_reason = "Couldn't get any files to smash for Smash job - empty all_sample_files"
        return job_context

    job_context["work_dir"] = "/home/user/data_store/smashed/" + str(job_context["dataset"].pk) + "/"
    # Ensure we have a fresh smash directory
    shutil.rmtree(job_context["work_dir"], ignore_errors=True)
    os.makedirs(job_context["work_dir"])

    job_context["output_dir"] = job_context["work_dir"] + "output/"
    os.makedirs(job_context["output_dir"])

    return job_context


def _add_annotation_column(annotation_columns, column_name):
    """Add annotation column names in place.
    Any column_name that starts with "refinebio_" will be skipped.
    """

    if not column_name.startswith("refinebio_"):
        annotation_columns.add(column_name)


def _get_tsv_columns(samples_metadata):
    """Returns an array of strings that will be written as a TSV file's
    header. The columns are based on fields found in samples_metadata.

    Some nested annotation fields are taken out as separate columns
    because they are more important than the others.
    """

    refinebio_columns = set()
    annotation_columns = set()
    for sample_metadata in samples_metadata.values():
        for meta_key, meta_value in sample_metadata.items():
            if meta_key != 'refinebio_annotations':
                refinebio_columns.add(meta_key)
                continue

            # Decompose sample_metadata["annotations"], which is an array of annotations!
            for annotation in meta_value:
                for annotation_key, annotation_value in annotation.items():
                    # For ArrayExpress samples, take out the fields
                    # nested in "characteristic" as separate columns.
                    if (sample_metadata.get('refinebio_source_database', '') == "ARRAY_EXPRESS"
                        and annotation_key == "characteristic"):
                        for pair_dict in annotation_value:
                            if 'category' in pair_dict and 'value' in pair_dict:
                                _add_annotation_column(annotation_columns, pair_dict['category'])
                    # For ArrayExpress samples, also take out the fields
                    # nested in "variable" as separate columns.
                    elif (sample_metadata.get('refinebio_source_database', '') == "ARRAY_EXPRESS"
                          and annotation_key == "variable"):
                        for pair_dict in annotation_value:
                            if 'name' in pair_dict and 'value' in pair_dict:
                                _add_annotation_column(annotation_columns, pair_dict['name'])
                    # For ArrayExpress samples, skip "source" field
                    elif (sample_metadata.get('refinebio_source_database', '') == "ARRAY_EXPRESS"
                          and annotation_key == "source"):
                        continue
                    # For GEO samples, take out the fields nested in
                    # "characteristics_ch1" as separate columns.
                    elif (sample_metadata.get('refinebio_source_database', '') == "GEO"
                          and annotation_key == "characteristics_ch1"): # array of strings
                        for pair_str in annotation_value:
                            if ':' in pair_str:
                                tokens = pair_str.split(':', 1)
                                _add_annotation_column(annotation_columns, tokens[0])
                    # Saves all other annotation fields in separate columns
                    else:
                        _add_annotation_column(annotation_columns, annotation_key)

    # Return sorted columns, in which "refinebio_accession_code" is always the first,
    # followed by the other refinebio columns (in alphabetic order), and
    # annotation columns (in alphabetic order) at the end.
    refinebio_columns.discard('refinebio_accession_code')
    return ['refinebio_accession_code'] + sorted(refinebio_columns) + sorted(annotation_columns)

def _add_annotation_value(row_data, col_name, col_value, sample_accession_code):
    """Adds a new `col_name` key whose value is `col_value` to row_data.
    If col_name already exists in row_data with different value, print
    out a warning message.
    """

    # Generate a warning message if annotation field name starts with
    # "refinebio_".  This should rarely (if ever) happen.
    if col_name.startswith("refinebio_"):
        logger.warning(
            "Annotation value skipped",
            annotation_field=col_name,
            annotation_value=col_value,
            sample_accession_code=sample_accession_code
        )
    elif col_name not in row_data:
        row_data[col_name] = col_value
    # Generate a warning message in case of conflicts of annotation values.
    # (Requested by Dr. Jackie Taroni)
    elif row_data[col_name] != col_value:
        logger.warning(
            "Conflict of values found in column %s: %s vs. %s" % (
                col_name, row_data[col_name], col_value),
            sample_accession_code=sample_accession_code
        )


def _get_tsv_row_data(sample_metadata):
    """Returns field values based on input sample_metadata.

    Some annotation fields are treated specially because they are more
    important.  See `_get_tsv_columns` function above for details.
    """

    sample_accession_code = sample_metadata.get('refinebio_accession_code', '')
    row_data = dict()
    for meta_key, meta_value in sample_metadata.items():
        # If the field is a refinebio-specific field, simply copy it.
        if meta_key != 'refinebio_annotations':
            row_data[meta_key] = meta_value
            continue

        # Decompose sample_metadata["refinebio_annotations"], which is
        # an array of annotations.
        for annotation in meta_value:
            for annotation_key, annotation_value in annotation.items():
                # "characteristic" in ArrayExpress annotation
                if (sample_metadata.get('refinebio_source_database', '') == "ARRAY_EXPRESS"
                    and annotation_key == "characteristic"):
                    for pair_dict in annotation_value:
                        if 'category' in pair_dict and 'value' in pair_dict:
                            col_name, col_value = pair_dict['category'], pair_dict['value']
                            _add_annotation_value(row_data, col_name, col_value,
                                                  sample_accession_code)
                # "variable" in ArrayExpress annotation
                elif (sample_metadata.get('refinebio_source_database', '') == "ARRAY_EXPRESS"
                      and annotation_key == "variable"):
                    for pair_dict in annotation_value:
                        if 'name' in pair_dict and 'value' in pair_dict:
                            col_name, col_value = pair_dict['name'], pair_dict['value']
                            _add_annotation_value(row_data, col_name, col_value,
                                                  sample_accession_code)
                 # Skip "source" field ArrayExpress sample's annotation
                elif (sample_metadata.get('refinebio_source_database', '') == "ARRAY_EXPRESS"
                      and annotation_key == "source"):
                    continue
                # "characteristics_ch1" in GEO annotation
                elif (sample_metadata.get('refinebio_source_database', '') == "GEO"
                      and annotation_key == "characteristics_ch1"): # array of strings
                    for pair_str in annotation_value:
                        if ':' in pair_str:
                            col_name, col_value = pair_str.split(':', 1)
                            col_value = col_value.strip()
                            _add_annotation_value(row_data, col_name, col_value,
                                                  sample_accession_code)
                # If annotation_value includes only a 'name' key, extract its value directly:
                elif (isinstance(annotation_value, dict)
                      and len(annotation_value) == 1 and 'name' in annotation_value):
                    _add_annotation_value(row_data, annotation_key, annotation_value['name'],
                                          sample_accession_code)
                # If annotation_value is a single-element array, extract the element directly:
                elif isinstance(annotation_value, list) and len(annotation_value) == 1:
                    _add_annotation_value(row_data, annotation_key, annotation_value[0],
                                          sample_accession_code)
                # Otherwise save all annotation fields in separate columns
                else:
                    _add_annotation_value(row_data, annotation_key, annotation_value,
                                          sample_accession_code)

    return row_data


def _write_tsv_json(job_context, metadata, smash_path):
    """Writes tsv files on disk.
    If the dataset is aggregated by species, also write species-level
    JSON file.
    """

    # Uniform TSV header per dataset
    columns = _get_tsv_columns(metadata['samples'])

    if job_context["dataset"].aggregate_by == "EXPERIMENT":
        for experiment_title, experiment_data in metadata['experiments'].items():
            experiment_dir = smash_path + experiment_title + '/'
            os.makedirs(experiment_dir, exist_ok=True)
            with open(experiment_dir + 'metadata_' + experiment_title + '.tsv', 'w') as tsv_file:
                dw = csv.DictWriter(tsv_file, columns, delimiter='\t')
                dw.writeheader()
                for sample_title, sample_metadata in metadata['samples'].items():
                    if sample_title in experiment_data['sample_titles']:
                        row_data = _get_tsv_row_data(sample_metadata)
                        dw.writerow(row_data)
    elif job_context["dataset"].aggregate_by == "SPECIES":
        for species in job_context['input_files'].keys():
            species_dir = smash_path + species + '/'
            os.makedirs(species_dir, exist_ok=True)
            samples_in_species = []
            with open(species_dir + "metadata_" + species + '.tsv', 'w') as tsv_file:
                dw = csv.DictWriter(tsv_file, columns, delimiter='\t')
                dw.writeheader()
                for sample_metadata in metadata['samples'].values():
                    if sample_metadata.get('refinebio_organism', '') == species:
                        row_data = _get_tsv_row_data(sample_metadata)
                        dw.writerow(row_data)
                        samples_in_species.append(sample_metadata)

            # Writes a json file for current species:
            if len(samples_in_species):
                species_metadata = {
                    'species': species,
                    'samples': samples_in_species
                }
                with open(species_dir + "metadata_" + species + '.json', 'w') as json_file:
                    json.dump(species_metadata, json_file, indent=4, sort_keys=True)
    else:
        all_dir = smash_path + "ALL/"
        os.makedirs(all_dir, exist_ok=True)
        with open(all_dir + 'metadata_ALL.tsv', 'w') as tsv_file:
            dw = csv.DictWriter(tsv_file, columns, delimiter='\t')
            dw.writeheader()
            for sample_metadata in metadata['samples'].values():
                row_data = _get_tsv_row_data(sample_metadata)
                dw.writerow(row_data)

def _quantile_normalize(job_context: Dict) -> Dict:
    """
    Apply quantile normalization.

    """
    # Prepare our QN target file
    organism = job_context['organism']
    qn_target = utils.get_most_recent_qn_target_for_organism(organism)

    if not qn_target:
        logger.error("Could not find QN target for Organism!",
            organism=organism,
            dataset_id=job_context['dataset'].id,
            dataset_data=job_context['dataset'].data,
            processor_job_id=job_context["job"].id,
        )
    else:
        qn_target_path = qn_target.sync_from_s3()
        qn_target_frame = pd.read_csv(qn_target_path, sep='\t', header=None,
                                      index_col=None, error_bad_lines=False)

        # Prepare our RPy2 bridge
        pandas2ri.activate()
        preprocessCore = importr('preprocessCore')
        as_numeric = rlang("as.numeric")
        data_matrix = rlang('data.matrix')

        # Convert the smashed frames to an R numeric Matrix
        # and the target Dataframe into an R numeric Vector
        target_vector = as_numeric(qn_target_frame[0])
        merged_matrix = data_matrix(job_context['merged_no_qn'])

        # Perform the Actual QN
        reso = preprocessCore.normalize_quantiles_use_target(
                                            x=merged_matrix,
                                            target=target_vector,
                                            copy=True
                                        )

        # Verify this QN, related: https://github.com/AlexsLemonade/refinebio/issues/599#issuecomment-422132009
        set_seed = rlang("set.seed")
        combn = rlang("combn")
        ncol = rlang("ncol")
        ks_test = rlang("ks.test")
        which = rlang("which")

        set_seed(123)

        n = ncol(reso)[0]
        m = 2
        if n < m:
            raise Exception("Found fewer columns than required for QN combinatorial - bad smash?")
        combos = combn(ncol(reso), 2)

        # Convert to NP, Shuffle, Return to R
        ar = np.array(combos)
        np.random.shuffle(np.transpose(ar))
        nr, nc = ar.shape
        combos = ro.r.matrix(ar, nrow=nr, ncol=nc)

        # adapted from
        # https://stackoverflow.com/questions/9661469/r-t-test-over-all-columns
        # apply KS test to randomly selected pairs of columns (samples)
        for i in range(1, min(ncol(combos)[0], 100)):
            value1 = combos.rx(1, i)[0]
            value2 = combos.rx(2, i)[0]

            test_a = reso.rx(True, value1)
            test_b = reso.rx(True, value2)

            # RNA-seq has a lot of zeroes in it, which
            # breaks the ks_test. Therefore we want to
            # filter them out. To do this we drop the
            # lowest half of the values. If there's
            # still zeroes in there, then that's
            # probably too many zeroes so it's okay to
            # fail.
            median_a = np.median(test_a)
            median_b = np.median(test_b)

            # `which` returns indices which are
            # 1-indexed. Python accesses lists with
            # zero-indexes, even if that list is
            # actually an R vector. Therefore subtract
            # 1 to account for the difference.
            test_a = [test_a[i-1] for i in which(test_a > median_a)]
            test_b = [test_b[i-1] for i in which(test_b > median_b)]

            # The python list comprehension gives us a
            # python list, but ks_test wants an R
            # vector so let's go back.
            test_a = as_numeric(test_a)
            test_b = as_numeric(test_b)

            ks_res = ks_test(test_a, test_b)
            statistic = ks_res.rx('statistic')[0][0]
            pvalue = ks_res.rx('p.value')[0][0]

            # We're unsure of how strigent to be about
            # the pvalue just yet, so we're extra lax
            # rather than failing tons of tests. This may need tuning.
            if statistic > 0.001 or pvalue < 0.8:
                raise Exception("Failed Kolmogorov Smirnov test! Stat: " +
                                str(statistic) + ", PVal: " + str(pvalue))

        # And finally convert back to Pandas
        ar = np.array(reso)
        new_merged = pd.DataFrame(ar, columns=job_context['merged_no_qn'].columns, index=job_context['merged_no_qn'].index)
        job_context['merged_qn'] = new_merged
        merged = new_merged
    return job_context   

def _smash(job_context: Dict) -> Dict:
    """
    Smash all of the samples together!

    Steps:
        Combine common genes (pandas merge)
        Transpose such that genes are columns (features)
        Scale features with sci-kit learn
        Transpose again such that samples are columns and genes are rows
    """

    # We have already failed - return now so we can send our fail email.
    if job_context['dataset'].failure_reason not in ['', None]:
        return job_context

    try:
        # Prepare the output directory
        smash_path = job_context["output_dir"]

        scalers = {
            'MINMAX': preprocessing.MinMaxScaler,
            'STANDARD': preprocessing.StandardScaler,
            'ROBUST': preprocessing.RobustScaler,
        }

        unsmashable_files = []
        num_samples = 0

        # Smash all of the sample sets
        logger.debug("About to smash!",
                     input_files=job_context['input_files'],
                     dataset_data=job_context['dataset'].data,
        )

        job_context['technologies'] = {'microarray': [], 'rnaseq': []}
        # Once again, `key` is either a species name or an experiment accession
        for key, input_files in job_context['input_files'].items():

            # Merge all the frames into one
            all_frames = []

            for computed_file in input_files:

                # Download the file to a job-specific location so it
                # won't disappear while we're using it.
                computed_file_path = job_context["work_dir"] + computed_file.filename
                computed_file_path = computed_file.get_synced_file_path(path=computed_file_path)

                # Bail appropriately if this isn't a real file.
                if not computed_file_path or not os.path.exists(computed_file_path):
<<<<<<< HEAD
                    raise ValueError("Smasher received non-existent file path: " + str(computed_file_path))
=======
                    unsmashable_files.append(computed_file_path)
                    logger.error("Smasher received non-existent file path.",
                        computed_file_path=computed_file_path,
                        computed_file=computed_file,
                        dataset=job_context['dataset'],
                        )
                    continue
>>>>>>> e0d8c5ac

                try:
                    data = pd.read_csv(computed_file_path, sep='\t', header=0, index_col=0, error_bad_lines=False)

                    # Strip any funky whitespace
                    data.columns = data.columns.str.strip()
                    data = data.dropna(axis='columns', how='all')

                    # Make sure the index type is correct
                    data.index = data.index.map(str)

                    if len(data.columns) > 2:
                        # Most of the time, >1 is actually bad, but we also need to support
                        # two-channel samples. I think ultimately those should be given some kind of
                        # special consideration.
                        logger.info("Found a frame with more than 2 columns - this shouldn't happen!",
                            computed_file_path=computed_file_path,
                            computed_file_id=computed_file.id
                            )
                        continue

                    # via https://github.com/AlexsLemonade/refinebio/issues/330:
                    #   aggregating by experiment -> return untransformed output from tximport
                    #   aggregating by species -> log2(x + 1) tximport output
                    if job_context['dataset'].aggregate_by == 'SPECIES' \
                    and computed_file_path.endswith("lengthScaledTPM.tsv"):
                        data = data + 1
                        data = np.log2(data)

                    # Detect if this data hasn't been log2 scaled yet.
                    # Ideally done in the NO-OPPER, but sanity check here.
                    if (not computed_file_path.endswith("lengthScaledTPM.tsv")) and (data.max() > 100).any():
                        logger.info("Detected non-log2 microarray data.", file=computed_file)
                        data = np.log2(data)

                    # Ensure that we don't have any dangling Brainarray-generated probe symbols.
                    # BA likes to leave '_at', signifying probe identifiers,
                    # on their converted, non-probe identifiers. It makes no sense.
                    # So, we chop them off and don't worry about it.
                    data.index = data.index.str.replace('_at', '')

                    # Remove any lingering Affymetrix control probes ("AFFX-")
                    data = data[~data.index.str.contains('AFFX-')]

                    # If there are any _versioned_ gene identifiers, remove that
                    # version information. We're using the latest brainarray for everything anyway.
                    # Jackie says this is okay.
                    # She also says that in the future, we may only want to do this
                    # for cross-technology smashes.

                    # This regex needs to be able to handle EGIDs in the form:
                    #       ENSGXXXXYYYZZZZ.6
                    # and
                    #       fgenesh2_kg.7__3016__AT5G35080.1 (via http://plants.ensembl.org/Arabidopsis_lyrata/Gene/Summary?g=fgenesh2_kg.7__3016__AT5G35080.1;r=7:17949732-17952000;t=fgenesh2_kg.7__3016__AT5G35080.1;db=core)
                    data.index = data.index.str.replace(r"(\.[^.]*)$", '')

                    # Squish duplicated rows together.
                    # XXX/TODO: Is mean the appropriate method here?
                    #           We can make this an option in future.
                    # Discussion here: https://github.com/AlexsLemonade/refinebio/issues/186#issuecomment-395516419
                    data = data.groupby(data.index, sort=False).mean()

                    # Explicitly title this dataframe
                    try:
                        # Unfortuantely, we can't use this as `title` can cause a collision
                        # data.columns = [computed_file.samples.all()[0].title]
                        # So we use this, which also helps us support the case of missing SampleComputedFileAssociation
                        data.columns = [computed_file.samples.all()[0].accession_code]
                    except ValueError:
                        # This sample might have multiple channels, or something else.
                        # Don't mess with it.
                        pass
                    except Exception as e:
                        # Okay, somebody probably forgot to create a SampleComputedFileAssociation
                        data.columns = [computed_file.filename]

                    if computed_file_path.endswith("lengthScaledTPM.tsv"):
                        job_context['technologies']['rnaseq'].append(data.columns)
                    else:
                        job_context['technologies']['microarray'].append(data.columns)

                    all_frames.append(data)
                    num_samples = num_samples + 1

                except Exception as e:
                    unsmashable_files.append(computed_file_path)
                    logger.exception("Unable to smash file",
                        file=computed_file_path,
                        dataset_id=job_context['dataset'].id,
                        )
                finally:
                    # Delete before archiving the work dir
                    os.remove(computed_file_path)

            job_context['all_frames'] = all_frames

            if len(all_frames) < 1:
                logger.warning("Was told to smash a frame with no frames!",
                    key=key,
                    input_files=str(input_files)
                )
                continue

            # Merge all of the frames we've gathered into a single big frame, skipping duplicates.
            # TODO: If the very first frame is the wrong platform, are we boned?
            merged = all_frames[0]
            i = 1

            old_len_merged = len(merged)
            new_len_merged = len(merged)
            merged_backup = merged
            while i < len(all_frames):
                frame = all_frames[i]
                i = i + 1

                # I'm not sure where these are sneaking in from, but we don't want them.
                # Related: https://github.com/AlexsLemonade/refinebio/issues/390
                breaker = False
                for column in frame.columns:
                    if column in merged.columns:
                        breaker = True

                if breaker:
                    logger.warning("Column repeated for smash job!",
                                   input_files=str(input_files),
                                   dataset_id=job_context["dataset"].id,
                                   processor_job_id=job_context["job"].id,
                                   column=column,
                                   frame=frame
                    )
                    continue

                # This is the inner join, the main "Smash" operation
                merged = merged.merge(frame, left_index=True, right_index=True)
                new_len_merged = len(merged)
                if new_len_merged < old_len_merged:
                    logger.warning("Dropped rows while smashing!",
                        dataset_id=job_context["dataset"].id,
                        old_len_merged=old_len_merged,
                        new_len_merged=new_len_merged
                    )
                if new_len_merged == 0:
                    logger.warning("Skipping a bad merge frame!",
                        dataset_id=job_context["dataset"].id,
                        old_len_merged=old_len_merged,
                        new_len_merged=new_len_merged,
                        bad_frame_number=i,
                    )
                    merged = merged_backup
                    new_len_merged = len(merged)
                    try:
                        unsmashable_files.append(frame.columns[0])
                    except Exception:
                        # Something is really, really wrong with this frame.
                        pass

                old_len_merged = len(merged)
                merged_backup = merged

            job_context['original_merged'] = merged

            # Quantile Normalization
            if job_context['dataset'].quantile_normalize:
                try:
                    job_context['merged_no_qn'] = merged
                    job_context['organism'] = computed_file.samples.first().organism
                    job_context = _quantile_normalize(job_context)
                    merged = job_context['merged_qn']
                except Exception as e:
                    logger.exception("Problem occured during quantile normalization",
                        dataset_id=job_context['dataset'].id,
                        dataset_data=job_context['dataset'].data,
                        processor_job_id=job_context["job"].id,
                    )
                    job_context['dataset'].success = False
                    job_context['job'].failure_reason = "Failure reason: " + str(e)
                    job_context['dataset'].failure_reason = "Failure reason: " + str(e)
                    job_context['dataset'].save()
                    # Delay failing this pipeline until the failure notify has been sent
                    job_context['job'].success = False
                    job_context['failure_reason'] = str(e)
                    return job_context
            # End QN

            # Transpose before scaling
            # Do this even if we don't want to scale in case transpose
            # modifies the data in any way. (Which it shouldn't but
            # we're paranoid.)
            transposed = merged.transpose()

            # Scaler
            if job_context['dataset'].scale_by != "NONE":
                scale_funtion = scalers[job_context['dataset'].scale_by]
                scaler = scale_funtion(copy=True)
                scaler.fit(transposed)
                scaled = pd.DataFrame(  scaler.transform(transposed),
                                        index=transposed.index,
                                        columns=transposed.columns
                                    )
                # Untranspose
                untransposed = scaled.transpose()
            else:
                # Wheeeeeeeeeee
                untransposed = transposed.transpose()

            # This is just for quality assurance in tests.
            job_context['final_frame'] = untransposed

            # Write to temp file with dataset UUID in filename.
            subdir = ''
            if job_context['dataset'].aggregate_by in ["SPECIES", "EXPERIMENT"]:
                subdir = key
            elif job_context['dataset'].aggregate_by == "ALL":
                subdir = "ALL"

            outfile_dir = smash_path + key + "/"
            os.makedirs(outfile_dir, exist_ok=True)
            outfile = outfile_dir + key + ".tsv"
            untransposed.to_csv(outfile, sep='\t', encoding='utf-8')

        # Copy LICENSE.txt and README.md files
        shutil.copy("README_DATASET.md", smash_path + "README.md")
        shutil.copy("LICENSE_DATASET.txt", smash_path + "LICENSE.TXT")

        # Create metadata file.
        metadata = {}

        metadata['num_samples'] = num_samples
        metadata['num_experiments'] = job_context["experiments"].count()
        metadata['aggregate_by'] = job_context["dataset"].aggregate_by
        metadata['scale_by'] = job_context["dataset"].scale_by
        # https://github.com/AlexsLemonade/refinebio/pull/421#discussion_r203799646
        metadata['non_aggregated_files'] = unsmashable_files

        samples = {}
        for sample in job_context["dataset"].get_samples():
            samples[sample.title] = sample.to_metadata_dict()
        metadata['samples'] = samples

        experiments = {}
        for experiment in job_context["dataset"].get_experiments():
            exp_dict = experiment.to_metadata_dict()
            exp_dict['sample_titles'] = [v for v in experiment.samples.all().values_list('title', flat=True)]
            experiments[experiment.accession_code] = exp_dict
        metadata['experiments'] = experiments

        # Write samples metadata to TSV
        _write_tsv_json(job_context, metadata, smash_path)

        metadata['files'] = os.listdir(smash_path)

        # Metadata to JSON
        metadata['created_at'] = datetime.utcnow().strftime('%Y-%m-%dT%H:%M:%S')
        with open(smash_path + 'aggregated_metadata.json', 'w') as metadata_file:
            json.dump(metadata, metadata_file, indent=4, sort_keys=True)

        # Finally, compress all files into a zip
        final_zip_base = "/home/user/data_store/smashed/" + str(job_context["dataset"].pk)
        shutil.make_archive(final_zip_base, 'zip', smash_path)
        job_context["output_file"] = final_zip_base + ".zip"
    except Exception as e:
        logger.exception("Could not smash dataset.",
                        dataset_id=job_context['dataset'].id,
                        processor_job_id=job_context['job_id'],
                        input_files=job_context['input_files'])
        job_context['dataset'].success = False
        job_context['job'].failure_reason = "Failure reason: " + str(e)
        job_context['dataset'].failure_reason = "Failure reason: " + str(e)
        job_context['dataset'].save()
        # Delay failing this pipeline until the failure notify has been sent
        job_context['job'].success = False
        job_context['failure_reason'] = str(e)
        return job_context

    job_context['metadata'] = metadata
    job_context['unsmashable_files'] = unsmashable_files
    job_context['dataset'].success = True
    job_context['dataset'].save()

    logger.debug("Created smash output!",
        archive_location=job_context["output_file"])

    return job_context

def _upload(job_context: Dict) -> Dict:
    """ Uploads the result file to S3 and notifies user. """

    # There has been a failure already, don't try to upload anything.
    if not job_context.get("output_file", None):
        return job_context

    try:
        if job_context.get("upload", True) and settings.RUNNING_IN_CLOUD:
            s3_client = boto3.client('s3')

            # Note that file expiry is handled by the S3 object lifecycle,
            # managed by terraform.
            s3_client.upload_file(
                    job_context["output_file"],
                    RESULTS_BUCKET,
                    job_context["output_file"].split('/')[-1],
                    ExtraArgs={'ACL':'public-read'}
                )
            result_url = ("https://s3.amazonaws.com/" + RESULTS_BUCKET + "/" +
                          job_context["output_file"].split('/')[-1])

            job_context["result_url"] = result_url

            logger.debug("Result uploaded!",
                    result_url=job_context["result_url"]
                )

            job_context["dataset"].s3_bucket = RESULTS_BUCKET
            job_context["dataset"].s3_key = job_context["output_file"].split('/')[-1]
            job_context["dataset"].save()

            # File is uploaded, we can delete the local.
            try:
                os.remove(job_context["output_file"])
            except OSError:
                pass

    except Exception as e:
        logger.exception("Failed to upload smash result file.", file=job_context["output_file"])
        job_context['job'].success = False
        job_context['job'].failure_reason = str(e)
        # Delay failing this pipeline until the failure notify has been sent
        # job_context['success'] = False

    return job_context

def _notify(job_context: Dict) -> Dict:
    """ Use AWS SES to notify a user of a smash result.. """

    ##
    # SES
    ##
    if job_context.get("upload", True) and settings.RUNNING_IN_CLOUD:

        # Don't send an email if we don't have address.
        if job_context["dataset"].email_address:
            SENDER = "Refine.bio Mail Robot <noreply@refine.bio>"
            RECIPIENT = job_context["dataset"].email_address
            AWS_REGION = "us-east-1"
            CHARSET = "UTF-8"

            if job_context['job'].failure_reason not in ['', None]:
                SUBJECT = "There was a problem processing your refine.bio dataset :("
                BODY_TEXT = "We tried but were unable to process your requested dataset. Error was: \n\n" + str(job_context['job'].failure_reason) + "\nDataset ID: " + str(job_context['dataset'].id) + "\n We have been notified and are looking into the problem. \n\nSorry!"
                # Link to the dataset page, where the user can re-try the download job
                dataset_url = 'https://www.refine.bio/dataset/' + str(job_context['dataset'].id)
                FORMATTED_HTML = BODY_ERROR_HTML.replace('REPLACE_DATASET_URL', dataset_url).replace('REPLACE_ERROR_TEXT', job_context['job'].failure_reason)
                job_context['success'] = False
            else:
                SUBJECT = "Your refine.bio Dataset is Ready!"
                BODY_TEXT = "Hot off the presses:\n\n" + job_context["result_url"] + "\n\nLove!,\nThe refine.bio Team"
                FORMATTED_HTML = BODY_HTML.replace('REPLACEME', job_context["result_url"])

            # Try to send the email.
            try:

                # Create a new SES resource and specify a region.
                client = boto3.client('ses', region_name=AWS_REGION)

                #Provide the contents of the email.
                response = client.send_email(
                    Destination={
                        'ToAddresses': [
                            RECIPIENT,
                        ],
                    },
                    Message={
                        'Body': {
                            'Html': {
                                'Charset': CHARSET,
                                'Data': FORMATTED_HTML,
                            },
                            'Text': {
                                'Charset': CHARSET,
                                'Data': BODY_TEXT,
                            },
                        },
                        'Subject': {
                            'Charset': CHARSET,
                            'Data': SUBJECT,
                        }
                    },
                    Source=SENDER,
                )
            # Display an error if something goes wrong.
            except ClientError as e:
                logger.exception("ClientError while notifying.", client_error_message=e.response['Error']['Message'])
                job_context['job'].success = False
                job_context['job'].failure_reason = e.response['Error']['Message']
                job_context['success'] = False
                return job_context
            except Exception as e:
                logger.exception("General failure when trying to send email.", result_url=job_context["result_url"])
                job_context['job'].success = False
                job_context['job'].failure_reason = str(e)
                job_context['success'] = False
                return job_context

            job_context["dataset"].email_sent = True
            job_context["dataset"].save()

    # Handle non-cloud too
    if job_context['job'].failure_reason:
        job_context['success'] = False

    return job_context

def _update_result_objects(job_context: Dict) -> Dict:
    """Closes out the dataset object."""

    dataset = job_context["dataset"]
    dataset.is_processing = False
    dataset.is_processed = True
    dataset.is_available = True
    dataset.expires_on = timezone.now() + timedelta(days=1)
    dataset.save()

    job_context['success'] = True

    return job_context

def smash(job_id: int, upload=True) -> None:
    """ Main Smasher interface """

    pipeline = Pipeline(name=utils.PipelineEnum.SMASHER.value)
    return utils.run_pipeline({ "job_id": job_id,
                                "upload": upload,
                                "pipeline": pipeline
                            },
                       [utils.start_job,
                        _prepare_files,
                        _smash,
                        _upload,
                        _notify,
                        _update_result_objects,
                        utils.end_job])<|MERGE_RESOLUTION|>--- conflicted
+++ resolved
@@ -458,9 +458,6 @@
 
                 # Bail appropriately if this isn't a real file.
                 if not computed_file_path or not os.path.exists(computed_file_path):
-<<<<<<< HEAD
-                    raise ValueError("Smasher received non-existent file path: " + str(computed_file_path))
-=======
                     unsmashable_files.append(computed_file_path)
                     logger.error("Smasher received non-existent file path.",
                         computed_file_path=computed_file_path,
@@ -468,7 +465,6 @@
                         dataset=job_context['dataset'],
                         )
                     continue
->>>>>>> e0d8c5ac
 
                 try:
                     data = pd.read_csv(computed_file_path, sep='\t', header=0, index_col=0, error_bad_lines=False)

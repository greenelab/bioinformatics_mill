# -*- coding: utf-8 -*-

import boto3
import csv
import os
import rpy2
import rpy2.robjects as ro
import shutil
import simplejson as json
import string
import warnings
import requests
import psutil
import logging
import time

from botocore.exceptions import ClientError
from datetime import timedelta
from django.conf import settings
from django.utils import timezone
from pathlib import Path
from rpy2.robjects import pandas2ri
from rpy2.robjects import r as rlang
from rpy2.robjects.packages import importr
from sklearn import preprocessing
from typing import Dict, List, Tuple
import numpy as np
import pandas as pd

from data_refinery_common.job_lookup import PipelineEnum
from data_refinery_common.logging import get_and_configure_logger
from data_refinery_common.models import (
    ComputationalResult,
    ComputedFile,
    OriginalFile,
    Pipeline,
    SampleResultAssociation,
    Dataset,
)
from data_refinery_common.utils import (
    get_env_variable,
    calculate_file_size,
    calculate_sha1,
)
from data_refinery_workers.processors import utils, smashing_utils
from urllib.parse import quote


RESULTS_BUCKET = get_env_variable("S3_RESULTS_BUCKET_NAME", "refinebio-results-bucket")
S3_BUCKET_NAME = get_env_variable("S3_BUCKET_NAME", "data-refinery")
BODY_HTML = (
    Path("data_refinery_workers/processors/smasher_email.min.html").read_text().replace("\n", "")
)
BODY_ERROR_HTML = (
    Path("data_refinery_workers/processors/smasher_email_error.min.html")
    .read_text()
    .replace("\n", "")
)
BYTES_IN_GB = 1024 * 1024 * 1024
logger = get_and_configure_logger(__name__)
### DEBUG ###
logger.setLevel(logging.getLevelName("DEBUG"))

PROCESS_POOL_SIZE = max(1, int(psutil.cpu_count() / 2 - 1))

SCALERS = {
    "MINMAX": preprocessing.MinMaxScaler,
    "STANDARD": preprocessing.StandardScaler,
    "ROBUST": preprocessing.RobustScaler,
}


def log_state(message, job_id, start_time=False):
    if logger.isEnabledFor(logging.DEBUG):
        process = psutil.Process(os.getpid())
        ram_in_GB = process.memory_info().rss / BYTES_IN_GB
        logger.debug(
            message, total_cpu=psutil.cpu_percent(), process_ram=ram_in_GB, job_id=job_id,
        )

        if start_time:
            logger.debug("Duration: %s" % (time.time() - start_time), job_id=job_id)
        else:
            return time.time()


def _inner_join(job_context: Dict) -> pd.DataFrame:
    """Performs an inner join across the all_frames key of job_context.

    Returns a dataframe, not the job_context.

    TODO: This function should be mostly unnecessary now because we
    pretty much do this in the smashing utils but I don't want to rip
    it out right now .
    """
    # Merge all of the frames we've gathered into a single big frame, skipping duplicates.
    # TODO: If the very first frame is the wrong platform, are we boned?
    merged = job_context["all_frames"][0]
    i = 1

    old_len_merged = len(merged)
    merged_backup = merged

    while i < len(job_context["all_frames"]):
        frame = job_context["all_frames"][i]
        i = i + 1

        if i % 1000 == 0:
            logger.info("Smashing keyframe", i=i, job_id=job_context["job"].id)

        # I'm not sure where these are sneaking in from, but we don't want them.
        # Related: https://github.com/AlexsLemonade/refinebio/issues/390
        breaker = False
        for column in frame.columns:
            if column in merged.columns:
                breaker = True

        if breaker:
            logger.warning(
                "Column repeated for smash job!",
                dataset_id=job_context["dataset"].id,
                job_id=job_context["job"].id,
                column=column,
            )
            continue

        # This is the inner join, the main "Smash" operation
        merged = merged.merge(frame, how="inner", left_index=True, right_index=True)

        new_len_merged = len(merged)
        if new_len_merged < old_len_merged:
            logger.warning(
                "Dropped rows while smashing!",
                dataset_id=job_context["dataset"].id,
                old_len_merged=old_len_merged,
                new_len_merged=new_len_merged,
            )
        if new_len_merged == 0:
            logger.warning(
                "Skipping a bad merge frame!",
                dataset_id=job_context["dataset"].id,
                job_id=job_context["job"].id,
                old_len_merged=old_len_merged,
                new_len_merged=new_len_merged,
                bad_frame_number=i,
            )
            merged = merged_backup
            new_len_merged = len(merged)
            try:
                job_context["unsmashable_files"].append(frame.columns[0])
            except Exception:
                # Something is really, really wrong with this frame.
                pass

        old_len_merged = len(merged)
        merged_backup = merged

    return merged


def process_frames_for_key(key: str, input_files: List[ComputedFile], job_context: Dict) -> Dict:
    """Download, read, and chunk processed sample files from s3.

    `key` is the species or experiment whose samples are contained in `input_files`.

    Will add to job_context the key 'all_frames', a list of pandas
    dataframes containing all the samples' data. Also adds the key
    'unsmashable_files' containing a list of paths that were
    determined to be unsmashable.
    """
    job_context["original_merged"] = pd.DataFrame()

    start_all_frames = log_state(
        "Building list of all_frames key {}".format(key), job_context["job"].id
    )

    job_context["all_frames"] = []
    for (computed_file, sample) in input_files:
        frame_data = smashing_utils.process_frame(
            job_context["work_dir"],
            computed_file,
            sample.accession_code,
            job_context["dataset"].aggregate_by,
        )

        if frame_data is not None:
            job_context["all_frames"].append(frame_data)
        else:
            logger.warning(
                "Unable to smash file",
                computed_file=computed_file.id,
                dataset_id=job_context["dataset"].id,
                job_id=job_context["job"].id,
            )
            job_context["unsmashable_files"].append(computed_file.filename)

    log_state(
        "Finished building list of all_frames key {}".format(key),
        job_context["job"].id,
        start_all_frames,
    )

    return job_context


def _smash_key(job_context: Dict, key: str, input_files: List[ComputedFile]) -> Dict:
    """Smash all of the input files together for a given key.

    Steps:
        Combine common genes (pandas merge)
        Transpose such that genes are columns (features)
        Scale features with sci-kit learn
        Transpose again such that samples are columns and genes are rows
    """
    start_smash = log_state("start _smash_key for {}".format(key), job_context["job"].id)

    # Check if we need to copy the quant.sf files
    if job_context["dataset"].quant_sf_only:
        outfile_dir = job_context["output_dir"] + key + "/"
        os.makedirs(outfile_dir, exist_ok=True)
        samples = [sample for (_, sample) in input_files]
        job_context["num_samples"] += smashing_utils.sync_quant_files(outfile_dir, samples)
        # we ONLY want to give quant sf files to the user if that's what they requested
        return job_context

    job_context = process_frames_for_key(key, input_files, job_context)

    if len(job_context["all_frames"]) < 1:
        logger.error(
            "Was told to smash a key with no frames!", job_id=job_context["job"].id, key=key,
        )
        # TODO: is this the proper way to handle this? I can see us
        # not wanting to fail an entire dataset because one experiment
        # had a problem, but I also think it could be problematic to
        # just skip an experiment and pretend nothing went wrong.
        return job_context

    merged = _inner_join(job_context)

    job_context["original_merged"] = merged
    log_state("end build all frames", job_context["job"].id, start_smash)
    start_qn = log_state("start qn", job_context["job"].id, start_smash)

    # Quantile Normalization
    if job_context["dataset"].quantile_normalize:
        try:
            job_context["merged_no_qn"] = merged
            job_context["organism"] = job_context["dataset"].get_samples().first().organism
            job_context = smashing_utils.quantile_normalize(job_context)
            merged = job_context.get("merged_qn", None)

            # We probably don't have an QN target or there is another error,
            # so let's fail gracefully.
            assert merged is not None, "Problem occured during quantile normalization: No merged_qn"
        except Exception as e:
            logger.exception(
                "Problem occured during quantile normalization",
                dataset_id=job_context["dataset"].id,
                processor_job_id=job_context["job"].id,
            )
            job_context["dataset"].success = False

            if not job_context["job"].failure_reason:
                job_context["job"].failure_reason = "Failure reason: " + str(e)
                job_context["dataset"].failure_reason = "Failure reason: " + str(e)

            job_context["dataset"].save()
            # Delay failing this pipeline until the failure notify has been sent
            job_context["job"].success = False
            job_context["failure_reason"] = str(e)
            return job_context

    # End QN
    log_state("end qn", job_context["job"].id, start_qn)
    # Transpose before scaling
    # Do this even if we don't want to scale in case transpose
    # modifies the data in any way. (Which it shouldn't but
    # we're paranoid.)
    # TODO: stop the paranoia because Josh has alleviated it.
    transposed = merged.transpose()
    start_scaler = log_state("starting scaler", job_context["job"].id)
    # Scaler
    if job_context["dataset"].scale_by != "NONE":
        scale_funtion = SCALERS[job_context["dataset"].scale_by]
        scaler = scale_funtion(copy=True)
        scaler.fit(transposed)
        scaled = pd.DataFrame(
            scaler.transform(transposed), index=transposed.index, columns=transposed.columns,
        )
        # Untranspose
        untransposed = scaled.transpose()
    else:
        # Wheeeeeeeeeee
        untransposed = transposed.transpose()
    log_state("end scaler", job_context["job"].id, start_scaler)

    # This is just for quality assurance in tests.
    job_context["final_frame"] = untransposed

    # Write to temp file with dataset UUID in filename.
    subdir = ""
    if job_context["dataset"].aggregate_by in ["SPECIES", "EXPERIMENT"]:
        subdir = key
    elif job_context["dataset"].aggregate_by == "ALL":
        subdir = "ALL"

    # Normalize the Header format
    untransposed.index.rename("Gene", inplace=True)

    outfile_dir = job_context["output_dir"] + key + "/"
    os.makedirs(outfile_dir, exist_ok=True)
    outfile = outfile_dir + key + ".tsv"
    job_context["smash_outfile"] = outfile
    untransposed.to_csv(outfile, sep="\t", encoding="utf-8")

    log_state("end _smash_key for {}".format(key), job_context["job"].id, start_smash)

    return job_context


def _smash_all(job_context: Dict) -> Dict:
    """Perform smashing on all species/experiments in the dataset.
    """
    start_smash = log_state("start smash", job_context["job"].id)
    # We have already failed - return now so we can send our fail email.
    if job_context["job"].success is False:
        return job_context

    try:
        job_context["unsmashable_files"] = []
        job_context["num_samples"] = 0

        # Smash all of the sample sets
        logger.debug(
            "About to smash!",
            dataset_count=len(job_context["dataset"].data),
            job_id=job_context["job"].id,
        )

        # Once again, `key` is either a species name or an experiment accession
        for key, input_files in job_context.pop("input_files").items():
            job_context = _smash_key(job_context, key, input_files)

        smashing_utils.write_non_data_files(job_context)

        # Finally, compress all files into a zip
        final_zip_base = "/home/user/data_store/smashed/" + str(job_context["dataset"].pk)
        shutil.make_archive(final_zip_base, "zip", job_context["output_dir"])
        job_context["output_file"] = final_zip_base + ".zip"
    except Exception as e:
        logger.exception(
            "Could not smash dataset.",
            dataset_id=job_context["dataset"].id,
            processor_job_id=job_context["job_id"],
            num_input_files=job_context["num_input_files"],
        )
        job_context["dataset"].success = False
        job_context["job"].failure_reason = "Failure reason: " + str(e)
        job_context["dataset"].failure_reason = "Failure reason: " + str(e)
        job_context["dataset"].save()
        # Delay failing this pipeline until the failure notify has been sent
        job_context["job"].success = False
        job_context["failure_reason"] = str(e)
        return job_context

    job_context["dataset"].success = True
    job_context["dataset"].save()

    logger.debug("Created smash output!", archive_location=job_context["output_file"])

    log_state("end smash", job_context["job"].id, start_smash)
    return job_context


def _upload(job_context: Dict) -> Dict:
    """ Uploads the result file to S3 and notifies user. """

    # There has been a failure already, don't try to upload anything.
    if not job_context.get("output_file", None):
        logger.error(
            "Was told to upload a smash result without an output_file.",
            job_id=job_context["job"].id,
        )
        return job_context

    try:
        if job_context.get("upload", True) and settings.RUNNING_IN_CLOUD:
            s3_client = boto3.client("s3")

            # Note that file expiry is handled by the S3 object lifecycle,
            # managed by terraform.
            s3_client.upload_file(
                job_context["output_file"],
                RESULTS_BUCKET,
                job_context["output_file"].split("/")[-1],
                ExtraArgs={"ACL": "public-read"},
            )
            result_url = (
                "https://s3.amazonaws.com/"
                + RESULTS_BUCKET
                + "/"
                + job_context["output_file"].split("/")[-1]
            )

            job_context["result_url"] = result_url

            logger.debug("Result uploaded!", result_url=job_context["result_url"])

            job_context["dataset"].s3_bucket = RESULTS_BUCKET
            job_context["dataset"].s3_key = job_context["output_file"].split("/")[-1]
            job_context["dataset"].size_in_bytes = calculate_file_size(job_context["output_file"])
            job_context["dataset"].sha1 = calculate_sha1(job_context["output_file"])

            job_context["dataset"].save()

            # File is uploaded, we can delete the local.
            try:
                os.remove(job_context["output_file"])
            except OSError:
                pass

    except Exception as e:
        logger.exception("Failed to upload smash result file.", file=job_context["output_file"])
        job_context["job"].success = False
        job_context["job"].failure_reason = "Failure reason: " + str(e)
        # Delay failing this pipeline until the failure notify has been sent
        # job_context['success'] = False

    return job_context


def _notify(job_context: Dict) -> Dict:
    """ Use AWS SES to notify a user of a smash result.. """

    if not job_context.get("upload", True) or not settings.RUNNING_IN_CLOUD:
        return job_context

    # Send a notification to slack when a dataset fails to be processed
    if job_context["job"].success is False:
        try:
            _notify_slack_failed_dataset(job_context)
        except Exception as e:
            logger.warn(e)  # It doesn't really matter if this didn't work

    # Don't send an email if we don't have address.
    if job_context["dataset"].email_address:
        # Try to send the email.
        try:
            _notify_send_email(job_context)
        # Display an error if something goes wrong.
        except ClientError as e:
            raise utils.ProcessorJobError(
                "ClientError while notifying",
                success=False,
                exc_info=1,
                client_error_message=e.response["Error"]["Message"],
            )
        except Exception as e:
            raise utils.ProcessorJobError(
                "General failure when trying to send email.",
                success=False,
                exc_info=1,
                result_url=job_context["result_url"],
            )

    # We don't want to retry this dataset after we send a notification to users
    # https://github.com/alexslemonade/refinebio/issues/1944
    job_context['job'].no_retry = True
    job_context['job'].save()

    return job_context


def _notify_slack_failed_dataset(job_context: Dict):
    """ Send a slack notification when a dataset fails to smash """

    # Link to the dataset page, where the user can re-try the download job
    dataset_url = "https://www.refine.bio/dataset/" + str(job_context["dataset"].id)

    requests.post(
        settings.ENGAGEMENTBOT_WEBHOOK,
        json={
<<<<<<< HEAD
            "channel": "ccdl-general",  # Move to robots when we get sick of these
            "username": "EngagementBot",
            "icon_emoji": ":halal:",
            "fallback": "Dataset failed processing.",
            "title": "Dataset failed processing",
            "title_link": dataset_url,
            "attachments": [
                {
                    "color": "warning",
                    "text": job_context["job"].failure_reason,
                    "author_name": job_context["dataset"].email_address,
                    "fields": [{"title": "Dataset id", "value": str(job_context["dataset"].id)}],
=======
            'channel': 'ccdl-general', # Move to robots when we get sick of these
            "username": "EngagementBot",
            "icon_emoji": ":halal:",
            'attachments':[
                {
                    'fallback': 'Dataset failed processing.',
                    'title': 'Dataset failed processing',
                    'title_link': dataset_url,
                    'color': '#db3b28',
                    'text': job_context['job'].failure_reason,
                    'fields': [
                        {
                            'title': 'Dataset id',
                            'value': str(job_context['dataset'].id),
                            'short': True
                        },
                        {
                            'title': 'Email',
                            'value': job_context['dataset'].email_address,
                            'short': True
                        }
                    ],
                    'footer': 'Refine.bio',
                    'footer_icon': 'https://s3.amazonaws.com/refinebio-email/logo-2x.png',
>>>>>>> 022b236d
                }
            ],
        },
        headers={"Content-Type": "application/json"},
        timeout=10,
    )


def _notify_send_email(job_context):
    """ Send email notification to the user if the dataset succeded or failed. """
    dataset_url = "https://www.refine.bio/dataset/" + str(job_context["dataset"].id)

    SENDER = "Refine.bio Mail Robot <noreply@refine.bio>"
    RECIPIENT = job_context["dataset"].email_address
    AWS_REGION = "us-east-1"
    CHARSET = "UTF-8"

    if job_context["job"].success is False:
        SUBJECT = "There was a problem processing your refine.bio dataset :("
        BODY_TEXT = (
            "We tried but were unable to process your requested dataset. Error was: \n\n"
            + str(job_context["job"].failure_reason)
            + "\nDataset ID: "
            + str(job_context["dataset"].id)
            + "\n We have been notified and are looking into the problem. \n\nSorry!"
        )

        ERROR_EMAIL_TITLE = quote("I can't download my dataset")
        ERROR_EMAIL_BODY = quote(
            """
        [What browser are you using?]
        [Add details of the issue you are facing]

        ---
        """
            + str(job_context["dataset"].id)
        )

        FORMATTED_HTML = (
            BODY_ERROR_HTML.replace("REPLACE_DATASET_URL", dataset_url)
            .replace("REPLACE_ERROR_TEXT", job_context["job"].failure_reason)
            .replace(
                "REPLACE_NEW_ISSUE",
                "https://github.com/AlexsLemonade/refinebio/issues/new?title={0}&body={1}&labels=bug".format(
                    ERROR_EMAIL_TITLE, ERROR_EMAIL_BODY
                ),
            )
            .replace(
                "REPLACE_MAILTO",
                "mailto:ccdl@alexslemonade.org?subject={0}&body={1}".format(
                    ERROR_EMAIL_TITLE, ERROR_EMAIL_BODY
                ),
            )
        )
        job_context["success"] = False
    else:
        SUBJECT = "Your refine.bio Dataset is Ready!"
        BODY_TEXT = "Hot off the presses:\n\n" + dataset_url + "\n\nLove!,\nThe refine.bio Team"
        FORMATTED_HTML = BODY_HTML.replace("REPLACE_DOWNLOAD_URL", dataset_url).replace(
            "REPLACE_DATASET_URL", dataset_url
        )

    # Create a new SES resource and specify a region.
    client = boto3.client("ses", region_name=AWS_REGION)

    # Provide the contents of the email.
    response = client.send_email(
        Destination={"ToAddresses": [RECIPIENT,],},
        Message={
            "Body": {
                "Html": {"Charset": CHARSET, "Data": FORMATTED_HTML,},
                "Text": {"Charset": CHARSET, "Data": BODY_TEXT,},
            },
            "Subject": {"Charset": CHARSET, "Data": SUBJECT,},
        },
        Source=SENDER,
    )


def _update_result_objects(job_context: Dict) -> Dict:
    """Closes out the dataset object."""

    dataset = job_context["dataset"]
    dataset.is_processing = False
    dataset.is_processed = True
    dataset.is_available = True
    dataset.expires_on = timezone.now() + timedelta(days=7)
    dataset.save()

    job_context["success"] = True

    return job_context


def smash(job_id: int, upload=True) -> None:
    """ Main Smasher interface """
    pipeline = Pipeline(name=PipelineEnum.SMASHER.value)
    job_context = utils.run_pipeline(
        {"job_id": job_id, "upload": upload, "pipeline": pipeline},
        [
            utils.start_job,
            smashing_utils.prepare_files,
            _smash_all,
            _upload,
            _update_result_objects,
            utils.end_job,
        ],
    )
    # ensure that `notify` is always called so that users get emails in case processing fails or succeeds
    job_context = _notify(job_context)
    return job_context<|MERGE_RESOLUTION|>--- conflicted
+++ resolved
@@ -480,20 +480,6 @@
     requests.post(
         settings.ENGAGEMENTBOT_WEBHOOK,
         json={
-<<<<<<< HEAD
-            "channel": "ccdl-general",  # Move to robots when we get sick of these
-            "username": "EngagementBot",
-            "icon_emoji": ":halal:",
-            "fallback": "Dataset failed processing.",
-            "title": "Dataset failed processing",
-            "title_link": dataset_url,
-            "attachments": [
-                {
-                    "color": "warning",
-                    "text": job_context["job"].failure_reason,
-                    "author_name": job_context["dataset"].email_address,
-                    "fields": [{"title": "Dataset id", "value": str(job_context["dataset"].id)}],
-=======
             'channel': 'ccdl-general', # Move to robots when we get sick of these
             "username": "EngagementBot",
             "icon_emoji": ":halal:",
@@ -518,7 +504,6 @@
                     ],
                     'footer': 'Refine.bio',
                     'footer_icon': 'https://s3.amazonaws.com/refinebio-email/logo-2x.png',
->>>>>>> 022b236d
                 }
             ],
         },

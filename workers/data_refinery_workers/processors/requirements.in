django
requests
psycopg2-binary
boto3
retrying
python-nomad
coveralls
multiqc
<<<<<<< HEAD
scipy
=======
numpy
scipy
matplotlib
pandas
scikit-learn 
sympy
>>>>>>> b72603e2
<|MERGE_RESOLUTION|>--- conflicted
+++ resolved
@@ -6,13 +6,9 @@
 python-nomad
 coveralls
 multiqc
-<<<<<<< HEAD
-scipy
-=======
 numpy
 scipy
 matplotlib
 pandas
-scikit-learn 
-sympy
->>>>>>> b72603e2
+scikit-learn
+sympy
--- conflicted
+++ resolved
@@ -106,22 +106,12 @@
                 sample.is_processed = True
                 sample.save()
 
-<<<<<<< HEAD
     if success:
         # S3-sync Original Files
         for original_file in job_context['original_files']:
             original_file.delete_local_file()
 
         # S3-sync Computed Files
-=======
-    # S3-sync Original Files
-    if 'original_files' in job_context:
-        for original_files in job_context['original_files']:
-            original_files.delete_local_file()
-
-    # S3-sync Computed Files
-    if 'computed_files' in job_context:
->>>>>>> 47895b67
         for computed_file in job_context['computed_files']:
             # Ensure even distribution across S3 servers
             nonce = ''.join(random.choice(string.ascii_lowercase + string.digits) for _ in range(8))

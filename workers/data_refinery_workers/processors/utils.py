<<<<<<< HEAD
import random
import string

=======
from enum import Enum, unique
>>>>>>> 63c481fd
from typing import List, Dict, Callable
from django.utils import timezone
from data_refinery_common.models import (
    ProcessorJob,
    Pipeline,
    Processor,
    Sample,
    OriginalFile,
    Dataset,
    ProcessorJobOriginalFileAssociation,
    ProcessorJobDatasetAssociation,
    OriginalFileSampleAssociation
)
from data_refinery_workers._version import __version__
from data_refinery_common.logging import get_and_configure_logger
from data_refinery_common.utils import get_worker_id, get_env_variable

logger = get_and_configure_logger(__name__)
S3_BUCKET_NAME = get_env_variable("S3_BUCKET_NAME", "data-refinery")


def start_job(job_context: Dict):
    """A processor function to start jobs.

    Record in the database that this job is being started and
    retrieves the job's batches from the database and adds them to the
    dictionary passed in with the key 'batches'.
    """
    job = job_context["job"]
    job.worker_id = get_worker_id()
    job.worker_version = __version__
    job.start_time = timezone.now()
    job.save()

    logger.info("Starting processor Job.", processor_job=job.id, pipeline=job.pipeline_applied)

    # The Smasher is the only job type which doesn't take OriginalFiles,
    # so we make an exception here.
    if job.pipeline_applied != "SMASHER":
        relations = ProcessorJobOriginalFileAssociation.objects.filter(processor_job=job)
        original_files = OriginalFile.objects.filter(id__in=relations.values('original_file_id'))

        if len(original_files) == 0:
            logger.error("No files found.", processor_job=job.id)
            job_context["success"] = False
            return job_context

        job_context["original_files"] = original_files
        original_file = job_context['original_files'][0]
        assocs = OriginalFileSampleAssociation.objects.filter(original_file=original_file)
        samples = Sample.objects.filter(id__in=assocs.values('sample_id')).distinct()
        job_context['samples'] = samples
        job_context["computed_files"] = []

    else:
        relations = ProcessorJobDatasetAssociation.objects.filter(processor_job=job)

        # This should never be more than one!
        dataset = Dataset.objects.filter(id__in=relations.values('dataset_id')).first()
        dataset.is_processing = True
        dataset.save()

        # Get the samples to smash
        job_context["dataset"] = dataset
        job_context["samples"] = dataset.get_aggregated_samples()
        job_context["experiments"] = dataset.get_experiments()

        # Just in case
        job_context["original_files"] = []
        job_context["computed_files"] = []

    return job_context


def end_job(job_context: Dict, abort=False):
    """A processor function to end jobs.

    Record in the database that this job has completed and that
    the samples have been processed if not aborted.
    """
    job = job_context["job"]

    if "success" in job_context:
        success = job_context["success"]
    else:
        success = True

    if not abort:
        if job_context.get("success", False) and job_context["job"].pipeline_applied != "SMASHER":
            # This handles most of our cases
            for sample in job_context["samples"]:
                sample.is_processed = True
                sample.save()

            # Explicitly for the single-salmon scenario
            if 'sample' in job_context:
                sample = job_context['sample']
                sample.is_processed = True
                sample.save()

<<<<<<< HEAD
    # S3-sync Original Files
    for original_files in job_context['original_files']:
        # Ensure even distribution across S3 servers
        nonce = ''.join(random.choice(string.ascii_lowercase + string.digits) for _ in range(8)) 
        result = original_files.sync_to_s3(S3_BUCKET_NAME, nonce + "_" + original_files.filename)
        if result:
            original_files.delete_local_file()

    # S3-sync Computed Files
    for computed_file in job_context['computed_files']:
        # Ensure even distribution across S3 servers
        nonce = ''.join(random.choice(string.ascii_lowercase + string.digits) for _ in range(8)) 
        result = computed_file.sync_to_s3(S3_BUCKET_NAME, nonce + "_" + computed_file.filename)
        if result:
            computed_file.delete_local_file()
=======
        # If the sample-level pipeline includes any steps, save it.
        pipeline = job_context['pipeline']
        if len(pipeline.steps):
            pipeline.save()
>>>>>>> 63c481fd

    job.success = success
    job.end_time = timezone.now()
    job.save()

    if success:
        logger.info("Processor job completed successfully.", processor_job=job.id)
    else:
        logger.info("Processor job failed!", processor_job=job.id)

    # Return Final Job context so testers can check it
    return job_context


def upload_processed_files(job_context: Dict) -> Dict:
    """Uploads the processed files and removes the temp dir for the job.

    If job_context contains a "files_to_upload" key then only those
    files will be uploaded. Otherwise all files will be uploaded.
    If job_context contains a "job_dir_prefix" key then that will be
    passed through to the file methods as the `dir_name` parameter.
    """
    if "files_to_upload" in job_context:
        files = job_context["files_to_upload"]
    else:
        files = File.objects.filter(batch__in=job_context["batches"])

    if "job_dir_prefix" in job_context:
        job_dir_prefix = job_context["job_dir_prefix"]
    else:
        job_dir_prefix = None

    try:
        for file in files:
            file.upload_processed_file(job_dir_prefix)
    except Exception:
        logger.exception("Exception caught while uploading processed file %s",
                         batch=files[0].batch.id,
                         processor_job=job_context["job_id"])
        job_context["job"].failure_reason = "Exception caught while uploading processed file."
        job_context["success"] = False
        return job_context
    finally:
        # Whether or not uploading was successful, the job is over so
        # clean up the temp directory.
        files[0].remove_temp_directory(job_dir_prefix)

    return job_context


def cleanup_raw_files(job_context: Dict) -> Dict:
    """Tries to clean up raw files for the job.

    If we fail to remove the raw files, the job is still done enough
    to call a success, therefore we don't mark it as a failure.
    However logging will be important so the problem can be
    identified and the raw files cleaned up.
    """
    files = File.objects.filter(batch__in=job_context["batches"])
    for file in files:
        try:
            file.remove_raw_files()
        except:
            # If we fail to remove the raw files, the job is still done
            # enough to call a success. However logging will be important
            # so the problem can be identified and the raw files cleaned up.
            logger.exception("Exception caught while removing raw files %s",
                             file.get_temp_pre_path(),
                             batch=file.batch.id,
                             processor_job=job_context["job_id"])

    return job_context


def run_pipeline(start_value: Dict, pipeline: List[Callable]):
    """Runs a pipeline of processor functions.

    start_value must contain a key 'job_id' which is a valid id for a
    ProcessorJob record.

    Each processor fuction must accept a dictionary and return a
    dictionary.

    Any processor function which returns a dictionary containing a key
    of 'success' with a value of False will cause the pipeline to
    terminate with a call to utils.end_job.

    The key 'job' is reserved for the ProcessorJob currently being
    run.  The key 'batches' is reserved for the Batches that are
    currently being processed.  It is required that the dictionary
    returned by each processor function preserve the mappings for
    'job' and 'batches' that were passed into it.
    """
    job_id = start_value["job_id"]
    try:
        job = ProcessorJob.objects.get(id=job_id)
    except ProcessorJob.DoesNotExist:
        logger.error("Cannot find processor job record.", processor_job=job_id)
        return

    if len(pipeline) == 0:
        logger.error("Empty pipeline specified.",
                     procesor_job=job_id)

    last_result = start_value
    last_result["job"] = job
    for processor in pipeline:
        try:
            last_result = processor(last_result)
        except Exception:
            logger.exception("Unhandled exception caught while running processor function %s in pipeline",
                             processor.__name__,
                             processor_job=job_id)
            last_result["success"] = False
            return end_job(last_result)

        if "success" in last_result and last_result["success"] is False:
            logger.error("Processor function %s failed. Terminating pipeline.",
                         processor.__name__,
                         processor_job=job_id,
                         failure_reason=last_result["job"].failure_reason)
            return end_job(last_result)

        if last_result.get("abort", False):
            return end_job(last_result, abort=True)

    return last_result


@unique
class PipelineEnum(Enum):
    """Hardcoded pipeline names."""

    AGILENT_TWOCOLOR = "Agilent Two Color"
    ARRAY_EXPRESS = "Array Express"
    ILLUMINA = "Illumina"
    NO_OP = "No Op"
    SALMON = "Salmon"
    SMASHER = "Smasher"
    TX_INDEX = "Transcriptome Index"


@unique
class ProcessorEnum(Enum):
    """Hardcoded processor names in each pipeline."""

    # One processor in "Agilent Two Color" pipeline
    AGILENT_TWOCOLOR = "Agilent SCAN TwoColor"

    # One processor in "Array Express" pipeline
    AFFYMETRIX_SCAN = "Affymetrix SCAN"

    # One processor in "Illumina" pipeline
    ILLUMINA_SCAN = "Illumina SCAN"

    # One processor in "No Op" pipeline
    SUBMITTER_PROCESSED = "Submitter-processed"

    # Four processors in "Salmon" pipeline
    TXIMPORT = "Tximport"
    SALMON_QUANT = "Salmon Quant"
    MULTIQC = "MultiQC"
    SALMONTOOLS = "Salmontools"

    # No processors in "Smasher" pipeline (yet)

    # One processor in "Transcriptome Index" pipeline
    TX_INDEX = "Transcriptome Index"


def createTestProcessors():
    """Creates dummy processors for all unit test cases.
    (This function should be called ONLY by test modules).
    """

    for label in ProcessorEnum:
        Processor.objects.create(name=label.value, version=__version__)<|MERGE_RESOLUTION|>--- conflicted
+++ resolved
@@ -1,10 +1,7 @@
-<<<<<<< HEAD
 import random
 import string
 
-=======
 from enum import Enum, unique
->>>>>>> 63c481fd
 from typing import List, Dict, Callable
 from django.utils import timezone
 from data_refinery_common.models import (
@@ -105,7 +102,6 @@
                 sample.is_processed = True
                 sample.save()
 
-<<<<<<< HEAD
     # S3-sync Original Files
     for original_files in job_context['original_files']:
         # Ensure even distribution across S3 servers
@@ -121,12 +117,11 @@
         result = computed_file.sync_to_s3(S3_BUCKET_NAME, nonce + "_" + computed_file.filename)
         if result:
             computed_file.delete_local_file()
-=======
+
         # If the sample-level pipeline includes any steps, save it.
         pipeline = job_context['pipeline']
         if len(pipeline.steps):
             pipeline.save()
->>>>>>> 63c481fd
 
     job.success = success
     job.end_time = timezone.now()

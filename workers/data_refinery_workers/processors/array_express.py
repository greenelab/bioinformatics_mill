--- conflicted
+++ resolved
@@ -30,35 +30,6 @@
                           kwargs["job_id"])
         kwargs["success"] = False
         return kwargs
-<<<<<<< HEAD
-
-    raw_file = file_management.get_temp_pre_path(batch)
-    processed_file = file_management.get_temp_post_path(batch)
-
-    # It's necessary to load the foreach library before calling SCANfast
-    # because it doesn't load the library before calling functions
-    # from it.
-    ro.r("library('foreach')")
-
-    ro.r['::']('SCAN.UPC', 'SCANfast')(
-        raw_file,
-        processed_file
-    )
-
-    try:
-        file_management.upload_processed_file(batch)
-    except Exception:
-        logging.exception(("Exception caught while uploading processed file %s for batch %d"
-                           " during Job #%d."),
-                          processed_file,
-                          batch.id,
-                          kwargs["job_id"])
-        kwargs["success"] = False
-        return kwargs
-    finally:
-        file_management.remove_temp_directory(batch)
-
-=======
 
     temp_dir = file_management.get_temp_dir(batch)
     output_file = file_management.get_temp_post_path(batch)
@@ -82,7 +53,6 @@
     finally:
         file_management.remove_temp_directory(batch)
 
->>>>>>> 03afa4a7
     try:
         file_management.remove_raw_files(batch)
     except:
@@ -91,11 +61,7 @@
         # so the problem can be identified and the raw files cleaned up.
         logging.exception(("Exception caught while uploading processed file %s for batch %d"
                            " during Job #%d."),
-<<<<<<< HEAD
-                          processed_file,
-=======
                           output_file,
->>>>>>> 03afa4a7
                           batch.id,
                           kwargs["job_id"])
 

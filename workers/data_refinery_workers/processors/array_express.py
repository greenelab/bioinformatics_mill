from __future__ import absolute_import, unicode_literals
import string
from typing import Dict
import rpy2.robjects as ro
from celery import shared_task
from celery.utils.log import get_task_logger
from data_refinery_workers.processors import utils
from data_refinery_common import file_management
import logging

logger = get_task_logger(__name__)


<<<<<<< HEAD
def cel_to_pcl(kwargs: Dict) -> Dict:
=======
PACKAGE_NAME_CORRECTIONS = {
    "hugene10stv1hsentrezgprobe": "hugene10sthsentrezgprobe"
}


def cel_to_pcl(kwargs: Dict):
>>>>>>> 0da36e3d
    """Process .CEL files to .PCL format using R.

    Moves the .CEL file from the raw directory to the temp directory,
    calls ProcessCelFiles, uploads the processed file, and cleans up
    the raw/temp files. Because it uses the file_management module
    this works seamlessly whether S3 is being used or not.
    """
    # Array Express processor jobs have one batch per job.
    batch = kwargs["batches"][0]

    try:
        file_management.download_raw_file(batch)
    except Exception:
        logging.exception("Exception caught while retrieving %s for batch %d during Job #%d.",
                          file_management.get_raw_path(batch),
                          batch.id,
                          kwargs["job_id"])
        kwargs["success"] = False
        return kwargs

    input_file = file_management.get_temp_pre_path(batch)
    output_file = file_management.get_temp_post_path(batch)

    header = ro.r['::']('affyio', 'read.celfile.header')(input_file)

    # header is a list of vectors. [0][0] contains the package name.
    punctuation_table = str.maketrans(dict.fromkeys(string.punctuation))
    package_name = header[0][0].translate(punctuation_table).lower()
    brainarray_package = package_name + "hsentrezgprobe"

    # Some CEL headers have a v1 in the package name which is not part
    # of the brainararry package name. We have a table which corrects
    # for this.
    if brainarray_package in PACKAGE_NAME_CORRECTIONS:
        brainarray_package = PACKAGE_NAME_CORRECTIONS[brainarray_package]

    # It's necessary to load the foreach library before calling SCANfast
    # because it doesn't load the library before calling functions
    # from it.
    ro.r("library('foreach')")

    ro.r['::']('SCAN.UPC', 'SCANfast')(
        input_file,
        output_file,
        probeSummaryPackage=brainarray_package
    )

    try:
        file_management.upload_processed_file(batch)
    except Exception:
        logging.exception(("Exception caught while uploading processed file %s for batch %d"
                           " during Job #%d."),
                          output_file,
                          batch.id,
                          kwargs["job_id"])
        kwargs["success"] = False
        return kwargs
    finally:
        file_management.remove_temp_directory(batch)

    try:
        file_management.remove_raw_files(batch)
    except:
        # If we fail to remove the raw files, the job is still done
        # enough to call a success. However logging will be important
        # so the problem can be identified and the raw files cleaned up.
        logging.exception(("Exception caught while removing raw files %s for batch %d"
                           " during Job #%d."),
                          output_file,
                          batch.id,
                          kwargs["job_id"])

    kwargs["success"] = True
    return kwargs


@shared_task
def affy_to_pcl(job_id: int) -> None:
    utils.run_pipeline({"job_id": job_id},
                       [utils.start_job,
                        cel_to_pcl,
                        utils.end_job])<|MERGE_RESOLUTION|>--- conflicted
+++ resolved
@@ -11,16 +11,12 @@
 logger = get_task_logger(__name__)
 
 
-<<<<<<< HEAD
-def cel_to_pcl(kwargs: Dict) -> Dict:
-=======
 PACKAGE_NAME_CORRECTIONS = {
     "hugene10stv1hsentrezgprobe": "hugene10sthsentrezgprobe"
 }
 
 
-def cel_to_pcl(kwargs: Dict):
->>>>>>> 0da36e3d
+def cel_to_pcl(kwargs: Dict) -> Dict:
     """Process .CEL files to .PCL format using R.
 
     Moves the .CEL file from the raw directory to the temp directory,

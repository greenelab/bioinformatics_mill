--- conflicted
+++ resolved
@@ -181,18 +181,14 @@
         job_context["success"] = False
         return job_context
 
-<<<<<<< HEAD
     for sample in job_context['samples']:
         assoc = SampleResultAssociation()
         assoc.sample = sample
         assoc.result = result
         assoc.save()
 
-    logger.info("Created %s", result)
-=======
     logger.info("Created %s", result,
                 processor_job=job_context["job_id"])
->>>>>>> d4eecaef
     job_context["success"] = True
 
     return job_context

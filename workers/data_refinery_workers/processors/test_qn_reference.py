import os
import shutil
from contextlib import closing
from django.test import TransactionTestCase, TestCase, tag
from unittest.mock import MagicMock
from data_refinery_common.models import (
    SurveyJob,
    ProcessorJob,
    OriginalFile,
    Sample,
    SampleComputedFileAssociation,
    ProcessorJobOriginalFileAssociation,
    Dataset,
    ComputedFile,
    ComputationalResult,
    Experiment,
    ExperimentSampleAssociation,
    ProcessorJobDatasetAssociation
)
from data_refinery_common.models.organism import Organism
from data_refinery_workers.processors import qn_reference, smasher, utils


class QNRefTestCase(TransactionTestCase):

    @tag('qn')
    def test_sanity(self):
        print("Hey!")

    @tag('qn')
    def test_qn_reference(self):
        job = ProcessorJob()
        job.pipeline_applied = "QN_REFERENCE"
        job.save()

        homo_sapiens = Organism(name="HOMO_SAPIENS", taxonomy_id=9606)
        homo_sapiens.save()

        experiment = Experiment()
        experiment.accession_code = "12345"
        experiment.organism_names = [homo_sapiens.name]
        experiment.save()

        for code in ['1', '2', '3', '4', '5', '6']:
            sample = Sample()
            sample.accession_code = code
            sample.title = code
            sample.platform_accession_code = 'A-MEXP-1171'
            sample.manufacturer = "SLIPPERY DICK'S DISCOUNT MICROARRAYS"
            sample.organism = homo_sapiens
            sample.technology = "MICROARRAY"
            sample.is_processed = True
            sample.save()

            cr = ComputationalResult()
            cr.save()

            file = ComputedFile()
            file.filename = code + ".tsv"
            file.absolute_file_path = "/home/user/data_store/QN/" + code + ".tsv"
            file.size_in_bytes = int(code)
            file.result = cr
            file.is_smashable = True
            file.save()

            scfa = SampleComputedFileAssociation()
            scfa.sample = sample
            scfa.computed_file = file
            scfa.save()

            exsa = ExperimentSampleAssociation()
            exsa.experiment = experiment
            exsa.sample = sample
            exsa.save()


        dataset = Dataset()
        dataset.data = {"12345": ["1", "2", "3", "4", "5", "6"]}
        dataset.aggregate_by = "ALL"
        dataset.scale_by = "NONE"
        dataset.quantile_normalize = False # We don't QN because we're creating the target now
        dataset.save()

        pjda = ProcessorJobDatasetAssociation()
        pjda.processor_job = job
        pjda.dataset = dataset
        pjda.save()

        final_context = qn_reference.create_qn_reference(job.pk)
        self.assertTrue(final_context['success'])
        self.assertTrue(os.path.exists(final_context['target_file']))
        self.assertEqual(os.path.getsize(final_context['target_file']), 556)

<<<<<<< HEAD
        target = homo_sapiens.get_most_recent_qn_target()
        self.assertEqual(target.sha1, '7e97c077dbbda3eb5fbbf0e306a151eb6d233135')
=======
        target = utils.get_most_recent_qn_target_for_organism(homo_sapiens)
        self.assertEqual(target.sha1, '636d72d5cbf4b9785b0bd271a1430b615feaa7ea')
>>>>>>> 1685f83a

        ###
        # Smasher with QN
        ###

        pj = ProcessorJob()
        pj.pipeline_applied = "SMASHER"
        pj.save()

        ds = Dataset()
        ds.data = {"12345": ["1", "2", "3", "4", "5"]}
        ds.aggregate_by = 'SPECIES'
        ds.scale_by = 'STANDARD'
        ds.email_address = "null@derp.com"
        ds.quantile_normalize = True
        ds.save()

        pjda = ProcessorJobDatasetAssociation()
        pjda.processor_job = pj
        pjda.dataset = ds
        pjda.save()

        final_context = smasher.smash(pj.pk, upload=False)
        self.assertTrue(final_context['success'])

        self.assertEqual(final_context['merged_qn']['1'][0], -0.4379488528812934)
        self.assertEqual(final_context['original_merged']['1'][0], -0.576210936113982)

        ##
        # Test via management command
        ##

        from django.core.management import call_command
        from django.test import TestCase
        from django.utils.six import StringIO

        out = StringIO()
        try:
            call_command('create_qn_target', organism='homo_sapiens', min=1, stdout=out)
        except SystemExit as e: # this is okay!
            pass

        stdout = out.getvalue()
        self.assertTrue('Target file' in stdout)
        path = stdout.split('\n')[0].split(':')[1].strip()
        self.assertTrue(os.path.exists(path))
        self.assertEqual(path, homo_sapiens.get_most_recent_qn_target().absolute_file_path)<|MERGE_RESOLUTION|>--- conflicted
+++ resolved
@@ -91,13 +91,8 @@
         self.assertTrue(os.path.exists(final_context['target_file']))
         self.assertEqual(os.path.getsize(final_context['target_file']), 556)
 
-<<<<<<< HEAD
         target = homo_sapiens.get_most_recent_qn_target()
-        self.assertEqual(target.sha1, '7e97c077dbbda3eb5fbbf0e306a151eb6d233135')
-=======
-        target = utils.get_most_recent_qn_target_for_organism(homo_sapiens)
         self.assertEqual(target.sha1, '636d72d5cbf4b9785b0bd271a1430b615feaa7ea')
->>>>>>> 1685f83a
 
         ###
         # Smasher with QN

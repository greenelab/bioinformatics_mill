--- conflicted
+++ resolved
@@ -52,7 +52,6 @@
         )
         batch.save()
 
-<<<<<<< HEAD
         batch2 = Batch(
             survey_job=survey_job,
             source_type="SRA",
@@ -75,10 +74,6 @@
         batch2.save()
 
         processor_job = ProcessorJob.create_job_and_relationships(batches=[batch, batch2])
-        logger.info("Queuing a processor job.")
-=======
-        processor_job = ProcessorJob.create_job_and_relationships(batches=[batch])
->>>>>>> d56848e4
         processor_task = PROCESSOR_PIPELINE_LOOKUP[batch.pipeline_required]
         app.send_task(processor_task, args=[processor_job.id])
         logger.info("Processor Job queued.", processor_job=processor_job.id)
FROM ccdl/data_refinery_worker_base

COPY common/dist/data-refinery-common-* common/

COPY workers/requirements.txt .
# The base image does not have Python 2.X on it at all, so all calls
# to pip or python are by default calls to pip3 or python3
RUN pip install -r requirements.txt

# Get the latest version from the dist directory.
RUN pip3 install common/$(ls common -1 | sort --version-sort | tail -1)

# Only needed for tests, so not included in the base.
RUN pip3 install pandas
RUN pip3 install ipdb

<<<<<<< HEAD
COPY workers/InstallIlluminaDependencies.R /
RUN Rscript /InstallIlluminaDependencies.R
=======
# Install salmontools
RUN git clone https://github.com/COMBINE-lab/SalmonTools.git
RUN cd SalmonTools && cmake . -DCMAKE_INSTALL_PREFIX=/usr/local && make install
>>>>>>> cfe20660

USER user

# Install Aspera
RUN wget -q https://download.asperasoft.com/download/sw/cli/3.7.7/aspera-cli-3.7.7.608.927cce8-linux-64-release.sh
RUN sh aspera-cli-3.7.7.608.927cce8-linux-64-release.sh

COPY workers/ .

ENTRYPOINT []<|MERGE_RESOLUTION|>--- conflicted
+++ resolved
@@ -14,14 +14,9 @@
 RUN pip3 install pandas
 RUN pip3 install ipdb
 
-<<<<<<< HEAD
-COPY workers/InstallIlluminaDependencies.R /
-RUN Rscript /InstallIlluminaDependencies.R
-=======
 # Install salmontools
 RUN git clone https://github.com/COMBINE-lab/SalmonTools.git
 RUN cd SalmonTools && cmake . -DCMAKE_INSTALL_PREFIX=/usr/local && make install
->>>>>>> cfe20660
 
 USER user
 

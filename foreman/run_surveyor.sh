--- conflicted
+++ resolved
@@ -4,11 +4,7 @@
 
 # This script should always run as if it were being called from
 # the directory it lives in.
-<<<<<<< HEAD
-script_directory=`cd "$( dirname "${BASH_SOURCE[0]}" )" && pwd`
-=======
 script_directory=`dirname "${BASH_SOURCE[0]}"  | xargs realpath`
->>>>>>> f809132f
 cd $script_directory
 
 # However in order to give Docker access to all the code we have to

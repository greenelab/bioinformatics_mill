import requests
from typing import List, Dict

import xml.etree.ElementTree as ET
from django.utils.dateparse import parse_datetime

from data_refinery_common.models import (
    SurveyJob,
    Organism,
    OriginalFile,
    OriginalFileSampleAssociation,
    Experiment,
    ExperimentAnnotation,
    Sample,
    SampleAnnotation,
    ExperimentSampleAssociation,
    OriginalFileSampleAssociation,
    ExperimentOrganismAssociation
)
from data_refinery_foreman.surveyor import utils, harmony
from data_refinery_foreman.surveyor.external_source import ExternalSourceSurveyor
from data_refinery_common.job_lookup import ProcessorPipeline, Downloaders
from data_refinery_common.logging import get_and_configure_logger


logger = get_and_configure_logger(__name__)


ENA_URL_TEMPLATE = "https://www.ebi.ac.uk/ena/data/view/{}"
ENA_METADATA_URL_TEMPLATE = "https://www.ebi.ac.uk/ena/data/view/{}&display=xml"
ENA_DOWNLOAD_URL_TEMPLATE = ("ftp://ftp.sra.ebi.ac.uk/vol1/fastq/{short_accession}{sub_dir}"
                             "/{long_accession}/{long_accession}{read_suffix}.fastq.gz")
ENA_SUB_DIR_PREFIX = "/00"


class UnsupportedDataTypeError(Exception):
    pass


class SraSurveyor(ExternalSourceSurveyor):
    """Surveys SRA for data.

    Implements the ExternalSourceSurveyor interface. It is worth
    noting that a large part of this class is parsing XML metadata
    about Experiments. The strategy for parsing the metadata was to take
    nearly all of the fields that could be extracted from the
    XML. Essentially all the XML parsing code is just working through
    the XML in the way it is formatted. For reference see the sample
    XML which has been included in ./test_sra_xml.py. This sample XML
    is used for testing, so the values that are extracted from it can
    be found in ./test_sra.py.
    """

    def source_type(self):
        return Downloaders.SRA.value

    @staticmethod
    def gather_submission_metadata(metadata: Dict) -> None:

        response = utils.requests_retry_session().get(ENA_METADATA_URL_TEMPLATE.format(metadata["submission_accession"]))
        submission_xml = ET.fromstring(response.text)[0]
        submission_metadata = submission_xml.attrib

        # We already have these
        submission_metadata.pop("accession")
        submission_metadata.pop("alias")

        metadata.update(submission_metadata)

        for child in submission_xml:
            if child.tag == "TITLE":
                metadata["submission_title"] = child.text
            elif child.tag == "SUBMISSION_ATTRIBUTES":
                for grandchild in child:
                    metadata[grandchild.find("TAG").text.lower()] = grandchild.find("VALUE").text

    @staticmethod
    def gather_library_metadata(metadata: Dict, library: ET.Element) -> None:
        for child in library:
            if child.tag == "LIBRARY_LAYOUT":
                metadata["library_layout"] = child[0].tag
            else:
                metadata[child.tag.lower()] = child.text

        # SRA contains several types of data. We only want RNA-Seq for now.
        if metadata["library_strategy"] != "RNA-Seq":
            raise UnsupportedDataTypeError("library_strategy not RNA-Seq.")
        if metadata["library_source"] not in ["TRANSCRIPTOMIC", "OTHER"]:
            raise UnsupportedDataTypeError("library_source: " + metadata["library_source"] + " not TRANSCRIPTOMIC or OTHER.")

    @staticmethod
    def parse_read_spec(metadata: Dict, read_spec: ET.Element, counter: int) -> None:
        for child in read_spec:
            key = "read_spec_{}_{}".format(str(counter), child.tag.replace("READ_", "").lower())
            metadata[key] = child.text

    @staticmethod
    def gather_spot_metadata(metadata: Dict, spot: ET.Element) -> None:
        """We don't actually know what this metadata is about.

        SPOT_DECODE_SPECs have a variable number of READ_SPECs so we
        have to add a counter to the keys in order to make them work
        within the flat dictionary we're building.
        """
        for child in spot:
            if child.tag == "SPOT_DECODE_SPEC":
                read_spec_counter = 0
                for grandchild in child:
                    if grandchild.tag == "SPOT_LENGTH":
                        metadata["spot_length"] = grandchild.text
                    elif grandchild.tag == "READ_SPEC":
                        SraSurveyor.parse_read_spec(metadata, grandchild, read_spec_counter)
                        read_spec_counter = read_spec_counter + 1

    @staticmethod
    def gather_experiment_metadata(metadata: Dict) -> None:
        response = utils.requests_retry_session().get(ENA_METADATA_URL_TEMPLATE.format(metadata["experiment_accession"]))
        experiment_xml = ET.fromstring(response.text)

        experiment = experiment_xml[0]
        for child in experiment:
            if child.tag == "TITLE":
                metadata["experiment_title"] = child.text
            elif child.tag == "DESIGN":
                for grandchild in child:
                    if grandchild.tag == "DESIGN_DESCRIPTION":
                        metadata["experiment_design_description"] = grandchild.text
                    elif grandchild.tag == "LIBRARY_DESCRIPTOR":
                        SraSurveyor.gather_library_metadata(metadata, grandchild)
                    elif grandchild.tag == "SPOT_DESCRIPTOR":
                        SraSurveyor.gather_spot_metadata(metadata, grandchild)
            elif child.tag == "PLATFORM":
                # This structure is extraneously nested.
                # This is used as the platform_accession_code for SRA
                # objects, which becomes part of file paths, so we
                # don't want any spaces in it.
                metadata["platform_instrument_model"] = child[0][0].text.replace(" ", "")

    @staticmethod
    def parse_run_link(run_link: ET.ElementTree) -> (str, str):
        key = ""
        value = ""

        # The first level in this element is a XREF_LINK which is
        # really just an unnecessary level
        for child in run_link[0]:
            if child.tag == "DB":
                # The key is prefixed with "ena-" which is unnecessary
                # since we know this is coming from ENA
                key = child.text.lower().replace("ena-", "") + "_accession"
            elif child.tag == "ID":
                value = child.text

        return (key, value)

    @staticmethod
    def parse_attribute(attribute: ET.ElementTree, key_prefix: str ="") -> (str, str):
        """Parse an XML attribute.

        Takes an optional key_prefix which is used to differentiate
        keys which may be shared between different object types. For
        example "title" could be the experiment_title or the
        sample_title.
        """
        key = ""
        value = ""

        for child in attribute:
            if child.tag == "TAG":
                key = key_prefix + child.text.lower().replace("-", "_").replace(" ", "_")
            elif child.tag == "VALUE":
                value = child.text

        return (key, value)

    @staticmethod
    def gather_run_metadata(run_accession: str) -> Dict:
        """A run refers to a specific read in an experiment."""

        discoverable_accessions = ["study_accession", "sample_accession", "submission_accession"]
<<<<<<< HEAD
        
=======
>>>>>>> 489650a3
        response = utils.requests_retry_session().get(ENA_METADATA_URL_TEMPLATE.format(run_accession))
        run_xml = ET.fromstring(response.text)
        run_item = run_xml[0]

        useful_attributes = ["center_name", "run_center", "run_date", "broker_name", "alias"]
        metadata = {}
        for attribute in useful_attributes:
            if attribute in run_item.attrib: 
                metadata[attribute] = run_item.attrib[attribute]
        metadata["run_accession"] = run_accession

        for child in run_item:
            if child.tag == "EXPERIMENT_REF":
                metadata["experiment_accession"] = child.attrib["accession"]
            elif child.tag == "RUN_LINKS":
                for grandchild in child:
                    key, value = SraSurveyor.parse_run_link(grandchild)
                    if value != "" and key in discoverable_accessions:
                        metadata[key] = value
            elif child.tag == "RUN_ATTRIBUTES":
                for grandchild in child:
                    key, value = SraSurveyor.parse_attribute(grandchild, "run_")
                    metadata[key] = value

        return metadata

    @staticmethod
    def gather_sample_metadata(metadata: Dict) -> None:
        response = utils.requests_retry_session().get(ENA_METADATA_URL_TEMPLATE.format(metadata["sample_accession"]))
        sample_xml = ET.fromstring(response.text)

        sample = sample_xml[0]

        if "center_name" in sample.attrib:
            metadata["sample_center_name"] = sample.attrib["center_name"]

        for child in sample:
            if child.tag == "TITLE":
                metadata["sample_title"] = child.text
            elif child.tag == "SAMPLE_NAME":
                for grandchild in child:
                    if grandchild.tag == "TAXON_ID":
                        metadata["organism_id"] = grandchild.text
                    elif grandchild.tag == "SCIENTIFIC_NAME":
                        metadata["organism_name"] = grandchild.text.upper()
            elif child.tag == "SAMPLE_ATTRIBUTES":
                for grandchild in child:
                    key, value = SraSurveyor.parse_attribute(grandchild, "sample_")
                    metadata[key] = value

    @staticmethod
    def gather_study_metadata(metadata: Dict) -> None:
        response = utils.requests_retry_session().get(ENA_METADATA_URL_TEMPLATE.format(metadata["study_accession"]))
        study_xml = ET.fromstring(response.text)

        study = study_xml[0]
        for child in study:
            if child.tag == "DESCRIPTOR":
                for grandchild in child:
                    # STUDY_TYPE is the only tag which uses attributes
                    # instead of the text for whatever reason
                    if grandchild.tag == "STUDY_TYPE":
                        metadata[grandchild.tag.lower()] = grandchild.attrib["existing_study_type"]
                    else:
                        metadata[grandchild.tag.lower()] = grandchild.text
            elif child.tag == "STUDY_ATTRIBUTES":
                for grandchild in child:
                    key, value = SraSurveyor.parse_attribute(grandchild, "study_")
                    metadata[key] = value
            elif child.tag == "STUDY_LINKS":
                for grandchild in child:
                    for ggc in grandchild:
                        if ggc.getchildren()[0].text == "pubmed":
                            metadata["pubmed_id"] = ggc.getchildren()[1].text
                            break

    @staticmethod
    def gather_all_metadata(run_accession):
        metadata = SraSurveyor.gather_run_metadata(run_accession)

        SraSurveyor.gather_experiment_metadata(metadata)
        SraSurveyor.gather_sample_metadata(metadata)
        SraSurveyor.gather_study_metadata(metadata)
        SraSurveyor.gather_submission_metadata(metadata)

        return metadata

    @staticmethod
    def _build_file_url(run_accession: str, read_suffix=""):
        # ENA has a weird way of nesting data: if the run accession is
        # greater than 9 characters long then there is an extra
        # sub-directory in the path which is "00" + the last digit of
        # the run accession.
        sub_dir = ""
        if len(run_accession) > 9:
            sub_dir = ENA_SUB_DIR_PREFIX + run_accession[-1]

        return ENA_DOWNLOAD_URL_TEMPLATE.format(
                        short_accession=run_accession[:6],
                        sub_dir=sub_dir,
                        long_accession=run_accession,
                        read_suffix=read_suffix)

    def _generate_experiment_and_samples(self, run_accession: str) -> None:
        """Generates Experiments and Samples for the provided run_accession."""
        metadata = SraSurveyor.gather_all_metadata(run_accession)

        if metadata["library_layout"] == "PAIRED":
            files_urls = [SraSurveyor._build_file_url(run_accession, "_1"),
                     SraSurveyor._build_file_url(run_accession, "_2")]
        else:
            files_urls = [SraSurveyor._build_file_url(run_accession)]

        ##
        # Experiment
        ##

        experiment_accession_code = metadata.get('study_accession')
        try:
            experiment_object = Experiment.objects.get(accession_code=experiment_accession_code)
            logger.error("Experiment already exists, skipping object creation.",
                experiment_accession_code=experiment_accession_code,
                survey_job=self.survey_job.id)
        except Experiment.DoesNotExist:
            experiment_object = Experiment()
            experiment_object.accession_code = experiment_accession_code
            experiment_object.source_url = ENA_URL_TEMPLATE.format(experiment_accession_code)
            experiment_object.source_database = "SRA"
            experiment_object.platform_name = metadata.get("platform_instrument_model", "No model.")
            experiment_object.technology = "RNA-SEQ"

            # We don't get this value from the API, unfortunately.
            # experiment_object.platform_accession_code = experiment["platform_accession_code"]

            if not experiment_object.description:
                experiment_object.description = "No description."

            if "study_title" in metadata:
                experiment_object.title = metadata["study_title"]
            if "study_abstract" in metadata:
                experiment_object.description = metadata["study_abstract"]
            if "lab_name" in metadata:
                experiment_object.submitter_institution = metadata["lab_name"]
            if "experiment_design_description" in metadata:
                experiment_object.protocol_description = metadata["experiment_design_description"]
            if "pubmed_id" in metadata:
                experiment_object.pubmed_id = metadata["pubmed_id"]
                experiment_object.has_publication = True
            if "study_ena_first_public" in metadata:
                experiment_object.source_first_published = parse_datetime(metadata["study_ena_first_public"])
            if "study_ena_last_update" in metadata:
                experiment_object.source_last_modified = parse_datetime(metadata["study_ena_last_update"])

            # Rare, but it happens.
            if not experiment_object.protocol_description:
                experiment_object.protocol_description = metadata.get("library_construction_protocol", "Protocol was never provided.")

            experiment_object.save()

            ##
            # Experiment Metadata
            ##
            json_xa = ExperimentAnnotation()
            json_xa.experiment = experiment_object
            json_xa.data = metadata
            json_xa.is_ccdl = False
            json_xa.save()

        ##
        # Samples
        ##

        # Figure out the Organism for this sample
        organism_name = metadata.pop("organism_name").upper()
        organism = Organism.get_object_for_name(organism_name)

        sample_accession_code = metadata.pop('sample_accession')
        # Create the sample object
        try:
            sample_object = Sample.objects.get(accession_code=sample_accession_code)
            logger.error("Sample %s already exists, skipping object creation.",
                     sample_accession_code,
                     experiment_accession_code=experiment_object.accession_code,
                     survey_job=self.survey_job.id)
        except Sample.DoesNotExist:
            sample_object = Sample()
            sample_object.accession_code = sample_accession_code
            sample_object.organism = organism

            # Directly apply the harmonized values
            sample_object.title = harmony.extract_title(metadata)
            harmonized_sample = harmony.harmonize([metadata])
            for key, value in harmonized_sample.items():
                setattr(sample_object, key, value)

            sample_object.save()

            for file_url in files_urls:
                original_file = OriginalFile()
                original_file.source_url = file_url
                original_file.source_filename = file_url.split('/')[-1]
                original_file.is_downloaded = False
                original_file.has_raw = True
                original_file.save()

                original_file_sample_association = OriginalFileSampleAssociation()
                original_file_sample_association.original_file = original_file
                original_file_sample_association.sample = sample_object
                original_file_sample_association.save()

        # Create associations if they don't already exist
        try:
            assocation = ExperimentSampleAssociation.objects.get(experiment=experiment_object, sample=sample_object)
        except ExperimentSampleAssociation.DoesNotExist:
            association = ExperimentSampleAssociation()
            association.experiment = experiment_object
            association.sample = sample_object
            association.save()

        try:
            assocation = ExperimentOrganismAssociation.objects.get(experiment=experiment_object, organism=organism)
        except ExperimentOrganismAssociation.DoesNotExist:
            association = ExperimentOrganismAssociation()
            association.experiment = experiment_object
            association.organism = organism
            association.save()

        return experiment_object, [sample_object]

    @staticmethod
    def get_next_accession(last_accession: str) -> str:
        """Increments a SRA accession number by one.

        E.g. if last_accession is "DRR002116" then "DRR002117" will be
        returned.
        """
        prefix = last_accession[0:3]
        digits = last_accession[3:]
        number = int(digits) + 1

        # This format string is pretty hairy, but since the number of
        # digits can be variable we need to determine the amount of
        # padding to have the formatter add.
        return (prefix + "{0:0" + str(len(digits)) + "d}").format(number)

    def discover_experiment_and_samples(self):
        """ Returns an experiment and a list of samples for an SRA accession """
        survey_job = SurveyJob.objects.get(id=self.survey_job.id)
        survey_job_properties = survey_job.get_properties()
        accession = survey_job_properties["accession"]

        # SRA Surveyor is mainly designed for SRRs, this handles SRPs
        if 'SRP' in accession or 'ERP' in accession:
            response = utils.requests_retry_session().get(ENA_METADATA_URL_TEMPLATE.format(accession))
            experiment_xml = ET.fromstring(response.text)[0]
            study_links = experiment_xml[2] # STUDY_LINKS

            accessions_to_run = []
            for child in study_links:
                if child[0][0].text == 'ENA-RUN':

                    all_runs = child[0][1].text

                    # Ranges can be disjoint, separated by commas
                    run_segments = all_runs.split(',')
                    for segment in run_segments:
                        if '-' in segment:
                            start, end = segment.split('-')
                        else:
                            start = segment
                            end = segment
                        start_id = start[3::]
                        end_id = end[3::]

                        for run_id in range(int(start_id), int(end_id) + 1):
                            accessions_to_run.append(accession[0] + "RR" + str(run_id))
                    break

            all_samples = []
            for run_id in accessions_to_run:
                logger.debug("Surveying SRA Run Accession %s for Experiment %s",
                             run_id,
                             accession,
                             survey_job=self.survey_job.id)

                experiment, samples = self._generate_experiment_and_samples(run_id)
                all_samples += samples

            # Experiment will always be the same
            return experiment, all_samples

        else:
            logger.debug("Surveying SRA Run Accession %s",
                         accession,
                         survey_job=self.survey_job.id)
            return self._generate_experiment_and_samples(accession)
<|MERGE_RESOLUTION|>--- conflicted
+++ resolved
@@ -178,10 +178,7 @@
         """A run refers to a specific read in an experiment."""
 
         discoverable_accessions = ["study_accession", "sample_accession", "submission_accession"]
-<<<<<<< HEAD
-        
-=======
->>>>>>> 489650a3
+
         response = utils.requests_retry_session().get(ENA_METADATA_URL_TEMPLATE.format(run_accession))
         run_xml = ET.fromstring(response.text)
         run_item = run_xml[0]

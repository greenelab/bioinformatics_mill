--- conflicted
+++ resolved
@@ -58,13 +58,8 @@
     @staticmethod
     def gather_submission_metadata(metadata: Dict) -> None:
 
-<<<<<<< HEAD
-        response = utils.requests_retry_session().get(
-            ENA_METADATA_URL_TEMPLATE.format(metadata["submission_accession"]))
-=======
         formatted_metadata_URL = ENA_METADATA_URL_TEMPLATE.format(metadata["submission_accession"])
         response = utils.requests_retry_session().get(formatted_metadata_URL)
->>>>>>> 851a4d3d
         submission_xml = ET.fromstring(response.text)[0]
         submission_metadata = submission_xml.attrib
 
@@ -122,13 +117,8 @@
 
     @staticmethod
     def gather_experiment_metadata(metadata: Dict) -> None:
-<<<<<<< HEAD
-        response = utils.requests_retry_session().get(
-            ENA_METADATA_URL_TEMPLATE.format(metadata["experiment_accession"]))
-=======
         formatted_metadata_URL = ENA_METADATA_URL_TEMPLATE.format(metadata["experiment_accession"])
         response = utils.requests_retry_session().get(formatted_metadata_URL)
->>>>>>> 851a4d3d
         experiment_xml = ET.fromstring(response.text)
 
         experiment = experiment_xml[0]
@@ -229,13 +219,8 @@
 
     @staticmethod
     def gather_sample_metadata(metadata: Dict) -> None:
-<<<<<<< HEAD
-        response = utils.requests_retry_session().get(
-            ENA_METADATA_URL_TEMPLATE.format(metadata["sample_accession"]))
-=======
         formatted_metadata_URL = ENA_METADATA_URL_TEMPLATE.format(metadata["sample_accession"])
         response = utils.requests_retry_session().get(formatted_metadata_URL)
->>>>>>> 851a4d3d
         sample_xml = ET.fromstring(response.text)
 
         sample = sample_xml[0]
@@ -259,13 +244,8 @@
 
     @staticmethod
     def gather_study_metadata(metadata: Dict) -> None:
-<<<<<<< HEAD
-        response = utils.requests_retry_session().get(
-            ENA_METADATA_URL_TEMPLATE.format(metadata["study_accession"]))
-=======
         formatted_metadata_URL = ENA_METADATA_URL_TEMPLATE.format(metadata["study_accession"])
         response = utils.requests_retry_session().get(formatted_metadata_URL)
->>>>>>> 851a4d3d
         study_xml = ET.fromstring(response.text)
 
         study = study_xml[0]
@@ -377,26 +357,14 @@
                 experiment_object.pubmed_id = metadata["pubmed_id"]
                 experiment_object.has_publication = True
             if "study_ena_first_public" in metadata:
-<<<<<<< HEAD
-                experiment_object.source_first_published = parse_datetime(
-                    metadata["study_ena_first_public"])
+                experiment_object.source_first_published = parse_datetime(metadata["study_ena_first_public"])
             if "study_ena_last_update" in metadata:
-                experiment_object.source_last_modified = parse_datetime(
-=======
-                experiment_object.source_first_published = parse_datetime(metadata["study_ena_first_public"])
-            if "study_ena_last_update" in metadata: experiment_object.source_last_modified = parse_datetime(
->>>>>>> 851a4d3d
-                    metadata["study_ena_last_update"])
+                    experiment_object.source_last_modified = parse_datetime(metadata["study_ena_last_update"])
 
             # Rare, but it happens.
             if not experiment_object.protocol_description:
-<<<<<<< HEAD
-                experiment_object.protocol_description = metadata.get(
-                    "library_construction_protocol", "Protocol was never provided.")
-=======
                 experiment_object.protocol_description = metadata.get("library_construction_protocol",
                                                                       "Protocol was never provided.")
->>>>>>> 851a4d3d
 
             experiment_object.save()
 
@@ -427,7 +395,6 @@
             sample_object.accession_code = sample_accession_code
             sample_object.organism = organism
 
-<<<<<<< HEAD
             sample_object.platform_name = metadata.get("platform_instrument_model", "UNKNOWN")
             # No platform accession nonsense with RNASeq, just use the name:
             sample_object.platform_accession_code = sample_object.platform_name
@@ -440,12 +407,6 @@
                 sample_object.manufacturer = "ION_TORRENT"
             else:
                 sample_object.manufacturer = "UNKNOWN"
-=======
-            sample_object.platform_name = metadata.get("platform_instrument_model", "No model.")
-            # No platform accession nonsense with RNASeq, just use the name:
-            sample_object.platform_accession_code = sample_object.platform_name
-            sample_object.technology = "RNA-SEQ"
->>>>>>> 851a4d3d
 
             # Directly apply the harmonized values
             sample_object.title = harmony.extract_title(metadata)

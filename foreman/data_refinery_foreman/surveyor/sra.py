import requests
from typing import List, Dict

import xml.etree.ElementTree as ET
from django.utils.dateparse import parse_datetime

from data_refinery_common.models import (
    SurveyJob,
    Organism,
    OriginalFile,
    OriginalFileSampleAssociation,
    Experiment,
    ExperimentAnnotation,
    Sample,
    SampleAnnotation,
    ExperimentSampleAssociation,
    OriginalFileSampleAssociation,
    ExperimentOrganismAssociation
)
from data_refinery_foreman.surveyor import utils, harmony
from data_refinery_foreman.surveyor.external_source import ExternalSourceSurveyor
from data_refinery_common.job_lookup import ProcessorPipeline, Downloaders
from data_refinery_common.logging import get_and_configure_logger


logger = get_and_configure_logger(__name__)


ENA_URL_TEMPLATE = "https://www.ebi.ac.uk/ena/data/view/{}"
ENA_METADATA_URL_TEMPLATE = "https://www.ebi.ac.uk/ena/data/view/{}&display=xml"
ENA_DOWNLOAD_URL_TEMPLATE = ("ftp://ftp.sra.ebi.ac.uk/vol1/fastq/{short_accession}{sub_dir}"
                             "/{long_accession}/{long_accession}{read_suffix}.fastq.gz")
ENA_SUB_DIR_PREFIX = "/00"


class UnsupportedDataTypeError(Exception):
    pass


class SraSurveyor(ExternalSourceSurveyor):
    """Surveys SRA for data.

    Implements the ExternalSourceSurveyor interface. It is worth
    noting that a large part of this class is parsing XML metadata
    about Experiments. The strategy for parsing the metadata was to take
    nearly all of the fields that could be extracted from the
    XML. Essentially all the XML parsing code is just working through
    the XML in the way it is formatted. For reference see the sample
    XML which has been included in ./test_sra_xml.py. This sample XML
    is used for testing, so the values that are extracted from it can
    be found in ./test_sra.py.
    """

    def source_type(self):
        return Downloaders.SRA.value

    @staticmethod
    def gather_submission_metadata(metadata: Dict) -> None:

        response = utils.requests_retry_session().get(ENA_METADATA_URL_TEMPLATE.format(metadata["submission_accession"]))
        submission_xml = ET.fromstring(response.text)[0]
        submission_metadata = submission_xml.attrib

        # We already have these
        submission_metadata.pop("accession")
        submission_metadata.pop("alias")

        metadata.update(submission_metadata)

        for child in submission_xml:
            if child.tag == "TITLE":
                metadata["submission_title"] = child.text
            elif child.tag == "SUBMISSION_ATTRIBUTES":
                for grandchild in child:
                    metadata[grandchild.find("TAG").text.lower()] = grandchild.find("VALUE").text

    @staticmethod
    def gather_library_metadata(metadata: Dict, library: ET.Element) -> None:
        for child in library:
            if child.tag == "LIBRARY_LAYOUT":
                metadata["library_layout"] = child[0].tag
            else:
                metadata[child.tag.lower()] = child.text

        # SRA contains several types of data. We only want RNA-Seq for now.
        if metadata["library_strategy"] != "RNA-Seq":
            raise UnsupportedDataTypeError("library_strategy not RNA-Seq.")
        if metadata["library_source"] not in ["TRANSCRIPTOMIC", "OTHER"]:
            raise UnsupportedDataTypeError("library_source: " + metadata["library_source"] + " not TRANSCRIPTOMIC or OTHER.")

    @staticmethod
    def parse_read_spec(metadata: Dict, read_spec: ET.Element, counter: int) -> None:
        for child in read_spec:
            key = "read_spec_{}_{}".format(str(counter), child.tag.replace("READ_", "").lower())
            metadata[key] = child.text

    @staticmethod
    def gather_spot_metadata(metadata: Dict, spot: ET.Element) -> None:
        """We don't actually know what this metadata is about.

        SPOT_DECODE_SPECs have a variable number of READ_SPECs so we
        have to add a counter to the keys in order to make them work
        within the flat dictionary we're building.
        """
        for child in spot:
            if child.tag == "SPOT_DECODE_SPEC":
                read_spec_counter = 0
                for grandchild in child:
                    if grandchild.tag == "SPOT_LENGTH":
                        metadata["spot_length"] = grandchild.text
                    elif grandchild.tag == "READ_SPEC":
                        SraSurveyor.parse_read_spec(metadata, grandchild, read_spec_counter)
                        read_spec_counter = read_spec_counter + 1

    @staticmethod
    def gather_experiment_metadata(metadata: Dict) -> None:
        response = utils.requests_retry_session().get(ENA_METADATA_URL_TEMPLATE.format(metadata["experiment_accession"]))
        experiment_xml = ET.fromstring(response.text)

        experiment = experiment_xml[0]
        for child in experiment:
            if child.tag == "TITLE":
                metadata["experiment_title"] = child.text
            elif child.tag == "DESIGN":
                for grandchild in child:
                    if grandchild.tag == "DESIGN_DESCRIPTION":
                        metadata["experiment_design_description"] = grandchild.text
                    elif grandchild.tag == "LIBRARY_DESCRIPTOR":
                        SraSurveyor.gather_library_metadata(metadata, grandchild)
                    elif grandchild.tag == "SPOT_DESCRIPTOR":
                        SraSurveyor.gather_spot_metadata(metadata, grandchild)
            elif child.tag == "PLATFORM":
                # This structure is extraneously nested.
                # This is used as the platform_accession_code for SRA
                # objects, which becomes part of file paths, so we
                # don't want any spaces in it.
                metadata["platform_instrument_model"] = child[0][0].text.replace(" ", "")

    @staticmethod
    def parse_run_link(run_link: ET.ElementTree) -> (str, str):
        key = ""
        value = ""

        # The first level in this element is a XREF_LINK which is
        # really just an unnecessary level
        for child in run_link[0]:
            if child.tag == "DB":
                # The key is prefixed with "ena-" which is unnecessary
                # since we know this is coming from ENA
                key = child.text.lower().replace("ena-", "") + "_accession"
            elif child.tag == "ID":
                value = child.text

        return (key, value)

    @staticmethod
    def parse_attribute(attribute: ET.ElementTree, key_prefix: str ="") -> (str, str):
        """Parse an XML attribute.

        Takes an optional key_prefix which is used to differentiate
        keys which may be shared between different object types. For
        example "title" could be the experiment_title or the
        sample_title.
        """
        key = ""
        value = ""

        for child in attribute:
            if child.tag == "TAG":
                key = key_prefix + child.text.lower().replace("-", "_").replace(" ", "_")
            elif child.tag == "VALUE":
                value = child.text

        return (key, value)

    @staticmethod
    def gather_run_metadata(run_accession: str) -> Dict:
        """A run refers to a specific read in an experiment."""
        discoverable_accessions = ["study_accession", "sample_accession", "submission_accession"]
        response = utils.requests_retry_session().get(ENA_METADATA_URL_TEMPLATE.format(run_accession))
        run_xml = ET.fromstring(response.text)
        run_item = run_xml[0]

        useful_attributes = ["center_name", "run_center", "run_date", "broker_name", "alias"]
        metadata = {}
        for attribute in useful_attributes:
            if attribute in run_item.attrib: 
                metadata[attribute] = run_item.attrib[attribute]
        metadata["run_accession"] = run_accession

        for child in run_item:
            if child.tag == "EXPERIMENT_REF":
                metadata["experiment_accession"] = child.attrib["accession"]
            elif child.tag == "RUN_LINKS":
                for grandchild in child:
                    key, value = SraSurveyor.parse_run_link(grandchild)
                    if value != "" and key in discoverable_accessions:
                        metadata[key] = value
            elif child.tag == "RUN_ATTRIBUTES":
                for grandchild in child:
                    key, value = SraSurveyor.parse_attribute(grandchild, "run_")
                    metadata[key] = value

        return metadata

    @staticmethod
    def gather_sample_metadata(metadata: Dict) -> None:
        response = utils.requests_retry_session().get(ENA_METADATA_URL_TEMPLATE.format(metadata["sample_accession"]))
        sample_xml = ET.fromstring(response.text)

        sample = sample_xml[0]

        if "center_name" in sample.attrib:
            metadata["sample_center_name"] = sample.attrib["center_name"]

        for child in sample:
            if child.tag == "TITLE":
                metadata["sample_title"] = child.text
            elif child.tag == "SAMPLE_NAME":
                for grandchild in child:
                    if grandchild.tag == "TAXON_ID":
                        metadata["organism_id"] = grandchild.text
                    elif grandchild.tag == "SCIENTIFIC_NAME":
                        metadata["organism_name"] = grandchild.text.upper()
            elif child.tag == "SAMPLE_ATTRIBUTES":
                for grandchild in child:
                    key, value = SraSurveyor.parse_attribute(grandchild, "sample_")
                    metadata[key] = value

    @staticmethod
    def gather_study_metadata(metadata: Dict) -> None:
        response = utils.requests_retry_session().get(ENA_METADATA_URL_TEMPLATE.format(metadata["study_accession"]))
        study_xml = ET.fromstring(response.text)

        study = study_xml[0]
        for child in study:
            if child.tag == "DESCRIPTOR":
                for grandchild in child:
                    # STUDY_TYPE is the only tag which uses attributes
                    # instead of the text for whatever reason
                    if grandchild.tag == "STUDY_TYPE":
                        metadata[grandchild.tag.lower()] = grandchild.attrib["existing_study_type"]
                    else:
                        metadata[grandchild.tag.lower()] = grandchild.text
            elif child.tag == "STUDY_ATTRIBUTES":
                for grandchild in child:
                    key, value = SraSurveyor.parse_attribute(grandchild, "study_")
                    metadata[key] = value
            elif child.tag == "STUDY_LINKS":
                for grandchild in child:
                    for ggc in grandchild:
                        if ggc.getchildren()[0].text == "pubmed":
                            metadata["pubmed_id"] = ggc.getchildren()[1].text
                            break

    @staticmethod
    def gather_all_metadata(run_accession):
        metadata = SraSurveyor.gather_run_metadata(run_accession)

        SraSurveyor.gather_experiment_metadata(metadata)
        SraSurveyor.gather_sample_metadata(metadata)
        SraSurveyor.gather_study_metadata(metadata)
        SraSurveyor.gather_submission_metadata(metadata)

        return metadata

    @staticmethod
    def _build_file_url(run_accession: str, read_suffix=""):
        # ENA has a weird way of nesting data: if the run accession is
        # greater than 9 characters long then there is an extra
        # sub-directory in the path which is "00" + the last digit of
        # the run accession.
        sub_dir = ""
        if len(run_accession) > 9:
            sub_dir = ENA_SUB_DIR_PREFIX + run_accession[-1]

        return ENA_DOWNLOAD_URL_TEMPLATE.format(
                        short_accession=run_accession[:6],
                        sub_dir=sub_dir,
                        long_accession=run_accession,
                        read_suffix=read_suffix)

    def _generate_experiment_and_samples(self, run_accession: str) -> None:
        """Generates Experiments and Samples for the provided run_accession."""
        metadata = SraSurveyor.gather_all_metadata(run_accession)

        if metadata["library_layout"] == "PAIRED":
            files_urls = [SraSurveyor._build_file_url(run_accession, "_1"),
                     SraSurveyor._build_file_url(run_accession, "_2")]
        else:
            files_urls = [SraSurveyor._build_file_url(run_accession)]

        ##
        # Experiment
        ##
<<<<<<< HEAD

        experiment_accession_code = metadata.get('experiment_accession')
=======
        
        experiment_accession_code = metadata.get('study_accession')
>>>>>>> 862dfaa3
        try:
            experiment_object = Experiment.objects.get(accession_code=experiment_accession_code)
            logger.error("Experiment already exists, skipping object creation.",
                experiment_accession_code=experiment_accession_code,
                survey_job=self.survey_job.id)
        except Experiment.DoesNotExist:
            experiment_object = Experiment()
            experiment_object.accession_code = experiment_accession_code
            experiment_object.source_url = ENA_URL_TEMPLATE.format(experiment_accession_code)
            experiment_object.source_database = "SRA"
            experiment_object.platform_name = metadata.get("platform_instrument_model", "No model.")
            experiment_object.technology = "RNA-SEQ"

            # We don't get this value from the API, unfortunately.
            # experiment_object.platform_accession_code = experiment["platform_accession_code"]

            if not experiment_object.description:
                experiment_object.description = "No description."

            if "study_title" in metadata:
                experiment_object.title = metadata["study_title"]
            if "study_abstract" in metadata:
                experiment_object.description = metadata["study_abstract"]
            if "lab_name" in metadata:
                experiment_object.submitter_institution = metadata["lab_name"]
            if "experiment_design_description" in metadata:
                experiment_object.protocol_description = metadata["experiment_design_description"]
            if "pubmed_id" in metadata:
                experiment_object.pubmed_id = metadata["pubmed_id"]
                experiment_object.has_publication = True
            if "study_ena_first_public" in metadata:
                experiment_object.source_first_published = parse_datetime(metadata["study_ena_first_public"])
            if "study_ena_last_update" in metadata:
                experiment_object.source_last_modified = parse_datetime(metadata["study_ena_last_update"])

            experiment_object.save()

            ##
            # Experiment Metadata
            ##
            json_xa = ExperimentAnnotation()
            json_xa.experiment = experiment_object
            json_xa.data = metadata
            json_xa.is_ccdl = False
            json_xa.save()

        ##
        # Samples
        ##

        # Figure out the Organism for this sample
        organism_name = metadata.pop("organism_name").upper()
        organism = Organism.get_object_for_name(organism_name)

        sample_accession_code = metadata.pop('sample_accession')
        # Create the sample object
        try:
            sample_object = Sample.objects.get(accession_code=sample_accession_code)
            logger.error("Sample %s already exists, skipping object creation.",
                     sample_accession_code,
                     experiment_accession_code=experiment_object.accession_code,
                     survey_job=self.survey_job.id)
        except Sample.DoesNotExist:
            sample_object = Sample()
            sample_object.accession_code = sample_accession_code
            sample_object.organism = organism

            # Directly apply the harmonized values
            sample_object.title = harmony.extract_title(metadata)
            harmonized_sample = harmony.harmonize([metadata])
            for key, value in harmonized_sample.items():
                setattr(sample_object, key, value)

            sample_object.save()

            for file_url in files_urls:
                original_file = OriginalFile()
                original_file.source_url = file_url
                original_file.source_filename = file_url.split('/')[-1]
                original_file.is_downloaded = False
                original_file.has_raw = True
                original_file.save()

                original_file_sample_association = OriginalFileSampleAssociation()
                original_file_sample_association.original_file = original_file
                original_file_sample_association.sample = sample_object
                original_file_sample_association.save()

        # Create associations if they don't already exist
        try:
            assocation = ExperimentSampleAssociation.objects.get(experiment=experiment_object, sample=sample_object)
        except ExperimentSampleAssociation.DoesNotExist:
            association = ExperimentSampleAssociation()
            association.experiment = experiment_object
            association.sample = sample_object
            association.save()

        try:
            assocation = ExperimentOrganismAssociation.objects.get(experiment=experiment_object, organism=organism)
        except ExperimentOrganismAssociation.DoesNotExist:
            association = ExperimentOrganismAssociation()
            association.experiment = experiment_object
            association.organism = organism
            association.save()

        return experiment_object, [sample_object]

    @staticmethod
    def get_next_accession(last_accession: str) -> str:
        """Increments a SRA accession number by one.

        E.g. if last_accession is "DRR002116" then "DRR002117" will be
        returned.
        """
        prefix = last_accession[0:3]
        digits = last_accession[3:]
        number = int(digits) + 1

        # This format string is pretty hairy, but since the number of
        # digits can be variable we need to determine the amount of
        # padding to have the formatter add.
        return (prefix + "{0:0" + str(len(digits)) + "d}").format(number)

    def discover_experiment_and_samples(self):
        """ Returns an experiment and a list of samples for an SRA accession """
        survey_job = SurveyJob.objects.get(id=self.survey_job.id)
        survey_job_properties = survey_job.get_properties()
        accession = survey_job_properties["accession"]
        logger.debug("Surveying SRA Run Accession %s",
                     accession,
                     survey_job=self.survey_job.id)
        return self._generate_experiment_and_samples(accession)
<|MERGE_RESOLUTION|>--- conflicted
+++ resolved
@@ -293,13 +293,8 @@
         ##
         # Experiment
         ##
-<<<<<<< HEAD
-
-        experiment_accession_code = metadata.get('experiment_accession')
-=======
-        
+
         experiment_accession_code = metadata.get('study_accession')
->>>>>>> 862dfaa3
         try:
             experiment_object = Experiment.objects.get(accession_code=experiment_accession_code)
             logger.error("Experiment already exists, skipping object creation.",

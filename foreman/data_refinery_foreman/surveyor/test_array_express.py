--- conflicted
+++ resolved
@@ -10,223 +10,7 @@
     Organism,
     Sample
 )
-<<<<<<< HEAD
-from data_refinery_foreman.surveyor.array_express import (
-    ArrayExpressSurveyor,
-    EXPERIMENTS_URL,
-)
-
-
-EXPERIMENTS_JSON = """
-{
-    "experiments": {
-        "api-revision": "091015",
-        "api-version": 3,
-        "experiment": [
-            {
-                "accession": "E-MTAB-3050",
-                "arraydesign": [
-                    {
-                        "accession": "A-AFFY-1",
-                        "count": 5,
-                        "id": 11048,
-                        "legacy_id": 5728564,
-                        "name": "Affymetrix GeneChip Human  U95Av2 [HG_U95Av2]"
-                    }
-                ],
-                "bioassaydatagroup": [
-                    {
-                        "arraydesignprovider": null,
-                        "bioassaydatacubes": 5,
-                        "bioassays": 5,
-                        "dataformat": "rawData",
-                        "id": null,
-                        "isderived": 0,
-                        "name": "rawData"
-                    }
-                ],
-                "description": [
-                    {
-                        "id": null,
-                        "text": "description tex"
-                    }
-                ],
-                "experimentalvariable": [
-                    {
-                        "name": "cell type",
-                        "value": [
-                            "differentiated",
-                            "expanded",
-                            "freshly isolated"
-                        ]
-                    }
-                ],
-                "experimentdesign": [
-                    "cell type comparison design",
-                    "development or differentiation design"
-                ],
-                "experimenttype": [
-                    "transcription profiling by array"
-                ],
-                "id": 511696,
-                "lastupdatedate": "2014-10-30",
-                "name": "Microarray analysis of in vitro differentiation",
-                "organism": [
-                    "Homo sapiens"
-                ],
-                "protocol": [
-                    {
-                        "accession": "P-MTAB-41859",
-                        "id": 1092859
-                    }
-                ],
-                "provider": [
-                    {
-                        "contact": "Joel Habener",
-                        "email": "jhabener@partners.org",
-                        "role": "submitter"
-                    }
-                ],
-                "releasedate": "2014-10-31",
-                "samplecharacteristic": [
-                    {
-                        "category": "age",
-                        "value": [
-                            "38 year",
-                            "54 year"
-                        ]
-                    }
-                ]
-            }
-        ],
-        "revision": "091015",
-        "total": 1,
-        "total-assays": 5,
-        "total-samples": 2,
-        "version": 3.0
-    }
-} """
-
-SAMPLES_JSON = """
-{
-    "experiment": {
-        "accession": "E-MTAB-3050",
-        "api-revision": "091015",
-        "api-version": 3,
-        "revision": "091015",
-        "sample": [
-            {
-                "assay": {
-                    "name": "1007409-C30057"
-                },
-                "characteristic": [
-                    {
-                        "category": "organism",
-                        "value": "Homo sapiens"
-                    }
-                ],
-                "extract": {
-                    "name": "donor A islets RNA"
-                },
-                "file": [
-                    {
-                        "comment": {
-                            "name": "ArrayExpress FTP file",
-                            "value": "ftp://ftp.ebi.ac.uk/pub/databases/microarray/data/experiment/MTAB/E-MTAB-3050/E-MTAB-3050.raw.1.zip"
-                        },
-                        "name": "C30057.CEL",
-                        "type": "data",
-                        "url": "ftp://ftp.ebi.ac.uk/pub/databases/microarray/data/experiment/MTAB/E-MTAB-3050/E-MTAB-3050.raw.1.zip/C30057.CEL"
-                    },
-                    {
-                        "comment": {
-                            "name": "Derived ArrayExpress FTP file",
-                            "value": "ftp://ftp.ebi.ac.uk/pub/databases/microarray/data/experiment/MTAB/E-MTAB-3050/E-MTAB-3050.processed.1.zip"
-                        },
-                        "name": "C30057.txt",
-                        "type": "derived data",
-                        "url": "ftp://ftp.ebi.ac.uk/pub/databases/microarray/data/experiment/MTAB/E-MTAB-3050/E-MTAB-3050.processed.1.zip/C30057.txt"
-                    }
-                ],
-                "labeled-extract": {
-                    "label": "biotin",
-                    "name": "donor A islets LEX"
-                },
-                "source": {
-                    "name": "donor A islets"
-                },
-                "variable": [
-                    {
-                        "name": "cell type",
-                        "value": "freshly isolated"
-                    }
-                ]
-            },
-            {
-                "assay": {
-                    "name": "1007409-C30058"
-                },
-                "characteristic": [
-                    {
-                        "category": "organism",
-                        "value": "Homo sapiens"
-                    }
-                ],
-                "extract": {
-                    "name": "donor A expanded cells RNA"
-                },
-                "file": [
-                    {
-                        "comment": {
-                            "name": "ArrayExpress FTP file",
-                            "value": "ftp://ftp.ebi.ac.uk/pub/databases/microarray/data/experiment/MTAB/E-MTAB-3050/E-MTAB-3050.raw.1.zip"
-                        },
-                        "name": "C30058.CEL",
-                        "type": "data",
-                        "url": "ftp://ftp.ebi.ac.uk/pub/databases/microarray/data/experiment/MTAB/E-MTAB-3050/E-MTAB-3050.raw.1.zip/C30058.CEL"
-                    },
-                    {
-                        "comment": {
-                            "name": "Derived ArrayExpress FTP file",
-                            "value": "ftp://ftp.ebi.ac.uk/pub/databases/microarray/data/experiment/MTAB/E-MTAB-3050/E-MTAB-3050.processed.1.zip"
-                        },
-                        "name": "C30058.txt",
-                        "type": "derived data",
-                        "url": "ftp://ftp.ebi.ac.uk/pub/databases/microarray/data/experiment/MTAB/E-MTAB-3050/E-MTAB-3050.processed.1.zip/C30058.txt"
-                    }
-                ],
-                "labeled-extract": {
-                    "label": "biotin",
-                    "name": "donor A expanded cells LEX"
-                },
-                "source": {
-                    "name": "donor A islets"
-                },
-                "variable": [
-                    {
-                        "name": "cell type",
-                        "value": "expanded"
-                    }
-                ]
-            }
-        ],
-        "version": 1.0
-    }
-}"""  # noqa
-
-
-def mocked_requests_get(url, timeout=1):
-    mock = Mock(ok=True)
-    if url == (EXPERIMENTS_URL + "E-MTAB-3050"):
-        mock.json.return_value = json.loads(EXPERIMENTS_JSON)
-    else:
-        mock.json.return_value = json.loads(SAMPLES_JSON)
-
-    return mock
-
-=======
 from data_refinery_foreman.surveyor.array_express import ArrayExpressSurveyor
->>>>>>> 2dbdb855
 
 class SurveyTestCase(TestCase):
     def setUp(self):

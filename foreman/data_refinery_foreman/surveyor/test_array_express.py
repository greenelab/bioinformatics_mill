--- conflicted
+++ resolved
@@ -5,7 +5,6 @@
 from data_refinery_models.models import (
     Batch,
     DownloaderJob,
-    DownloaderJobsToBatches,
     SurveyJob,
     SurveyJobKeyValue,
     Organism
@@ -243,15 +242,9 @@
         organism.save()
 
     def tearDown(self):
-<<<<<<< HEAD
-        SurveyJobKeyValue.objects.all().delete()
-        Batch.objects.all().delete()
-=======
-        DownloaderJobsToBatches.objects.all().delete()
         DownloaderJob.objects.all().delete()
         Batch.objects.all().delete()
         SurveyJobKeyValue.objects.all().delete()
->>>>>>> 69b210ba
         SurveyJob.objects.all().delete()
 
     @patch('data_refinery_foreman.surveyor.array_express.requests.get')

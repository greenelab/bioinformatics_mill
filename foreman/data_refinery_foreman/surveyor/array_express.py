import requests

from django.conf import settings
from django.utils.dateparse import parse_datetime
from typing import List, Dict

from data_refinery_common.models import (
    SurveyJobKeyValue,
    Organism,
    Experiment,
    ExperimentAnnotation,
    Sample,
    SampleAnnotation,
    ExperimentSampleAssociation,
    OriginalFile,
<<<<<<< HEAD
    OriginalFileSampleAssociation
=======
    OriginalFileSampleAssociation,
    ExperimentOrganismAssociation
>>>>>>> cfe20660
)

from data_refinery_foreman.surveyor import harmony, utils
from data_refinery_foreman.surveyor.external_source import ExternalSourceSurveyor
from data_refinery_common.job_lookup import ProcessorPipeline, Downloaders
from data_refinery_common.logging import get_and_configure_logger

logger = get_and_configure_logger(__name__)


EXPERIMENTS_URL = "https://www.ebi.ac.uk/arrayexpress/json/v3/experiments/"
SAMPLES_URL = EXPERIMENTS_URL + "{}/samples"
UNKNOWN="UNKNOWN"

class UnsupportedPlatformException(BaseException):
    pass

class ArrayExpressSurveyor(ExternalSourceSurveyor):
    def source_type(self):
        return Downloaders.ARRAY_EXPRESS.value

    def create_experiment_from_api(self, experiment_accession_code: str) -> Dict:
        """
        Given an experiment accession code, create an Experiment object.

        Will raise an UnsupportedPlatformException if this experiment was
        conducting using a platform which we don't support.

        See an example at: https://www.ebi.ac.uk/arrayexpress/json/v3/experiments/E-MTAB-3050/sample
        """
        request_url = EXPERIMENTS_URL + experiment_accession_code
<<<<<<< HEAD
        experiment_request = utils.requests_retry_session().get(request_url, timeout=15)
        try:
            parsed_json = experiment_request.json()["experiments"]["experiment"][0]
        except KeyError:
            logger.error("Remote experiment " + experiment_accession_code +
                " has no Experiment data!")
=======
        experiment_request = requests.get(request_url, timeout=60)

        try:
            parsed_json = experiment_request.json()["experiments"]["experiment"][0]
        except KeyError:
            logger.error("Remote experiment has no Experiment data!",
                         experiment_accession_code=experiment_accession_code,
                         survey_job=self.survey_job.id)
>>>>>>> cfe20660
            raise

        experiment = {}
        platform_warning = False

        experiment["name"] = parsed_json["name"]
        experiment["experiment_accession_code"] = experiment_accession_code

        # This experiment has no platform at all, and is therefore useless.
        if 'arraydesign' not in parsed_json or len(parsed_json["arraydesign"]) == 0:
            logger.warn("Remote experiment has no arraydesign listed.",
                        experiment_accession_code=experiment_accession_code,
                        survey_job=self.survey_job.id)
            raise UnsupportedPlatformException
        # If there is more than one arraydesign listed in the experiment
        # then there is no other way to determine which array was used
        # for which sample other than looking at the header of the CEL
        # file. That obviously cannot happen until the CEL file has been
        # downloaded so we can just mark it as UNKNOWN and let the
        # downloader inspect the downloaded file to determine the
        # array then.
        elif len(parsed_json["arraydesign"]) > 1:
            experiment["platform_accession_code"] = UNKNOWN
            experiment["platform_accession_name"] = UNKNOWN
        else:
            if parsed_json["arraydesign"][0]["accession"] not in settings.SUPPORTED_PLATFORMS:
<<<<<<< HEAD
                logger.warn("Experiment platform %s is not supported!", 
                        parsed_json["arraydesign"][0]["accession"])
=======
                logger.warn("Experiment platform %s is not supported!",
                            parsed_json["arraydesign"][0]["accession"],
                            experiment_accession_code=experiment_accession_code,
                            survey_job=self.survey_job.id)
>>>>>>> cfe20660
                
                # XXX: This is disabled until we can re-do the supported platforms
                # to support Illumina and Agilent 2C
                # platform_warning = True
                platform_warning = False

            experiment["platform_accession_code"] = parsed_json["arraydesign"][0]["accession"]
            experiment["platform_accession_name"] = parsed_json["arraydesign"][0]["name"]

        experiment["release_date"] = parsed_json["releasedate"]

        if "lastupdatedate" in parsed_json:
            experiment["last_update_date"] = parsed_json["lastupdatedate"]
        else:
            experiment["last_update_date"] = parsed_json["releasedate"]

        # Create the experiment object
        try:
            experiment_object = Experiment.objects.get(accession_code=experiment_accession_code)
            logger.error("Experiment already exists, skipping object creation.",
                experiment_accession_code=experiment_accession_code,
                survey_job=self.survey_job.id)
        except Experiment.DoesNotExist:

            experiment_object = Experiment()
            experiment_object.accession_code = experiment_accession_code
            experiment_object.source_url = request_url
            experiment_object.source_database = "ARRAY_EXPRESS"
            experiment_object.name = parsed_json["name"]
            experiment_object.description = parsed_json["description"][0]["text"]
            experiment_object.platform_name = experiment["platform_accession_name"]
            experiment_object.platform_accession_code = experiment["platform_accession_code"]
            experiment_object.technology = "MICROARRAY"
            experiment_object.source_first_published = parse_datetime(experiment["release_date"])
            experiment_object.source_last_modified = parse_datetime(experiment["last_update_date"])
            experiment_object.save()

            # We still create the Experiment and samples if there is processed
            # data but we can't support the reprocessing of raw data.
            if platform_warning:
                warning_xa = ExperimentAnnotation()
                warning_xa.experiment = experiment_object
                warning_xa.data = {'has_unsupported_platform': True}
                warning_xa.is_ccdl = False
                warning_xa.save()

            json_xa = ExperimentAnnotation()
            json_xa.experiment = experiment_object
            json_xa.data = parsed_json
            json_xa.is_ccdl = False
            json_xa.save()

            ## Fetch and parse the IDF/SDRF file for any other fields
            IDF_URL_TEMPLATE = "https://www.ebi.ac.uk/arrayexpress/files/{code}/{code}.idf.txt"
            SDRF_URL_TEMPLATE = "https://www.ebi.ac.uk/arrayexpress/files/{code}/{code}.sdrf.txt"
            idf_url = IDF_URL_TEMPLATE.format(code=experiment_accession_code)
<<<<<<< HEAD
            sdrf_url = SDRF_URL_TEMPLATE.format(code=experiment_accession_code)
            idf_text = utils.requests_retry_session().get(idf_url, timeout=15).text
=======
            idf_text = requests.get(idf_url, timeout=60).text
>>>>>>> cfe20660
            lines = idf_text.split('\n')
            idf_dict = {}
            for line in lines:
                keyval = line.strip().split('\t')
                if len(keyval) == 2:
                    idf_dict[keyval[0]] = keyval[1]
                elif len(keyval) > 2:
                    idf_dict[keyval[0]] = keyval[1:]

            idf_xa = ExperimentAnnotation()
            idf_xa.data = idf_dict
            idf_xa.experiment = experiment_object
            idf_xa.is_ccdl = False
            idf_xa.save()

            if 'Investigation Title' in idf_dict:
                experiment_object.title = idf_dict['Investigation Title']
            if 'Person Affiliation' in idf_dict:
                # This is very rare, ex: E-MEXP-32
                if isinstance(idf_dict['Person Affiliation'], list):
                    experiment_object.submitter_institution = ", ".join(list(set(idf_dict['Person Affiliation'])))[:255]
                else:
                    experiment_object.submitter_institution = idf_dict['Person Affiliation']
            if 'Protocol Description' in idf_dict:
                experiment_object.protocol_description = ", ".join(idf_dict['Protocol Description'])
            if 'Publication Title' in idf_dict:
                # This will happen for some superseries.
                # Ex: E-GEOD-29536
                # Assume most recent is "best:, store the rest in experiment annotation.
                if isinstance(idf_dict['Publication Title'], list):
                    experiment_object.publication_title = idf_dict['Publication Title'][0]
                else:
                    experiment_object.publication_title = idf_dict['Publication Title']
                experiment_object.has_publication = True
            if 'Publication DOI' in idf_dict:
                if isinstance(idf_dict['Publication DOI'], list):
                    experiment_object.publication_doi = idf_dict['Publication DOI'][0]
                else:
                    experiment_object.publication_doi = idf_dict['Publication DOI']
                experiment_object.has_publication = True
            if 'PubMed ID' in idf_dict:
                if isinstance(idf_dict['PubMed ID'], list):
                    experiment_object.pubmed_id = idf_dict['PubMed ID'][0]
                else:
                    experiment_object.pubmed_id = idf_dict['PubMed ID']
                experiment_object.has_publication = True

            experiment_object.save()

        return experiment_object

    def determine_sample_accession(self, sample_source_name: str, sample_assay_name: str, filename:str) -> str:
        """Determine what to use as the sample's accession code.

        This is a complicated heuristic to determine the sample
        accession because there isn't a field that consistently
        contains it so we're trying to figure out a heuristic that
        will work for all the data. This may need even further
        refinements if we come across examples that break it.

        However, what's going on is that we think either the `source`
        or `assay` field will be the sample accession but it's not
        always the same.
        Ex: E-MEXP-669 has it in sample_assay_name.
        Therefore we try a few different things to determine which it
        is.
        """
        # It SEEMS like the filename often contains part or all of the
        # sample name so we first try to see if either field contains
        # the filename with the extension stripped off:
        if isinstance(filename, str):
            stripped_filename = ".".join(filename.split(".")[:-1])
            if stripped_filename != "":
                if stripped_filename in sample_source_name:
                    return sample_source_name
                elif stripped_filename in sample_assay_name:
                    return sample_assay_name

        # Accessions don't have spaces in them, but sometimes these
        # fields do so next we try to see if one has spaces and the
        # other doesn't:
        source_has_spaces = " " in sample_source_name
        assay_has_spaces = " " in sample_assay_name
        if assay_has_spaces and not source_has_spaces:
            return sample_source_name
        elif source_has_spaces and not assay_has_spaces:
            return sample_assay_name

        # We're out of options so return the longest one.
        if len(sample_source_name) >= len(sample_assay_name):
            sample_accession_code = sample_source_name
        else:
            sample_accession_code = sample_assay_name

    def create_samples_from_api(self,
                          experiment: Experiment
                          ) -> List[Sample]:
        """Generates a Sample item for each sample in an AE experiment..

        There are many possible data situations for a sample:

            - If the sample only has raw data available:
                - If it is on a platform that we support:
                    Download this raw data and process it
                - If it is not on a platform we support:
                    Don't download anything, don't process anything
            - If the sample has both raw and derived data:
                - If the raw data is on a platform we support:
                    Download the raw data and process it, abandon the derived data
                - If the raw data is not on a platform we support
                    Download the derived data and no-op it, abandon the raw data
            - If the sample only has derived data:
                Download the derived data and no-op it.

        See an example at: https://www.ebi.ac.uk/arrayexpress/json/v3/experiments/E-MTAB-3050/samples

        """

        created_samples = []

        samples_endpoint = SAMPLES_URL.format(experiment.accession_code)
<<<<<<< HEAD
        r = utils.requests_retry_session().get(samples_endpoint, timeout=15)
=======
        r = requests.get(samples_endpoint, timeout=60)
>>>>>>> cfe20660
        samples = r.json()["experiment"]["sample"]

        try:
            ExperimentAnnotation.objects.get(data__has_unsupported_platform=True, experiment=experiment)
            has_platform_warning = True
        except Exception:
            has_platform_warning = False

        # The SDRF is the complete metadata record on a sample/property basis.
        # We run this through our harmonizer and then attach the properties
        # to our created samples.
        SDRF_URL_TEMPLATE = "https://www.ebi.ac.uk/arrayexpress/files/{code}/{code}.sdrf.txt"
        sdrf_url = SDRF_URL_TEMPLATE.format(code=experiment.accession_code)
        sdrf_samples = harmony.parse_sdrf(sdrf_url)
        harmonized_samples = harmony.harmonize(sdrf_samples)

        # An experiment can have many samples
        for sample in samples:

            # For some reason, this sample has no files associated with it.
            if "file" not in sample or len(sample['file']) == 0:
                continue

<<<<<<< HEAD
            # Each sample is given an experimenatlly-unique title.
            flat_sample = utils.flatten(sample)
            title = harmony.extract_title(flat_sample)

            # Figure out the Organism for this sample
            organism_name = UNKNOWN
            for characteristic in sample["characteristic"]:
                if characteristic["category"].upper() == "ORGANISM":
                    organism_name = characteristic["value"].upper()

            if organism_name == UNKNOWN:
                logger.error("Sample from experiment %s did not specify the organism name.",
                             experiment.accession_code,
                             survey_job=self.survey_job.id)
                organism = None
            else:
                organism = Organism.get_object_for_name(organism_name)

=======
>>>>>>> cfe20660
            # A sample may actually have many sub files.
            # If there is raw data, take that.
            # If not, take the derived.
            has_raw = False
            for sub_file in sample['file']:

                # For ex: E-GEOD-15645
                if isinstance(sub_file['comment'], list):
                    sub_file_mod = sub_file
                    sub_file_mod['comment'] = sub_file['comment'][0]
                else:
                    sub_file_mod = sub_file

                # Some have the 'data' field, but not the actual data
                # Ex: E-GEOD-9656
                if sub_file_mod['type'] == "data" and sub_file_mod['comment'].get('value', None) != None:
                    has_raw = True
                if 'raw' in sub_file_mod['comment'].get('value', ''):
                    has_raw = True

            skip_sample = False
            for sub_file in sample['file']:

                # Skip derived data if we have it raw.
                if has_raw and not has_platform_warning and "derived data" in sub_file['type']:
                    continue
                elif (not has_raw or has_platform_warning) and "derived data" not in sub_file['type']:
                    # If there is a platform warning then we don't want raw data.
                    has_raw = False
                    continue

                # XXX: This is a hack.
                # Don't get the raw data if it's only a 1-color sample.
                if 'Cy3' in str(sample) and 'Cy5' not in str(sample):
                    has_raw = False

                download_url = None
                filename = sub_file["name"]

                # sub_file["comment"] is only a list if there's
                # more than one comment...
                comments = sub_file["comment"]
                if isinstance(comments, list):
                    # Could be: "Derived ArrayExpress Data Matrix FTP
                    # file" or: "ArrayExpress FTP file". If there is
                    # no comment with a name including "FTP file" then
                    # we don't know where to download it so we need to
                    # mark this job as an error. Therefore don't catch
                    # the potential exception where download_url
                    # doesn't get defined.
                    for comment in comments:
                        if "FTP file" in comment["name"]:
                            download_url = comment["value"]
                            break
                else:
                    download_url = comments["value"]

                if not download_url:
                    logger.error("Sample %s did not specify a download url, skipping.",
                            sample_accession_code,
                            experiment_accession_code=experiment.accession_code,
                            survey_job=self.survey_job.id)
                    skip_sample = True
                    continue

                if not filename:
                    logger.error("Sample %s did not specify a filename, skipping.",
                            sample_accession_code,
                            experiment_accession_code=experiment.accession_code,
                            survey_job=self.survey_job.id)
                    skip_sample = True
                    continue

            if skip_sample:
                continue

            # The accession code is not a simple matter to determine.
            sample_source_name = sample["source"].get("name", "")
            sample_assay_name = sample["assay"].get("name", "")
            sample_accession_code = self.determine_sample_accession(
                sample_source_name,
                sample_assay_name,
                filename)

            # Figure out the Organism for this sample
            organism_name = UNKNOWN
            for characteristic in sample["characteristic"]:
                if characteristic["category"].upper() == "ORGANISM":
                    organism_name = characteristic["value"].upper()

            if organism_name == UNKNOWN:
                logger.error("Sample %s did not specify the organism name.",
                             sample_accession_code,
                             experiment_accession_code=experiment.accession_code,
                             survey_job=self.survey_job.id)
                organism = None
            else:
                organism = Organism.get_object_for_name(organism_name)

            # Create the sample object
            try:
                sample_object = Sample.objects.get(accession_code=sample_accession_code)
                logger.info("Sample %s already exists, skipping object creation.",
                         sample_accession_code,
                         experiment_accession_code=experiment.accession_code,
                         survey_job=self.survey_job.id)
                continue
            except Sample.DoesNotExist:
                sample_object = Sample()
                
                # The basics
                sample_object.title = title
                sample_object.accession_code = sample_accession_code
                sample_object.source_archive_url = samples_endpoint
                sample_object.organism = organism

                # Directly assign the harmonized properties
                harmonized_sample = harmonized_samples[title]
                for key, value in harmonized_sample.items():
                    setattr(sample_object, key, value)
                sample_object.save()

                sample_annotation = SampleAnnotation()
                sample_annotation.data = sample
                sample_annotation.sample = sample_object
                sample_annotation.is_ccdl = False
                sample_annotation.save()

                if has_platform_warning and has_raw:
                    sample_annotation = SampleAnnotation()
                    sample_annotation.data = {'has_raw': True, 'has_unsupported_platform': True}
                    sample_annotation.sample = sample_object
                    sample_annotation.is_ccdl = True
                    sample_annotation.save()

                original_file = OriginalFile()
                original_file.source_filename = filename
                original_file.source_url = download_url
                original_file.is_downloaded = False
                original_file.is_archive = True
                original_file.has_raw = has_raw
                original_file.save()

                original_file_sample_association = OriginalFileSampleAssociation()
                original_file_sample_association.original_file = original_file
                original_file_sample_association.sample = sample_object
                original_file_sample_association.save()
<<<<<<< HEAD

            association = ExperimentSampleAssociation()
            association.experiment = experiment
            association.sample = sample_object
            association.save()
=======
>>>>>>> cfe20660

            # Create associations if they don't already exist
            try:
                assocation = ExperimentSampleAssociation.objects.get(experiment=experiment, sample=sample_object)
            except ExperimentSampleAssociation.DoesNotExist:
                association = ExperimentSampleAssociation()
                association.experiment = experiment
                association.sample = sample_object
                association.save()

            try:
                assocation = ExperimentOrganismAssociation.objects.get(experiment=experiment, organism=organism)
            except ExperimentOrganismAssociation.DoesNotExist:
                association = ExperimentOrganismAssociation()
                association.experiment = experiment
                association.organism = organism
                association.save()

            logger.info("Created Sample: " + str(sample_object),
                        experiment_accession_code=experiment.accession_code,
                        survey_job=self.survey_job.id)

            created_samples.append(sample_object)

        return created_samples

    def discover_experiment_and_samples(self) -> (Experiment, List[Sample]):

        experiment_accession_code = (
            SurveyJobKeyValue
            .objects
            .get(survey_job_id=self.survey_job.id,
                 key__exact="experiment_accession_code")
            .value
        )

        logger.info("Surveying experiment with accession code: %s.",
                    experiment_accession_code,
                    survey_job=self.survey_job.id)

        try:
            experiment = self.create_experiment_from_api(experiment_accession_code)
        except UnsupportedPlatformException as e:
            logger.info("Experiment was not on a supported platform, skipping.",
                experiment_accession_code=experiment_accession_code,
                survey_job=self.survey_job.id)
            return None, []

        samples = self.create_samples_from_api(experiment)
        return experiment, samples<|MERGE_RESOLUTION|>--- conflicted
+++ resolved
@@ -13,12 +13,8 @@
     SampleAnnotation,
     ExperimentSampleAssociation,
     OriginalFile,
-<<<<<<< HEAD
-    OriginalFileSampleAssociation
-=======
     OriginalFileSampleAssociation,
     ExperimentOrganismAssociation
->>>>>>> cfe20660
 )
 
 from data_refinery_foreman.surveyor import harmony, utils
@@ -50,15 +46,7 @@
         See an example at: https://www.ebi.ac.uk/arrayexpress/json/v3/experiments/E-MTAB-3050/sample
         """
         request_url = EXPERIMENTS_URL + experiment_accession_code
-<<<<<<< HEAD
-        experiment_request = utils.requests_retry_session().get(request_url, timeout=15)
-        try:
-            parsed_json = experiment_request.json()["experiments"]["experiment"][0]
-        except KeyError:
-            logger.error("Remote experiment " + experiment_accession_code +
-                " has no Experiment data!")
-=======
-        experiment_request = requests.get(request_url, timeout=60)
+        experiment_request = utils.requests_retry_session().get(request_url, timeout=60)
 
         try:
             parsed_json = experiment_request.json()["experiments"]["experiment"][0]
@@ -66,7 +54,6 @@
             logger.error("Remote experiment has no Experiment data!",
                          experiment_accession_code=experiment_accession_code,
                          survey_job=self.survey_job.id)
->>>>>>> cfe20660
             raise
 
         experiment = {}
@@ -93,15 +80,10 @@
             experiment["platform_accession_name"] = UNKNOWN
         else:
             if parsed_json["arraydesign"][0]["accession"] not in settings.SUPPORTED_PLATFORMS:
-<<<<<<< HEAD
-                logger.warn("Experiment platform %s is not supported!", 
-                        parsed_json["arraydesign"][0]["accession"])
-=======
                 logger.warn("Experiment platform %s is not supported!",
                             parsed_json["arraydesign"][0]["accession"],
                             experiment_accession_code=experiment_accession_code,
                             survey_job=self.survey_job.id)
->>>>>>> cfe20660
                 
                 # XXX: This is disabled until we can re-do the supported platforms
                 # to support Illumina and Agilent 2C
@@ -158,12 +140,8 @@
             IDF_URL_TEMPLATE = "https://www.ebi.ac.uk/arrayexpress/files/{code}/{code}.idf.txt"
             SDRF_URL_TEMPLATE = "https://www.ebi.ac.uk/arrayexpress/files/{code}/{code}.sdrf.txt"
             idf_url = IDF_URL_TEMPLATE.format(code=experiment_accession_code)
-<<<<<<< HEAD
             sdrf_url = SDRF_URL_TEMPLATE.format(code=experiment_accession_code)
-            idf_text = utils.requests_retry_session().get(idf_url, timeout=15).text
-=======
-            idf_text = requests.get(idf_url, timeout=60).text
->>>>>>> cfe20660
+            idf_text = utils.requests_retry_session().get(idf_url, timeout=60).text
             lines = idf_text.split('\n')
             idf_dict = {}
             for line in lines:
@@ -285,11 +263,7 @@
         created_samples = []
 
         samples_endpoint = SAMPLES_URL.format(experiment.accession_code)
-<<<<<<< HEAD
-        r = utils.requests_retry_session().get(samples_endpoint, timeout=15)
-=======
-        r = requests.get(samples_endpoint, timeout=60)
->>>>>>> cfe20660
+        r = utils.requests_retry_session().get(samples_endpoint, timeout=60)
         samples = r.json()["experiment"]["sample"]
 
         try:
@@ -313,7 +287,6 @@
             if "file" not in sample or len(sample['file']) == 0:
                 continue
 
-<<<<<<< HEAD
             # Each sample is given an experimenatlly-unique title.
             flat_sample = utils.flatten(sample)
             title = harmony.extract_title(flat_sample)
@@ -332,8 +305,6 @@
             else:
                 organism = Organism.get_object_for_name(organism_name)
 
-=======
->>>>>>> cfe20660
             # A sample may actually have many sub files.
             # If there is raw data, take that.
             # If not, take the derived.
@@ -481,14 +452,6 @@
                 original_file_sample_association.original_file = original_file
                 original_file_sample_association.sample = sample_object
                 original_file_sample_association.save()
-<<<<<<< HEAD
-
-            association = ExperimentSampleAssociation()
-            association.experiment = experiment
-            association.sample = sample_object
-            association.save()
-=======
->>>>>>> cfe20660
 
             # Create associations if they don't already exist
             try:

--- conflicted
+++ resolved
@@ -22,11 +22,7 @@
 from data_refinery_common.logging import get_and_configure_logger
 from data_refinery_common.utils import (
     get_supported_microarray_platforms,
-<<<<<<< HEAD
     get_readable_affymetrix_names)
-=======
-    get_readable_platform_names)
->>>>>>> 851a4d3d
 
 logger = get_and_configure_logger(__name__)
 
@@ -95,7 +91,6 @@
             for platform in get_supported_microarray_platforms():
                 if platform["external_accession"] == external_accession:
                     experiment["platform_accession_code"] = platform["platform_accession"]
-<<<<<<< HEAD
 
                     # Illumina appears in the accession codes for
                     # platforms manufactured by Illumina
@@ -110,20 +105,12 @@
                         platform_mapping = get_readable_affymetrix_names()
                         experiment["platform_accession_name"] = platform_mapping[
                             platform["platform_accession"]]
-=======
-                    platform_mapping = get_readable_platform_names()
-                    experiment["platform_accession_name"] = platform_mapping[
-                        platform["platform_accession"]]
->>>>>>> 851a4d3d
 
             if "platform_accession_code" not in experiment:
                 # We don't know what platform this accession corresponds to.
                 experiment["platform_accession_code"] = external_accession
                 experiment["platform_accession_name"] = UNKNOWN
-<<<<<<< HEAD
                 experiment["manufacturer"] = UNKNOWN
-=======
->>>>>>> 851a4d3d
                 platform_warning = True
 
         experiment["release_date"] = parsed_json["releasedate"]
@@ -194,13 +181,9 @@
             if 'Person Affiliation' in idf_dict:
                 # This is very rare, ex: E-MEXP-32
                 if isinstance(idf_dict['Person Affiliation'], list):
-<<<<<<< HEAD
-                    experiment_object.submitter_institution = ", ".join(
-                        list(set(idf_dict['Person Affiliation'])))[:255]
-=======
+
                     unique_people = list(set(idf_dict['Person Affiliation']))
                     experiment_object.submitter_institution = ", ".join(unique_people)[:255]
->>>>>>> 851a4d3d
                 else:
                     experiment_object.submitter_institution = idf_dict['Person Affiliation']
             if 'Protocol Description' in idf_dict:
@@ -229,14 +212,10 @@
 
             experiment_object.save()
 
-<<<<<<< HEAD
         platform_dict = {}
         for k in ('platform_accession_code', 'platform_accession_name', 'manufacturer'):
             platform_dict[k] = experiment[k]
-=======
-        platform_dict = {k: experiment[k]
-                         for k in ('platform_accession_code', 'platform_accession_name')}
->>>>>>> 851a4d3d
+
         return experiment_object, platform_dict
 
     def determine_sample_accession(self, experiment_accession: str, sample_source_name: str, sample_assay_name: str, filename: str) -> str:
@@ -466,10 +445,7 @@
                 sample_object.organism = organism
                 sample_object.platform_name = platform_dict["platform_accession_name"]
                 sample_object.platform_accession_code = platform_dict["platform_accession_code"]
-<<<<<<< HEAD
                 sample_object.manufacturer = platform_dict["manufacturer"]
-=======
->>>>>>> 851a4d3d
                 sample_object.technology = "MICROARRAY"
                 sample_object.save()
 

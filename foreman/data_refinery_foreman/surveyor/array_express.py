--- conflicted
+++ resolved
@@ -9,15 +9,10 @@
 )
 from data_refinery_foreman.surveyor.external_source import ExternalSourceSurveyor
 from data_refinery_common.job_lookup import ProcessorPipeline, Downloaders
-<<<<<<< HEAD
 from data_refinery_common.logging import get_and_configure_logger
 
 
 logger = get_and_configure_logger(__name__)
-=======
-
->>>>>>> 81c86ca1
-
 
 
 EXPERIMENTS_URL = "https://www.ebi.ac.uk/arrayexpress/json/v3/experiments/"
@@ -103,12 +98,8 @@
 
             if organism_name == "UNKNOWN":
                 logger.error("Sample from experiment %s did not specify the organism name.",
-<<<<<<< HEAD
                              experiment["experiment_accession_code"],
                              survey_job=self.survey_job.id)
-=======
-                             experiment["experiment_accession_code"])
->>>>>>> 81c86ca1
                 organism_id = 0
             else:
                 organism_id = Organism.get_id_for_name(organism_name)
@@ -158,11 +149,7 @@
 
         return batches
 
-<<<<<<< HEAD
-    def survey(self):
-=======
     def survey(self) -> bool:
->>>>>>> 81c86ca1
         experiment_accession_code = (
             SurveyJobKeyValue
             .objects
@@ -171,13 +158,9 @@
             .value
         )
 
-<<<<<<< HEAD
         logger.info("Surveying experiment with accession code: %s.",
                     experiment_accession_code,
                     survey_job=self.survey_job.id)
-=======
-        logger.info("Surveying experiment with accession code: %s.", experiment_accession_code)
->>>>>>> 81c86ca1
 
         experiment = self.get_experiment_metadata(experiment_accession_code)
         r = requests.get(SAMPLES_URL.format(experiment_accession_code))

import requests

from django.utils.dateparse import parse_datetime
from typing import List, Dict

from data_refinery_common.models import (
    SurveyJobKeyValue,
    Organism,
    Experiment,
    ExperimentAnnotation,
    Sample,
    SampleAnnotation,
    ExperimentSampleAssociation,
    OriginalFile,
    OriginalFileSampleAssociation,
    ExperimentOrganismAssociation
)

from data_refinery_foreman.surveyor import harmony, utils
from data_refinery_foreman.surveyor.external_source import ExternalSourceSurveyor
from data_refinery_common.job_lookup import ProcessorPipeline, Downloaders
from data_refinery_common.logging import get_and_configure_logger
from data_refinery_common.utils import (
    get_supported_microarray_platforms,
    get_readable_platform_names)

logger = get_and_configure_logger(__name__)


EXPERIMENTS_URL = "https://www.ebi.ac.uk/arrayexpress/json/v3/experiments/"
SAMPLES_URL = EXPERIMENTS_URL + "{}/samples"
UNKNOWN = "UNKNOWN"


class UnsupportedPlatformException(Exception):
    pass


class ArrayExpressSurveyor(ExternalSourceSurveyor):

    def source_type(self):
        return Downloaders.ARRAY_EXPRESS.value

    def create_experiment_from_api(self, experiment_accession_code: str) -> (Experiment, Dict):
        """Given an experiment accession code, create an Experiment object.

        Also returns a dictionary of additional information about the
        platform discovered for the experiment.

        Will raise an UnsupportedPlatformException if this experiment was
        conducting using a platform which we don't support.

        See an example at: https://www.ebi.ac.uk/arrayexpress/json/v3/experiments/E-MTAB-3050/sample
        """
        request_url = EXPERIMENTS_URL + experiment_accession_code
        experiment_request = utils.requests_retry_session().get(request_url, timeout=60)

        try:
            parsed_json = experiment_request.json()["experiments"]["experiment"][0]
        except KeyError:
            logger.error("Remote experiment has no Experiment data!",
                         experiment_accession_code=experiment_accession_code,
                         survey_job=self.survey_job.id)
            raise

        experiment = {}
        platform_warning = False

        experiment["name"] = parsed_json["name"]
        experiment["experiment_accession_code"] = experiment_accession_code

        # This experiment has no platform at all, and is therefore useless.
        if 'arraydesign' not in parsed_json or len(parsed_json["arraydesign"]) == 0:
            logger.warn("Remote experiment has no arraydesign listed.",
                        experiment_accession_code=experiment_accession_code,
                        survey_job=self.survey_job.id)
            raise UnsupportedPlatformException
        # If there is more than one arraydesign listed in the experiment
        # then there is no other way to determine which array was used
        # for which sample other than looking at the header of the CEL
        # file. That obviously cannot happen until the CEL file has been
        # downloaded so we can just mark it as UNKNOWN and let the
        # downloader inspect the downloaded file to determine the
        # array then.
        elif len(parsed_json["arraydesign"]) > 1:
            experiment["platform_accession_code"] = UNKNOWN
            experiment["platform_accession_name"] = UNKNOWN
        else:
            external_accession = parsed_json["arraydesign"][0]["accession"]
            for platform in get_supported_microarray_platforms():
                if platform["external_accession"] == external_accession:
                    experiment["platform_accession_code"] = platform["platform_accession"]
                    platform_mapping = get_readable_platform_names()
                    experiment["platform_accession_name"] = platform_mapping[
                        platform["platform_accession"]]

            if "platform_accession_code" not in experiment:
                # We don't know what platform this accession corresponds to.
                experiment["platform_accession_code"] = external_accession
                experiment["platform_accession_name"] = UNKNOWN
                platform_warning = True

        experiment["release_date"] = parsed_json["releasedate"]

        if "lastupdatedate" in parsed_json:
            experiment["last_update_date"] = parsed_json["lastupdatedate"]
        else:
            experiment["last_update_date"] = parsed_json["releasedate"]

        # Create the experiment object
        try:
            experiment_object = Experiment.objects.get(accession_code=experiment_accession_code)
<<<<<<< HEAD
            logger.error("Experiment already exists, skipping object creation.",
                         experiment_accession_code=experiment_accession_code,
                         survey_job=self.survey_job.id)
=======
            logger.debug("Experiment already exists, skipping object creation.",
                experiment_accession_code=experiment_accession_code,
                survey_job=self.survey_job.id)
>>>>>>> 1deebc89
        except Experiment.DoesNotExist:

            experiment_object = Experiment()
            experiment_object.accession_code = experiment_accession_code
            experiment_object.source_url = request_url
            experiment_object.source_database = "ARRAY_EXPRESS"
            experiment_object.name = parsed_json["name"]
            experiment_object.description = parsed_json["description"][0]["text"]
            experiment_object.source_first_published = parse_datetime(experiment["release_date"])
            experiment_object.source_last_modified = parse_datetime(experiment["last_update_date"])
            experiment_object.save()

            # We still create the Experiment and samples if there is processed
            # data but we can't support the reprocessing of raw data.
            if platform_warning:
                warning_xa = ExperimentAnnotation()
                warning_xa.experiment = experiment_object
                warning_xa.data = {'has_unsupported_platform': True}
                warning_xa.is_ccdl = False
                warning_xa.save()

            json_xa = ExperimentAnnotation()
            json_xa.experiment = experiment_object
            json_xa.data = parsed_json
            json_xa.is_ccdl = False
            json_xa.save()

            # Fetch and parse the IDF/SDRF file for any other fields
            IDF_URL_TEMPLATE = "https://www.ebi.ac.uk/arrayexpress/files/{code}/{code}.idf.txt"
            SDRF_URL_TEMPLATE = "https://www.ebi.ac.uk/arrayexpress/files/{code}/{code}.sdrf.txt"
            idf_url = IDF_URL_TEMPLATE.format(code=experiment_accession_code)
            sdrf_url = SDRF_URL_TEMPLATE.format(code=experiment_accession_code)
            idf_text = utils.requests_retry_session().get(idf_url, timeout=60).text

            lines = idf_text.split('\n')
            idf_dict = {}
            for line in lines:
                keyval = line.strip().split('\t')
                if len(keyval) == 2:
                    idf_dict[keyval[0]] = keyval[1]
                elif len(keyval) > 2:
                    idf_dict[keyval[0]] = keyval[1:]

            idf_xa = ExperimentAnnotation()
            idf_xa.data = idf_dict
            idf_xa.experiment = experiment_object
            idf_xa.is_ccdl = False
            idf_xa.save()

            if 'Investigation Title' in idf_dict:
                experiment_object.title = idf_dict['Investigation Title']
            if 'Person Affiliation' in idf_dict:
                # This is very rare, ex: E-MEXP-32
                if isinstance(idf_dict['Person Affiliation'], list):
                    experiment_object.submitter_institution = ", ".join(
                        list(set(idf_dict['Person Affiliation'])))[:255]
                else:
                    experiment_object.submitter_institution = idf_dict['Person Affiliation']
            if 'Protocol Description' in idf_dict:
                experiment_object.protocol_description = ", ".join(idf_dict['Protocol Description'])
            if 'Publication Title' in idf_dict:
                # This will happen for some superseries.
                # Ex: E-GEOD-29536
                # Assume most recent is "best:, store the rest in experiment annotation.
                if isinstance(idf_dict['Publication Title'], list):
                    experiment_object.publication_title = idf_dict['Publication Title'][0]
                else:
                    experiment_object.publication_title = idf_dict['Publication Title']
                experiment_object.has_publication = True
            if 'Publication DOI' in idf_dict:
                if isinstance(idf_dict['Publication DOI'], list):
                    experiment_object.publication_doi = idf_dict['Publication DOI'][0]
                else:
                    experiment_object.publication_doi = idf_dict['Publication DOI']
                experiment_object.has_publication = True
            if 'PubMed ID' in idf_dict:
                if isinstance(idf_dict['PubMed ID'], list):
                    experiment_object.pubmed_id = idf_dict['PubMed ID'][0]
                else:
                    experiment_object.pubmed_id = idf_dict['PubMed ID']
                experiment_object.has_publication = True

            experiment_object.save()

        platform_dict = {k: experiment[k]
                         for k in ('platform_accession_code', 'platform_accession_name')}
        return experiment_object, platform_dict

    def determine_sample_accession(self, experiment_accession: str, sample_source_name: str, sample_assay_name: str, filename: str) -> str:
        """Determine what to use as the sample's accession code.

        This is a complicated heuristic to determine the sample
        accession because there isn't a field that consistently
        contains it so we're trying to figure out a heuristic that
        will work for all the data. This may need even further
        refinements if we come across examples that break it.

        However, what's going on is that we think either the `source`
        or `assay` field will be the sample accession but it's not
        always the same.
        Ex: E-MEXP-669 has it in sample_assay_name.
        Therefore we try a few different things to determine which it
        is.

        The experiment accession must be prefixed since accessions
        are non-unique on AE, ex "Sample 1" is a valid assay name.

        """

        # It SEEMS like the filename often contains part or all of the
        # sample name so we first try to see if either field contains
        # the filename with the extension stripped off:
        if isinstance(filename, str):
            stripped_filename = ".".join(filename.split(".")[:-1])
            if stripped_filename != "":
                if stripped_filename in sample_source_name:
                    return experiment_accession + "-" + sample_source_name
                elif stripped_filename in sample_assay_name:
                    return experiment_accession + "-" + sample_assay_name

        # Accessions don't have spaces in them, but sometimes these
        # fields do so next we try to see if one has spaces and the
        # other doesn't:
        source_has_spaces = " " in sample_source_name
        assay_has_spaces = " " in sample_assay_name
        if assay_has_spaces and not source_has_spaces:
            return experiment_accession + "-" + sample_source_name
        elif source_has_spaces and not assay_has_spaces:
            return experiment_accession + "-" + sample_assay_name

        # We're out of options so return the longest one.
        if len(sample_source_name) >= len(sample_assay_name):
            return experiment_accession + "-" + sample_source_name
        else:
            return experiment_accession + "-" + sample_assay_name

    def create_samples_from_api(self,
                                experiment: Experiment,
                                platform_dict: Dict
                                ) -> List[Sample]:
        """Generates a Sample item for each sample in an AE experiment..

        There are many possible data situations for a sample:

            - If the sample only has raw data available:
                - If it is on a platform that we support:
                    Download this raw data and process it
                - If it is not on a platform we support:
                    Don't download anything, don't process anything
            - If the sample has both raw and derived data:
                - If the raw data is on a platform we support:
                    Download the raw data and process it, abandon the derived data
                - If the raw data is not on a platform we support
                    Download the derived data and no-op it, abandon the raw data
            - If the sample only has derived data:
                Download the derived data and no-op it.

        See an example at: https://www.ebi.ac.uk/arrayexpress/json/v3/experiments/E-MTAB-3050/samples

        """

        created_samples = []

        samples_endpoint = SAMPLES_URL.format(experiment.accession_code)
        r = utils.requests_retry_session().get(samples_endpoint, timeout=60)
        samples = r.json()["experiment"]["sample"]

        # The SDRF is the complete metadata record on a sample/property basis.
        # We run this through our harmonizer and then attach the properties
        # to our created samples.
        SDRF_URL_TEMPLATE = "https://www.ebi.ac.uk/arrayexpress/files/{code}/{code}.sdrf.txt"
        sdrf_url = SDRF_URL_TEMPLATE.format(code=experiment.accession_code)
        sdrf_samples = harmony.parse_sdrf(sdrf_url)
        harmonized_samples = harmony.harmonize(sdrf_samples)

        # An experiment can have many samples
        for sample in samples:

            # For some reason, this sample has no files associated with it.
            if "file" not in sample or len(sample['file']) == 0:
                continue

            # Each sample is given an experimenatlly-unique title.
            flat_sample = utils.flatten(sample)
            title = harmony.extract_title(flat_sample)

            # Figure out the Organism for this sample
            organism_name = UNKNOWN
            for characteristic in sample["characteristic"]:
                if characteristic["category"].upper() == "ORGANISM":
                    organism_name = characteristic["value"].upper()

            if organism_name == UNKNOWN:
                logger.warning("Sample from experiment %s did not specify the organism name.",
                               experiment.accession_code,
                               survey_job=self.survey_job.id)
                organism = None
            else:
                organism = Organism.get_object_for_name(organism_name)

            # A sample may actually have many sub files.
            # If there is raw data, take that.
            # If not, take the derived.
            has_raw = False
            for sub_file in sample['file']:

                # For ex: E-GEOD-15645
                if isinstance(sub_file['comment'], list):
                    sub_file_mod = sub_file
                    sub_file_mod['comment'] = sub_file['comment'][0]
                else:
                    sub_file_mod = sub_file

                # Some have the 'data' field, but not the actual data
                # Ex: E-GEOD-9656
                if sub_file_mod['type'] == "data" and sub_file_mod['comment'].get('value', None) != None:
                    has_raw = True
                if 'raw' in sub_file_mod['comment'].get('value', ''):
                    has_raw = True

            skip_sample = False
            for sub_file in sample['file']:

                # Skip derived data if we have it raw.
                if has_raw and "derived data" in sub_file['type']:
                    continue

                # XXX: This is a hack.
                # Don't get the raw data if it's only a 1-color sample.
                if 'Cy3' in str(sample) and 'Cy5' not in str(sample):
                    has_raw = False

                download_url = None
                filename = sub_file["name"]

                # sub_file["comment"] is only a list if there's
                # more than one comment...
                comments = sub_file["comment"]
                if isinstance(comments, list):
                    # Could be: "Derived ArrayExpress Data Matrix FTP
                    # file" or: "ArrayExpress FTP file". If there is
                    # no comment with a name including "FTP file" then
                    # we don't know where to download it so we need to
                    # mark this job as an error. Therefore don't catch
                    # the potential exception where download_url
                    # doesn't get defined.
                    for comment in comments:
                        if "FTP file" in comment["name"]:
                            download_url = comment["value"]
                            break
                else:
                    download_url = comments["value"]

                if not download_url:
                    logger.error("Sample %s did not specify a download url, skipping.",
                                 sample_accession_code,
                                 experiment_accession_code=experiment.accession_code,
                                 survey_job=self.survey_job.id)
                    skip_sample = True
                    continue

                if not filename:
                    logger.error("Sample %s did not specify a filename, skipping.",
                                 sample_accession_code,
                                 experiment_accession_code=experiment.accession_code,
                                 survey_job=self.survey_job.id)
                    skip_sample = True
                    continue

            if skip_sample:
                continue

            # The accession code is not a simple matter to determine.
            sample_source_name = sample["source"].get("name", "")
            sample_assay_name = sample["assay"].get("name", "")
            sample_accession_code = self.determine_sample_accession(
                experiment.accession_code,
                sample_source_name,
                sample_assay_name,
                filename)

            # Figure out the Organism for this sample
            organism_name = UNKNOWN
            for characteristic in sample["characteristic"]:
                if characteristic["category"].upper() == "ORGANISM":
                    organism_name = characteristic["value"].upper()

            if organism_name == UNKNOWN:
                logger.warning("Sample %s did not specify the organism name.",
                               sample_accession_code,
                               experiment_accession_code=experiment.accession_code,
                               survey_job=self.survey_job.id)
                organism = None
            else:
                organism = Organism.get_object_for_name(organism_name)

            # Create the sample object
            try:
                sample_object = Sample.objects.get(accession_code=sample_accession_code)
<<<<<<< HEAD
                logger.info("Sample %s already exists, skipping object creation.",
                            sample_accession_code,
                            experiment_accession_code=experiment.accession_code,
                            survey_job=self.survey_job.id)
=======
                logger.debug("Sample %s already exists, skipping object creation.",
                         sample_accession_code,
                         experiment_accession_code=experiment.accession_code,
                         survey_job=self.survey_job.id)
>>>>>>> 1deebc89
                continue
            except Sample.DoesNotExist:
                sample_object = Sample()

                # The basics
                sample_object.title = title
                sample_object.accession_code = sample_accession_code
                sample_object.source_archive_url = samples_endpoint
                sample_object.organism = organism
                sample_object.platform_name = platform_dict["platform_accession_name"]
                sample_object.platform_accession_code = platform_dict["platform_accession_code"]
                sample_object.technology = "MICROARRAY"
                sample_object.save()

                # Directly assign the harmonized properties
                harmonized_sample = harmonized_samples[title]
                for key, value in harmonized_sample.items():
                    setattr(sample_object, key, value)
                sample_object.save()

                sample_annotation = SampleAnnotation()
                sample_annotation.data = sample
                sample_annotation.sample = sample_object
                sample_annotation.is_ccdl = False
                sample_annotation.save()

                original_file = OriginalFile()
                original_file.source_filename = filename
                original_file.source_url = download_url
                original_file.is_downloaded = False
                original_file.is_archive = True
                original_file.has_raw = has_raw
                original_file.save()

                original_file_sample_association = OriginalFileSampleAssociation()
                original_file_sample_association.original_file = original_file
                original_file_sample_association.sample = sample_object
                original_file_sample_association.save()

            association = ExperimentSampleAssociation()
            association.experiment = experiment
            association.sample = sample_object
            association.save()

            # Create associations if they don't already exist
            try:
                assocation = ExperimentSampleAssociation.objects.get(
                    experiment=experiment, sample=sample_object)
            except ExperimentSampleAssociation.DoesNotExist:
                association = ExperimentSampleAssociation()
                association.experiment = experiment
                association.sample = sample_object
                association.save()

            try:
                assocation = ExperimentOrganismAssociation.objects.get(
                    experiment=experiment, organism=organism)
            except ExperimentOrganismAssociation.DoesNotExist:
                association = ExperimentOrganismAssociation()
                association.experiment = experiment
                association.organism = organism
                association.save()

            logger.info("Created Sample: " + str(sample_object),
                        experiment_accession_code=experiment.accession_code,
                        survey_job=self.survey_job.id)

            created_samples.append(sample_object)

        return created_samples

    def discover_experiment_and_samples(self) -> (Experiment, List[Sample]):

        experiment_accession_code = (
            SurveyJobKeyValue
            .objects
            .get(survey_job_id=self.survey_job.id,
                 key__exact="experiment_accession_code")
            .value
        )

        logger.info("Surveying experiment with accession code: %s.",
                    experiment_accession_code,
                    survey_job=self.survey_job.id)

        try:
            experiment, platform_dict = self.create_experiment_from_api(experiment_accession_code)
        except UnsupportedPlatformException as e:
            logger.info("Experiment was not on a supported platform, skipping.",
                        experiment_accession_code=experiment_accession_code,
                        survey_job=self.survey_job.id)
            return None, []

        samples = self.create_samples_from_api(experiment, platform_dict)
        return experiment, samples<|MERGE_RESOLUTION|>--- conflicted
+++ resolved
@@ -110,15 +110,9 @@
         # Create the experiment object
         try:
             experiment_object = Experiment.objects.get(accession_code=experiment_accession_code)
-<<<<<<< HEAD
-            logger.error("Experiment already exists, skipping object creation.",
-                         experiment_accession_code=experiment_accession_code,
-                         survey_job=self.survey_job.id)
-=======
             logger.debug("Experiment already exists, skipping object creation.",
                 experiment_accession_code=experiment_accession_code,
                 survey_job=self.survey_job.id)
->>>>>>> 1deebc89
         except Experiment.DoesNotExist:
 
             experiment_object = Experiment()
@@ -418,17 +412,10 @@
             # Create the sample object
             try:
                 sample_object = Sample.objects.get(accession_code=sample_accession_code)
-<<<<<<< HEAD
-                logger.info("Sample %s already exists, skipping object creation.",
-                            sample_accession_code,
-                            experiment_accession_code=experiment.accession_code,
-                            survey_job=self.survey_job.id)
-=======
                 logger.debug("Sample %s already exists, skipping object creation.",
-                         sample_accession_code,
-                         experiment_accession_code=experiment.accession_code,
-                         survey_job=self.survey_job.id)
->>>>>>> 1deebc89
+                             sample_accession_code,
+                             experiment_accession_code=experiment.accession_code,
+                             survey_job=self.survey_job.id)
                 continue
             except Sample.DoesNotExist:
                 sample_object = Sample()

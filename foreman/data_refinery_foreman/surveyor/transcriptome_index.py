--- conflicted
+++ resolved
@@ -26,23 +26,12 @@
     "https://rest.ensembl.org/info/genomes/division/{division}" "?content-type=application/json"
 )
 
-<<<<<<< HEAD
 SPECIES_DETAIL_URL_TEMPLATE = ("ftp://ftp.ensemblgenomes.org/pub/"
                                "{short_division}/current/species_{division}.txt")
 TRANSCRIPTOME_URL_TEMPLATE = ("ftp://ftp.{url_root}/fasta/{collection}{species_sub_dir}/dna/"
                               "{filename_species}.{assembly}.dna.{schema_type}.fa.gz")
 GTF_URL_TEMPLATE = ("ftp://ftp.{url_root}/gtf/{collection}{species_sub_dir}/"
                     "{filename_species}.{assembly}.{assembly_version}.gtf.gz")
-=======
-TRANSCRIPTOME_URL_TEMPLATE = (
-    "ftp://ftp.{url_root}/fasta/{species_sub_dir}/dna/"
-    "{filename_species}.{assembly}.dna.{schema_type}.fa.gz"
-)
-GTF_URL_TEMPLATE = (
-    "ftp://ftp.{url_root}/gtf/{species_sub_dir}/"
-    "{filename_species}.{assembly}.{assembly_version}.gtf.gz"
-)
->>>>>>> 05eba3e0
 
 
 # For whatever reason the division in the download URL is shortened in
@@ -124,7 +113,6 @@
         self.url_root = "ensemblgenomes.org/pub/release-{assembly_version}/{short_division}"
         self.division = species["division"]
         self.short_division = DIVISION_LOOKUP[species["division"]]
-<<<<<<< HEAD
 
         mapping = get_strain_mapping_for_organism(species["name"])
         if mapping:
@@ -136,13 +124,6 @@
 
         assembly_response = utils.requests_retry_session().get(DIVISION_RELEASE_URL)
         self.assembly_version = assembly_response.json()["version"]
-=======
-        self.assembly = species["assembly_name"].replace(" ", "_")
-        self.assembly_version = (
-            utils.requests_retry_session().get(DIVISION_RELEASE_URL).json()["version"]
-        )
->>>>>>> 05eba3e0
-
         self.species_sub_dir = species["name"]
         self.filename_species = species["name"].capitalize()
 
@@ -155,7 +136,6 @@
         self.collection = ""
 
     def build_transcriptome_url(self) -> str:
-<<<<<<< HEAD
         url_root = self.url_root.format(assembly_version=self.assembly_version,
                                         short_division=self.short_division)
         url = TRANSCRIPTOME_URL_TEMPLATE.format(url_root=url_root,
@@ -164,18 +144,6 @@
                                                 filename_species=self.filename_species,
                                                 assembly=self.assembly,
                                                 schema_type="primary_assembly")
-=======
-        url_root = self.url_root.format(
-            assembly_version=self.assembly_version, short_division=self.short_division
-        )
-        url = TRANSCRIPTOME_URL_TEMPLATE.format(
-            url_root=url_root,
-            species_sub_dir=self.species_sub_dir,
-            filename_species=self.filename_species,
-            assembly=self.assembly,
-            schema_type="primary_assembly",
-        )
->>>>>>> 05eba3e0
 
         # If the primary_assembly is not available use toplevel instead.
         try:
@@ -190,7 +158,6 @@
         return url
 
     def build_gtf_url(self) -> str:
-<<<<<<< HEAD
         url_root = self.url_root.format(assembly_version=self.assembly_version,
                                         short_division=self.short_division)
         return GTF_URL_TEMPLATE.format(url_root=url_root,
@@ -199,18 +166,6 @@
                                        filename_species=self.filename_species,
                                        assembly=self.assembly,
                                        assembly_version=self.assembly_version)
-=======
-        url_root = self.url_root.format(
-            assembly_version=self.assembly_version, short_division=self.short_division
-        )
-        return GTF_URL_TEMPLATE.format(
-            url_root=url_root,
-            species_sub_dir=self.species_sub_dir,
-            filename_species=self.filename_species,
-            assembly=self.assembly,
-            assembly_version=self.assembly_version,
-        )
->>>>>>> 05eba3e0
 
 
 class MainEnsemblUrlBuilder(EnsemblUrlBuilder):
@@ -423,14 +378,8 @@
             # distinguish between a singlular species and multiple species.
             specieses = r.json()["species"]
         else:
-<<<<<<< HEAD
             formatted_division_url = DIVISION_URL_TEMPLATE.format(division=ensembl_division)
             r = utils.requests_retry_session().get(formatted_division_url)
-=======
-            r = utils.requests_retry_session().get(
-                DIVISION_URL_TEMPLATE.format(division=ensembl_division)
-            )
->>>>>>> 05eba3e0
             specieses = r.json()
 
         try:
@@ -447,7 +396,6 @@
                 # This key varies based on whether the division is the
                 # main one or not... why couldn't they just make them
                 # consistent?
-<<<<<<< HEAD
                 if ('species' in species and organism_name in species['species']) \
                    or ('name' in species and organism_name in species['name']):
                     # Fungi have a strain identifier in their
@@ -460,11 +408,6 @@
                     if organism_name != species['name']:
                         species['name'] = organism_name
 
-=======
-                if ("species" in species and species["species"] == organism_name) or (
-                    "name" in species and species["name"] == organism_name
-                ):
->>>>>>> 05eba3e0
                     all_new_species.append(self._generate_files(species))
                     break
         else:

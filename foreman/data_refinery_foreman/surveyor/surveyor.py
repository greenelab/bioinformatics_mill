--- conflicted
+++ resolved
@@ -2,10 +2,7 @@
 from data_refinery_common.models import SurveyJob, SurveyJobKeyValue
 from data_refinery_foreman.surveyor.array_express import ArrayExpressSurveyor
 from data_refinery_foreman.surveyor.sra import SraSurveyor
-<<<<<<< HEAD
-=======
 from data_refinery_foreman.surveyor.transcriptome_index import TranscriptomeIndexSurveyor
->>>>>>> 606d1c34
 from data_refinery_common.logging import get_and_configure_logger
 
 
@@ -22,11 +19,8 @@
         return ArrayExpressSurveyor(survey_job)
     if survey_job.source_type == "SRA":
         return SraSurveyor(survey_job)
-<<<<<<< HEAD
-=======
     if survey_job.source_type == "TRANSCRIPTOME_INDEX":
         return TranscriptomeIndexSurveyor(survey_job)
->>>>>>> 606d1c34
     else:
         raise SourceNotSupportedError(
             "Source " + survey_job.source_type + " is not supported.")

from django.utils import timezone
from data_refinery_common.models import SurveyJob, SurveyJobKeyValue
from data_refinery_foreman.surveyor.array_express import ArrayExpressSurveyor
from data_refinery_foreman.surveyor.sra import SraSurveyor
from data_refinery_foreman.surveyor.transcriptome_index import TranscriptomeIndexSurveyor
from data_refinery_foreman.surveyor.geo import GeoSurveyor
from data_refinery_common.logging import get_and_configure_logger


logger = get_and_configure_logger(__name__)


class SourceNotSupportedError(BaseException):
    pass


def _get_surveyor_for_source(survey_job: SurveyJob):
    """Factory method for ExternalSourceSurveyors."""
    if survey_job.source_type == "ARRAY_EXPRESS":
        return ArrayExpressSurveyor(survey_job)
    if survey_job.source_type == "SRA":
        return SraSurveyor(survey_job)
    if survey_job.source_type == "TRANSCRIPTOME_INDEX":
        return TranscriptomeIndexSurveyor(survey_job)
    if survey_job.source_type == "GEO":
        return GeoSurveyor(survey_job)
    else:
        raise SourceNotSupportedError(
            "Source " + survey_job.source_type + " is not supported.")


def _start_job(survey_job: SurveyJob):
    logger.info("Starting Survey Job for source type: %s.",
                survey_job.source_type,
                survey_job=survey_job.id)

    survey_job.start_time = timezone.now()
    survey_job.replication_started_at = timezone.now()

    # If the end of the replication range is not already set,
    # set it to the current time.
    if survey_job.replication_ended_at is None:
        survey_job.replication_ended_at = timezone.now()

    survey_job.save()


def _end_job(survey_job: SurveyJob, success=True):
    survey_job.success = success
    survey_job.end_time = timezone.now()
    survey_job.save()


def run_job(survey_job: SurveyJob):
    _start_job(survey_job)

    try:
        surveyor = _get_surveyor_for_source(survey_job)
    except SourceNotSupportedError as e:
        logger.error("Unable to run Survey Job because: %s",
                     e,
                     survey_job=survey_job.id)

        _end_job(survey_job, False)
        return survey_job

    try:
        job_success = surveyor.survey()
    except Exception as e:
        logger.exception("Exception caught while running Survey Job.",
                         survey_job=survey_job.id)
        job_success = False

    _end_job(survey_job, job_success)
    return survey_job


def test():
    survey_job = SurveyJob(source_type="ARRAY_EXPRESS")
    survey_job.save()
    key_value_pair = SurveyJobKeyValue(survey_job=survey_job,
                                       key="experiment_accession_code",
                                       value="E-MTAB-3050")
    key_value_pair.save()
    run_job(survey_job)

    return survey_job


def survey_ae_experiment(experiment_accession):
    survey_job = SurveyJob(source_type="ARRAY_EXPRESS")
    survey_job.save()
    key_value_pair = SurveyJobKeyValue(survey_job=survey_job,
                                       key="experiment_accession_code",
                                       value=experiment_accession)
    key_value_pair.save()
    run_job(survey_job)

    return survey_job


def survey_sra_experiment(accesion):
    survey_job = SurveyJob(source_type="SRA")
    survey_job.save()
    key_value_pair = SurveyJobKeyValue(survey_job=survey_job,
                                       key="accession",
                                       value=accesion)
    key_value_pair.save()
    run_job(survey_job)

<<<<<<< HEAD
def survey_geo_experiment(accesion):
    survey_job = SurveyJob(source_type="GEO")
    survey_job.save()
    key_value_pair = SurveyJobKeyValue(survey_job=survey_job,
                                       key="experiment_accession_code",
                                       value=accesion)
    key_value_pair.save()
    run_job(survey_job)
=======
    return survey_job
>>>>>>> d4eecaef
<|MERGE_RESOLUTION|>--- conflicted
+++ resolved
@@ -107,8 +107,8 @@
                                        value=accesion)
     key_value_pair.save()
     run_job(survey_job)
+    return survey_job
 
-<<<<<<< HEAD
 def survey_geo_experiment(accesion):
     survey_job = SurveyJob(source_type="GEO")
     survey_job.save()
@@ -117,6 +117,4 @@
                                        value=accesion)
     key_value_pair.save()
     run_job(survey_job)
-=======
-    return survey_job
->>>>>>> d4eecaef
+    return survey_job
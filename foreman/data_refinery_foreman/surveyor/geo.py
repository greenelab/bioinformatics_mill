--- conflicted
+++ resolved
@@ -80,15 +80,9 @@
         # Create the experiment object
         try:
             experiment_object = Experiment.objects.get(accession_code=experiment_accession_code)
-<<<<<<< HEAD
-            logger.error("Experiment %s already exists, skipping object creation.",
+            logger.debug("Experiment %s already exists, skipping object creation.",
                          experiment_accession_code,
                          survey_job=self.survey_job.id)
-=======
-            logger.debug("Experiment %s already exists, skipping object creation.",
-                experiment_accession_code,
-                survey_job=self.survey_job.id)
->>>>>>> 1deebc89
         except Experiment.DoesNotExist:
             experiment_object = Experiment()
             experiment_object.accession_code = experiment_accession_code
@@ -97,17 +91,17 @@
             experiment_object.source_database = "GEO"
             experiment_object.name = gse.metadata.get('title', [''])[0]
             experiment_object.description = gse.metadata.get('summary', [''])[0]
-<<<<<<< HEAD
-=======
+
+            # XXX: Incorporate this!!
             # Related: https://github.com/AlexsLemonade/refinebio/issues/222
-            gpl = GEOparse.get_GEO(gse.metadata.get('platform_id', [''])[0], destdir='/tmp', how="brief")
+            gpl = GEOparse.get_GEO(
+                gse.metadata.get('platform_id', [''])[0], destdir='/tmp', how="brief")
             experiment_object.platform_name = gpl.metadata.get("title", [""])[0]
             # TODO: This is probably going to require a fair bit of sanding.
             if 'AFFYMETRIX' in str(gpl.metadata).upper():
                 experiment_object.technology = "MICROARRAY"
             else:
                 experiment_object.technology = "RNA-SEQ"
->>>>>>> 1deebc89
 
             # Source doesn't provide time information, assume midnight.
             experiment_object.source_first_published = dateutil.parser.parse(
@@ -138,12 +132,8 @@
 
             try:
                 sample_object = Sample.objects.get(accession_code=sample_accession_code)
-<<<<<<< HEAD
-                logger.info(
+                logger.debug(
                     "Sample %s from experiment %s already exists, skipping object creation.",
-=======
-                logger.debug("Sample %s from experiment %s already exists, skipping object creation.",
->>>>>>> 1deebc89
                          sample_accession_code,
                          experiment_object.accession_code,
                          survey_job=self.survey_job.id)

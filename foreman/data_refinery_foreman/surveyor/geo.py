--- conflicted
+++ resolved
@@ -81,13 +81,8 @@
             experiment_object.source_database = "GEO"
             experiment_object.name = gse.metadata.get('title', [''])[0]
             experiment_object.description = gse.metadata.get('summary', [''])[0]
-<<<<<<< HEAD
-
-=======
-            
             # TODO: Lookup GEO-GPL - Related: https://github.com/AlexsLemonade/refinebio/issues/222
             experiment_object.platform_name = gse.metadata.get('platform_id', [''])[0]
->>>>>>> 7f847f71
             experiment_object.platform_accession_code = gse.metadata.get('platform_id', [''])[0]
             # Related: https://github.com/AlexsLemonade/refinebio/issues/222
             gpl = GEOparse.get_GEO(gse.metadata.get('platform_id', [''])[0], destdir='/tmp', how="brief")

--- conflicted
+++ resolved
@@ -1,22 +1,10 @@
-<<<<<<< HEAD
-import json
-import os
 import urllib
-from unittest import skip
-from unittest.mock import Mock, call, patch
-from urllib.request import URLError
+from unittest.mock import call, patch
 
 from django.test import TestCase
 
-from data_refinery_common.job_lookup import Downloaders
-from data_refinery_common.models import DownloaderJob, Organism, SurveyJob, SurveyJobKeyValue
-=======
-import urllib
-from unittest.mock import patch, call
-from django.test import TestCase
 from data_refinery_common.job_lookup import Downloaders
 from data_refinery_common.models import DownloaderJob, SurveyJob, SurveyJobKeyValue
->>>>>>> d730a9cc
 from data_refinery_foreman.surveyor.transcriptome_index import TranscriptomeIndexSurveyor
 
 

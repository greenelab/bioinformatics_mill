#!/bin/bash -e

# Script for migrating the database using a Docker container so no
# virtual environment is needed on the host machine.

# This script should always run as if it were being called from
# the directory it lives in.
script_directory=`perl -e 'use File::Basename;
 use Cwd "abs_path";
 print dirname(abs_path(@ARGV[0]));' -- "$0"`
cd $script_directory

# However in order to give Docker access to all the code we have to
# move up a level
cd ..

docker build -t dr_models -f common/Dockerfile .

source common.sh
DB_HOST_IP=$(get_docker_db_ip_address)
HOST_IP=$(get_ip_address)

docker run \
       --volume $script_directory/data_refinery_common:/home/user/data_refinery_common \
       --add-host=database:$DB_HOST_IP \
       --add-host=nomad:$HOST_IP \
       --env-file common/environments/dev \
       --interactive \
       --link drdb:postgres\
<<<<<<< HEAD
       dr_models python3.6 manage.py makemigrations data_refinery_common
=======
       dr_models python3.6 manage.py makemigrations data_refinery_common --noinput
>>>>>>> 04d65f0c

docker run \
       --volume $script_directory/data_refinery_common:/home/user/data_refinery_common \
       --add-host=database:$DB_HOST_IP \
       --add-host=nomad:$HOST_IP \
       --env-file common/environments/dev \
       --link drdb:postgres \
<<<<<<< HEAD
       dr_models python3.6 manage.py migrate
=======
       dr_models python3.6 manage.py migrate --noinput
>>>>>>> 04d65f0c
<|MERGE_RESOLUTION|>--- conflicted
+++ resolved
@@ -27,11 +27,7 @@
        --env-file common/environments/dev \
        --interactive \
        --link drdb:postgres\
-<<<<<<< HEAD
-       dr_models python3.6 manage.py makemigrations data_refinery_common
-=======
        dr_models python3.6 manage.py makemigrations data_refinery_common --noinput
->>>>>>> 04d65f0c
 
 docker run \
        --volume $script_directory/data_refinery_common:/home/user/data_refinery_common \
@@ -39,8 +35,4 @@
        --add-host=nomad:$HOST_IP \
        --env-file common/environments/dev \
        --link drdb:postgres \
-<<<<<<< HEAD
-       dr_models python3.6 manage.py migrate
-=======
-       dr_models python3.6 manage.py migrate --noinput
->>>>>>> 04d65f0c
+       dr_models python3.6 manage.py migrate --noinput
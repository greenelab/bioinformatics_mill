#!/bin/bash -e

# Script for migrating the database using a Docker container so no
# virtual environment is needed on the host machine.

# This script should always run as if it were being called from
# the directory it lives in.
script_directory=`perl -e 'use File::Basename;
 use Cwd "abs_path";
 print dirname(abs_path(@ARGV[0]));' -- "$0"`
cd $script_directory

# However in order to give Docker access to all the code we have to
# move up a level
cd ..

docker build -t dr_models -f common/Dockerfile .

source common.sh
DB_HOST_IP=$(get_docker_db_ip_address)
HOST_IP=$(get_ip_address)

docker run \
       --volume $script_directory/data_refinery_common:/home/user/data_refinery_common \
       --add-host=database:$DB_HOST_IP \
       --add-host=nomad:$HOST_IP \
       --env-file common/environments/dev \
       --interactive \
<<<<<<< HEAD
       --link drdb:postgres\
       dr_models python3.6 manage.py makemigrations data_refinery_common
=======
       --link drdb:postgres $NOMAD_LINK \
       dr_models python3.6 manage.py makemigrations data_refinery_common --noinput
>>>>>>> 488db953

docker run \
       --volume $script_directory/data_refinery_common:/home/user/data_refinery_common \
       --add-host=database:$DB_HOST_IP \
       --add-host=nomad:$HOST_IP \
       --env-file common/environments/dev \
<<<<<<< HEAD
       --link drdb:postgres \
       dr_models python3.6 manage.py migrate
=======
       --link drdb:postgres $NOMAD_LINK \
       dr_models python3.6 manage.py migrate --noinput
>>>>>>> 488db953
<|MERGE_RESOLUTION|>--- conflicted
+++ resolved
@@ -26,23 +26,13 @@
        --add-host=nomad:$HOST_IP \
        --env-file common/environments/dev \
        --interactive \
-<<<<<<< HEAD
        --link drdb:postgres\
-       dr_models python3.6 manage.py makemigrations data_refinery_common
-=======
-       --link drdb:postgres $NOMAD_LINK \
        dr_models python3.6 manage.py makemigrations data_refinery_common --noinput
->>>>>>> 488db953
 
 docker run \
        --volume $script_directory/data_refinery_common:/home/user/data_refinery_common \
        --add-host=database:$DB_HOST_IP \
        --add-host=nomad:$HOST_IP \
        --env-file common/environments/dev \
-<<<<<<< HEAD
        --link drdb:postgres \
-       dr_models python3.6 manage.py migrate
-=======
-       --link drdb:postgres $NOMAD_LINK \
-       dr_models python3.6 manage.py migrate --noinput
->>>>>>> 488db953
+       dr_models python3.6 manage.py migrate --noinput
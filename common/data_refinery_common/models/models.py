import hashlib
import io
import os
import shutil
import pytz
import uuid
import boto3

from botocore.client import Config

from datetime import datetime
from functools import partial

from django.conf import settings
from django.contrib.postgres.fields import ArrayField, JSONField
from django.db import transaction
from django.db import models
from django.utils import timezone

from data_refinery_common.logging import get_and_configure_logger
from data_refinery_common.models.organism import Organism
from data_refinery_common.utils import get_env_variable, get_s3_url

# We have to set the signature_version to v4 since us-east-1 buckets require
# v4 authentication.
S3 = boto3.client('s3', config=Config(signature_version='s3v4'))

logger = get_and_configure_logger(__name__)
LOCAL_ROOT_DIR = get_env_variable("LOCAL_ROOT_DIR", "/home/user/data_store")
CHUNK_SIZE = 1024 * 256 # chunk_size is in bytes

"""
# First Order Classes

This represent the primary data types we will be querying
and filtering against.

"""

class PublicObjectsManager(models.Manager):
    """
    Only returns objects that have is_public
    """
    def get_queryset(self):
        return super().get_queryset().filter(is_public=True)

class ProcessedObjectsManager(models.Manager):
    """
    Only returns objects that have is_processed and is_public
    """
    def get_queryset(self):
        return super().get_queryset().filter(is_processed=True, is_public=True)

class Sample(models.Model):
    """
    An individual sample.
    """

    class Meta:
        db_table = "samples"
        base_manager_name = 'public_objects'

    def __str__(self):
        return self.accession_code

    # Managers
    objects = models.Manager()
    public_objects = PublicObjectsManager()
    processed_objects = ProcessedObjectsManager()

    # Identifiers
    accession_code = models.CharField(max_length=255, unique=True)
    title = models.CharField(max_length=255, unique=False, blank=True)

    # Relations
    organism = models.ForeignKey(Organism, blank=True, null=True, on_delete=models.SET_NULL)
    results = models.ManyToManyField('ComputationalResult', through='SampleResultAssociation')
    original_files = models.ManyToManyField('OriginalFile', through='OriginalFileSampleAssociation')
    computed_files = models.ManyToManyField('ComputedFile', through='SampleComputedFileAssociation')

    # Historical Properties
    source_database = models.CharField(max_length=255, blank=False)
    source_archive_url = models.CharField(max_length=255)
    source_filename = models.CharField(max_length=255, blank=False)
    source_absolute_file_path = models.CharField(max_length=255)
    has_raw = models.BooleanField(default=True)  # Did this sample have a raw data source?

    # Technological Properties
    platform_accession_code = models.CharField(max_length=256, blank=True)
    platform_name = models.CharField(max_length=256, blank=True)
    technology = models.CharField(max_length=256, blank=True) # MICROARRAY, RNA-SEQ
    manufacturer = models.CharField(max_length=256, blank=True)

    # Scientific Properties
    sex = models.CharField(max_length=255, blank=True)
    age = models.DecimalField(max_length=255, blank=True, max_digits=8, decimal_places=3, null=True)
    specimen_part = models.CharField(max_length=255, blank=True)
    genotype = models.CharField(max_length=255, blank=True)
    disease = models.CharField(max_length=255, blank=True)
    disease_stage = models.CharField(max_length=255, blank=True)
    cell_line = models.CharField(max_length=255, blank=True)
    treatment = models.CharField(max_length=255, blank=True)
    race = models.CharField(max_length=255, blank=True)
    subject = models.CharField(max_length=255, blank=True)
    compound = models.CharField(max_length=255, blank=True)
    time = models.CharField(max_length=255, blank=True)

    # Crunch Properties
    is_processed = models.BooleanField(default=False)

    # Common Properties
    is_public = models.BooleanField(default=True)
    created_at = models.DateTimeField(editable=False, default=timezone.now)
    last_modified = models.DateTimeField(default=timezone.now)

    def save(self, *args, **kwargs):
        """ On save, update timestamps """
        current_time = timezone.now()
        if not self.id:
            self.created_at = current_time
        self.last_modified = current_time
        return super(Sample, self).save(*args, **kwargs)

    def to_metadata_dict(self):
        """ Render this Sample as a dict """
        metadata = {}
        metadata['title'] = self.title
        metadata['accession_code'] = self.accession_code
        metadata['organism'] = self.organism.name if self.organism else None
        metadata['source_archive_url'] = self.source_archive_url
        metadata['sex'] = self.sex
        metadata['age'] = self.age or ''
        metadata['specimen_part'] = self.specimen_part
        metadata['genotype'] = self.genotype
        metadata['disease'] = self.disease
        metadata['disease_stage'] = self.disease_stage
        metadata['cell_line'] = self.cell_line
        metadata['treatment'] = self.treatment
        metadata['race'] = self.race
        metadata['subject'] = self.subject
        metadata['compound'] = self.compound
        metadata['time'] = self.time
        metadata['platform'] = self.pretty_platform
        metadata['annotations'] = [data for data in self.sampleannotation_set.all().values_list('data', flat=True)]

        return metadata

    def get_result_files(self):
        """ Get all of the ComputedFile objects associated with this Sample """
        return self.computed_files.all()

    def get_smashable_result_files(self):
        """ Get all of the ComputedFile objects associated with this Sample """
        return self.computed_files.filter(
                        is_smashable=True
                    )

    def get_most_recent_smashable_result_file(self):
        """ Get all of the ComputedFile objects associated with this Sample """
        return self.computed_files.filter(
                        is_smashable=True
                    ).first()

    @property
    def pipelines(self):
        """ Returns a list of related pipelines """
        return [p for p in self.results.values_list('pipeline', flat=True).distinct()]

    @property
    def pretty_platform(self):
        """ Turns

        [HT_HG-U133_Plus_PM] Affymetrix HT HG-U133+ PM Array Plate

        into

        Affymetrix HT HG-U133+ PM Array Plate (hthgu133pluspm)

        """
        if ']' in self.platform_name:
            platform_base = self.platform_name.split(']')[1].strip()
        else:
            platform_base = self.platform_name
        return platform_base + ' (' + self.platform_accession_code + ')'

class SampleAnnotation(models.Model):
    """ Semi-standard information associated with a Sample """

    class Meta:
        db_table = "sample_annotations"
        base_manager_name = 'public_objects'

    # Managers
    objects = models.Manager()
    public_objects = PublicObjectsManager()

    # Relations
    sample = models.ForeignKey(Sample, blank=False, null=False, on_delete=models.CASCADE)

    # Properties
    data = JSONField(default={})
    is_ccdl = models.BooleanField(default=False)

    # Common Properties
    is_public = models.BooleanField(default=True)
    created_at = models.DateTimeField(editable=False, default=timezone.now)
    last_modified = models.DateTimeField(default=timezone.now)

    def save(self, *args, **kwargs):
        """ On save, update timestamps """
        current_time = timezone.now()
        if not self.id:
            self.created_at = current_time
        self.last_modified = current_time
        return super(SampleAnnotation, self).save(*args, **kwargs)


class ProcessedPublicObjectsManager(models.Manager):
    """
    Only returns Experiments that are is_public and have related is_processed Samples.
    """
    def get_queryset(self):
        return super().get_queryset().filter(
            is_public=True,
            samples__is_processed=True,
            samples__is_public=True).distinct()


class Experiment(models.Model):
    """ An Experiment or Study """

    class Meta:
        db_table = "experiments"
        base_manager_name = 'public_objects'

    def __str__(self):
        return "Experiment: " + self.accession_code

    # Managers
    objects = models.Manager()
    public_objects = PublicObjectsManager()
    processed_public_objects = ProcessedPublicObjectsManager()

    # Relations
    samples = models.ManyToManyField('Sample', through='ExperimentSampleAssociation')
    organisms = models.ManyToManyField('Organism', through='ExperimentOrganismAssociation')

    # Identifiers
    accession_code = models.CharField(max_length=64, unique=True)

    # Historical Properties
    source_database = models.CharField(max_length=32)  # "ArrayExpress, "SRA"
    source_url = models.CharField(max_length=256)

    # Properties
    # I was always under the impression that TextFields were slower
    # than CharFields, however the Postgres documentation disagrees:
    # https://www.postgresql.org/docs/9.0/static/datatype-character.html
    title = models.TextField()
    description = models.TextField()
    protocol_description = models.TextField(default="")
    technology = models.CharField(max_length=256, blank=True)
    submitter_institution = models.CharField(max_length=256, blank=True)
    has_publication = models.BooleanField(default=False)
    publication_title = models.TextField(default="")
    publication_doi = models.CharField(max_length=64, blank=True)
    publication_authors = ArrayField(models.TextField(), default=[])
    pubmed_id = models.CharField(max_length=32, blank=True)
    source_first_published = models.DateTimeField(null=True)
    source_last_modified = models.DateTimeField(null=True)

    # Common Properties
    is_public = models.BooleanField(default=True)
    created_at = models.DateTimeField(editable=False, default=timezone.now)
    last_modified = models.DateTimeField(default=timezone.now)

    def save(self, *args, **kwargs):
        """ On save, update timestamps """
        current_time = timezone.now()
        if not self.id:
            self.created_at = current_time
        self.last_modified = current_time
        return super(Experiment, self).save(*args, **kwargs)

    def to_metadata_dict(self):
        """ Render this Experiment as a dict """

        metadata = {}
        metadata['title'] = self.title
        metadata['accession_code'] = self.accession_code
        metadata['organisms'] = [organism.name for organism in self.organisms.all()]
        metadata['description'] = self.description
        metadata['protocol_description'] = self.protocol_description
        metadata['technology'] = self.technology
        metadata['submitter_institution'] = self.submitter_institution
        metadata['has_publication'] = self.has_publication
        metadata['publication_title'] = self.publication_title
        metadata['publication_doi'] = self.publication_doi
        metadata['pubmed_id'] = self.pubmed_id
        if self.source_first_published:
            metadata['source_first_published'] = self.source_first_published.strftime(
                '%Y-%m-%dT%H:%M:%S')
        else:
            metadata['source_first_published'] = ''
        if self.source_last_modified:
            metadata['source_last_modified'] = self.source_last_modified.strftime(
                '%Y-%m-%dT%H:%M:%S')
        else:
            metadata['source_last_modified'] = ''

        return metadata

    def get_sample_metadata_fields(self):
        """ Get all metadata fields that are non-empty for at least one sample in the experiment.
        See https://github.com/AlexsLemonade/refinebio-frontend/issues/211 for why this is needed.
        """
        fields = []

        possible_fields = ['sex', 'age', 'specimen_part', 'genotype', 'disease', 'disease_stage',
                           'cell_line', 'treatment', 'race', 'subject', 'compound', 'time']

        for field in possible_fields:
            filter = {"age__isnull": True} if field == 'age' else {'%s__exact' % field: ''}
            if len(self.samples.exclude(**filter)) > 0:
                fields.append(field)
        return fields

    @property
    def platforms(self):
        """ Returns a list of related pipelines """
        return [p for p in self.samples.values_list('platform_name', flat=True).distinct()]

    @property
    def pretty_platforms(self):
        """ Returns a prettified list of related pipelines """
        return list(set([p.pretty_platform for p in self.samples.exclude(platform_name__exact='')]))

    def get_processed_samples(self):
        return self.samples.filter(is_processed=True)

    @property
    def processed_samples(self):
        return self.samples.filter(is_processed=True)

class ExperimentAnnotation(models.Model):
    """ Semi-standard information associated with an Experiment """

    class Meta:
        db_table = "experiment_annotations"
        base_manager_name = 'public_objects'

    # Managers
    objects = models.Manager()
    public_objects = PublicObjectsManager()

    # Relations
    experiment = models.ForeignKey(Experiment, blank=False, null=False, on_delete=models.CASCADE)

    # Properties
    data = JSONField(default={})
    is_ccdl = models.BooleanField(default=False)

    # Common Properties
    is_public = models.BooleanField(default=True)
    created_at = models.DateTimeField(editable=False, default=timezone.now)
    last_modified = models.DateTimeField(default=timezone.now)

    def save(self, *args, **kwargs):
        """ On save, update timestamps """
        current_time = timezone.now()
        if not self.id:
            self.created_at = current_time
        self.last_modified = current_time
        return super(ExperimentAnnotation, self).save(*args, **kwargs)

class Pipeline(models.Model):
    """Pipeline that is associated with a series of ComputationalResult records."""

    name = models.CharField(max_length=255)
    steps = ArrayField(models.IntegerField(), default=[])

    class Meta:
        db_table = "pipelines"


class Processor(models.Model):
    """Processor associated with a certain ComputationalResult."""

    name = models.CharField(max_length=255)
    version = models.CharField(max_length=64)
    docker_image = models.CharField(max_length=255)
    environment = JSONField(default={})

    class Meta:
        db_table = "processors"
        unique_together = ('name', 'version', 'docker_image', 'environment')

    def __str__(self):
        return "Processor: %s (version: %s, docker_image: %s)" % (self.name, self.version, self.docker_image)


class ComputationalResult(models.Model):
    """ Meta-information about the output of a computer process. (Ex Salmon) """

    class Meta:
        db_table = "computational_results"
        base_manager_name = 'public_objects'

    def __str__(self):
        return "ComputationalResult " + str(self.pk) + ": " + str(self.pipeline)

    # Managers
    objects = models.Manager()
    public_objects = PublicObjectsManager()

    commands = ArrayField(models.TextField(), default=[])
    processor = models.ForeignKey(Processor, blank=True, null=True, on_delete=models.CASCADE)
    is_ccdl = models.BooleanField(default=True)
    # TODO: "pipeline" field is now redundant due to "processor". Should be removed later.
    # Human-readable nickname for this computation
    pipeline = models.CharField(max_length=255)

    # Stats
    time_start = models.DateTimeField(blank=True, null=True)
    time_end = models.DateTimeField(blank=True, null=True)

    # Common Properties
    is_public = models.BooleanField(default=True)
    created_at = models.DateTimeField(editable=False, default=timezone.now)
    last_modified = models.DateTimeField(default=timezone.now)

    def save(self, *args, **kwargs):
        """ On save, update timestamps """
        current_time = timezone.now()
        if not self.id:
            self.created_at = current_time
        self.last_modified = current_time
        return super(ComputationalResult, self).save(*args, **kwargs)


class ComputationalResultAnnotation(models.Model):
    """ Non-standard information associated with an ComputationalResult """

    class Meta:
        db_table = "computational_result_annotations"
        base_manager_name = 'public_objects'

    # Managers
    objects = models.Manager()
    public_objects = PublicObjectsManager()

    # Relations
    result = models.ForeignKey(
        ComputationalResult, blank=False, null=False, on_delete=models.CASCADE)

    # Properties
    data = JSONField(default={})
    is_ccdl = models.BooleanField(default=True)

    # Common Properties
    is_public = models.BooleanField(default=True)
    created_at = models.DateTimeField(editable=False, default=timezone.now)
    last_modified = models.DateTimeField(default=timezone.now)

    def save(self, *args, **kwargs):
        """ On save, update timestamps """
        current_time = timezone.now()
        if not self.id:
            self.created_at = current_time
        self.last_modified = current_time
        return super(ComputationalResultAnnotation, self).save(*args, **kwargs)


# TODO
# class Gene(models.Model):
    """ A representation of a Gene """

#     class Meta:
#         db_table = "genes"


class OrganismIndex(models.Model):
    """ A special type of process result, necessary for processing other SRA samples """

    class Meta:
        db_table = "organism_index"
        base_manager_name = 'public_objects'

    def __str__(self):
        return "OrganismIndex " + str(self.pk) + ": " + self.organism.name + ' [' + self.index_type + '] - ' + str(self.salmon_version)

    # Managers
    objects = models.Manager()
    public_objects = PublicObjectsManager()

    # Relations
    organism = models.ForeignKey(Organism, blank=False, null=False, on_delete=models.CASCADE)
    result = models.ForeignKey(
        ComputationalResult, blank=False, null=False, on_delete=models.CASCADE)

    # ex., "TRANSCRIPTOME_LONG", "TRANSCRIPTOME_SHORT"
    index_type = models.CharField(max_length=255)

    # This corresponds to Ensembl's release number:
    # http://ensemblgenomes.org/info/about/release_cycle
    # Determined by hitting:
    # http://rest.ensembl.org/info/software?content-type=application/json
    source_version = models.CharField(max_length=255, default="93")

    # The name of the genome assembly used which corresponds to 'GRCh38' in:
    # ftp://ftp.ensembl.org/pub/release-93/fasta/homo_sapiens/dna/Homo_sapiens.GRCh38.dna.primary_assembly.fa.gz
    assembly_name = models.CharField(max_length=255, default="UNKNOWN")

    # This matters, for instance salmon 0.9.0 indexes don't work with 0.10.0
    salmon_version = models.CharField(max_length=255, default="0.9.1")

    # We keep the director unextracted on the shared filesystem so all
    # Salmon jobs can access it.
    absolute_directory_path = models.CharField(max_length=255, blank=True, null=True, default="")

    # S3 Information
    s3_url = models.CharField(max_length=255, default="")

    # Common Properties
    is_public = models.BooleanField(default=True)
    created_at = models.DateTimeField(editable=False, default=timezone.now)
    last_modified = models.DateTimeField(default=timezone.now)

    def save(self, *args, **kwargs):
        """ On save, update timestamps """
        current_time = timezone.now()
        if not self.id:
            self.created_at = current_time
        self.last_modified = current_time
        return super(OrganismIndex, self).save(*args, **kwargs)

"""
# Files

These are the database representations of files
which live on local disk, on ephemeral storage,
or on AWS cloud services.
"""

class OriginalFile(models.Model):
    """ A representation of a file from an external source """

    class Meta:
        db_table = "original_files"

    def __str__(self):
        return "OriginalFile: " + self.get_display_name()

    # Managers
    objects = models.Manager()
    public_objects = PublicObjectsManager()

    # File Properties
    filename = models.CharField(max_length=255)
    absolute_file_path = models.CharField(max_length=255, blank=True, null=True)
    size_in_bytes = models.BigIntegerField(blank=True, null=True)
    sha1 = models.CharField(max_length=64)

    # AWS
    s3_bucket = models.CharField(max_length=255, blank=True, null=True)
    s3_key = models.CharField(max_length=255, blank=True, null=True)

    # Relations
    samples = models.ManyToManyField('Sample', through='OriginalFileSampleAssociation')

    # Historical Properties
    source_url = models.CharField(max_length=255)
    is_archive = models.BooleanField(default=True)
    source_filename = models.CharField(max_length=255, blank=False)

    # Scientific Properties
    has_raw = models.BooleanField(default=True)  # Did this sample have a raw data source?

    # Crunch Properties
    is_downloaded = models.BooleanField(default=False)

    # Common Properties
    is_public = models.BooleanField(default=True)
    created_at = models.DateTimeField(editable=False, default=timezone.now)
    last_modified = models.DateTimeField(default=timezone.now)

    def save(self, *args, **kwargs):
        """ On save, update timestamps """
        current_time = timezone.now()
        if not self.id:
            self.created_at = current_time
        self.last_modified = current_time
        return super(OriginalFile, self).save(*args, **kwargs)

    def calculate_sha1(self) -> None:
        """ Calculate the SHA1 value of a given file.
        """

        hash_object = hashlib.sha1()
        with open(self.absolute_file_path, mode='rb') as open_file:
            for buf in iter(partial(open_file.read, io.DEFAULT_BUFFER_SIZE), b''):
                hash_object.update(buf)

        self.sha1 = hash_object.hexdigest()
        return self.sha1

    def calculate_size(self) -> None:
        """ Calculate the number of bytes in a given file.
        """
        self.size_in_bytes = os.path.getsize(self.absolute_file_path)
        return self.size_in_bytes

    def get_display_name(self):
        """ For dev convenience """
        if not self.filename:
            return self.source_filename
        else:
            return self.filename

<<<<<<< HEAD
    def sync_from_s3(self):
        """ Downloads a file from S3 to the local file system.
        Returns the absolute file path.
        """
        if not settings.RUNNING_IN_CLOUD:
            return self.absolute_file_path

        target_directory = os.path.dirname(self.absolute_file_path)
        os.makedirs(target_directory, exist_ok=True)

        try:
            S3.download_file(
                        self.s3_bucket,
                        self.s3_key,
                        self.absolute_file_path
                    )
            return self.absolute_file_path
        except Exception as e:
            logger.exception(e, original_file_id=self.pk)
            return None

    def get_synced_file_path(self):
        """ Fetches the absolute file path to this ComputedFile, fetching from S3 if it
        isn't already available locally. """
        if os.path.exists(self.absolute_file_path):
            return self.absolute_file_path
        else:
            return self.sync_from_s3()

=======
>>>>>>> 5f8bbb31
    def delete_local_file(self):
        """ Deletes this file from the local file system."""
        if not settings.RUNNING_IN_CLOUD:
            return

        try:
            os.remove(self.absolute_file_path)
        except OSError:
            pass
        self.is_downloaded = False
        self.save()


class ComputedFile(models.Model):
    """ A representation of a file created by a data-refinery process """

    class Meta:
        db_table = "computed_files"

    def __str__(self):
        return "ComputedFile: " + str(self.filename)

    # Managers
    objects = models.Manager()
    public_objects = PublicObjectsManager()

    # Object relations
    samples = models.ManyToManyField('Sample', through='SampleComputedFileAssociation')

    # File related
    filename = models.CharField(max_length=255)
    absolute_file_path = models.CharField(max_length=255, blank=True, null=True)
    # TODO: make this work w/ migrations:
    # absolute_file_path = models.CharField(max_length=255)
    size_in_bytes = models.BigIntegerField()
    sha1 = models.CharField(max_length=64)

    # Relations
    result = models.ForeignKey(
        ComputationalResult, blank=False, null=False, on_delete=models.CASCADE)

    # Scientific
    is_smashable = models.BooleanField(default=False)
    is_qc = models.BooleanField(default=False)
    is_qn_target = models.BooleanField(default=False)

    # AWS
    s3_bucket = models.CharField(max_length=255, blank=True, null=True)
    s3_key = models.CharField(max_length=255, blank=True, null=True)

    # Common Properties
    is_public = models.BooleanField(default=True)
    created_at = models.DateTimeField(editable=False, default=timezone.now)
    last_modified = models.DateTimeField(default=timezone.now)

    def save(self, *args, **kwargs):
        """ On save, update timestamps """
        current_time = timezone.now()
        if not self.id:
            self.created_at = current_time
        self.last_modified = current_time
        return super(ComputedFile, self).save(*args, **kwargs)

    def sync_to_s3(self, s3_bucket=None, s3_key=None) -> bool:
        """ Syncs a file to AWS S3.
        """
        if not settings.RUNNING_IN_CLOUD:
            return False

        self.s3_bucket = s3_bucket
        self.s3_key = s3_key

        try:
            S3.upload_file(
                        self.absolute_file_path,
                        s3_bucket,
                        s3_key,
                        ExtraArgs={
                            'ACL': 'public-read',
                            'StorageClass': 'STANDARD_IA'
                        }
                    )
            self.save()
        except Exception as e:
            logger.exception(e, computed_file_id=self.pk)
            return False

        return True

    def sync_from_s3(self, force=False, path=None):
        """ Downloads a file from S3 to the local file system.
        Returns the absolute file path.
        """
        path = path if path is not None else self.absolute_file_path

        if not settings.RUNNING_IN_CLOUD and not force:
            if os.path.exists(path):
                return path
            else:
                # If the file doesn't exist at path and we're not
                # running in the cloud, then the file is almost
                # certainly at its absolute_file_path because it never got deleted.
                if os.path.exists(self.absolute_file_path):
                    shutil.copyfile(self.absolute_file_path, path)
                    return path
                else:
                    # We don't have the file :(
                    return None

        target_directory = os.path.dirname(self.absolute_file_path)
        os.makedirs(target_directory, exist_ok=True)

        try:
            S3.download_file(
                        self.s3_bucket,
                        self.s3_key,
                        path
                    )
            return path
        except Exception as e:
            logger.exception(e, computed_file_id=self.pk)
            return None

    def calculate_sha1(self) -> None:
        """ Calculate the SHA1 value of a given file.
        """
        hash_object = hashlib.sha1()
        with open(self.absolute_file_path, mode='rb') as open_file:
            for buf in iter(partial(open_file.read, io.DEFAULT_BUFFER_SIZE), b''):
                hash_object.update(buf)

        self.sha1 = hash_object.hexdigest()
        return self.sha1

    def calculate_size(self) -> None:
        """ Calculate the number of bytes in a given file.
        """
        self.size_in_bytes = os.path.getsize(self.absolute_file_path)
        return self.size_in_bytes

    def delete_local_file(self, force=False):
        """ Deletes a file from the path and actually removes it from the file system."""
        if not settings.RUNNING_IN_CLOUD and not force:
            return

        try:
            os.remove(self.absolute_file_path)
        except OSError:
            pass

    def delete_s3_file(self, force=False):
        # If we're not running in the cloud then we shouldn't try to
        # delete something from S3 unless force is set.
        if not settings.RUNNING_IN_CLOUD and not force:
            return False

        try:
            S3.delete_object(self.s3_bucket, self.s3_key)
            return True
        except:
            logger.exception("Failed to delete S3 object for Computed File.",
                             computed_file=self.id,
                             s3_object=self.s3_key)
            return False

    def get_synced_file_path(self, force=False, path=None):
        """ Fetches the absolute file path to this ComputedFile, fetching from S3 if it
        isn't already available locally. """
        if path:
            if os.path.exists(path):
                return path
            else:
                return self.sync_from_s3(force, path)
        else:
            if os.path.exists(self.absolute_file_path):
                return self.absolute_file_path
            else:
                return self.sync_from_s3(force)

class Dataset(models.Model):
    """ A Dataset is a desired set of experiments/samples to smash and download """

    AGGREGATE_CHOICES = (
        ('ALL', 'All'),
        ('EXPERIMENT', 'Experiment'),
        ('SPECIES', 'Species')
    )

    SCALE_CHOICES = (
        ('NONE', 'None'),
        ('MINMAX', 'Minmax'),
        ('STANDARD', 'Standard'),
        ('ROBUST', 'Robust'),
    )

    # ID
    id = models.UUIDField(primary_key=True, default=uuid.uuid4, editable=False)

    # Experiments and samples live here: {'E-ABC-1': ['SAMP1', 'SAMP2']}
    # This isn't going to be queryable, so we can use JSON-in-text, just make
    # sure we validate properly in and out!
    data = JSONField(default={})

    # Processing properties
    aggregate_by = models.CharField(max_length=255, choices=AGGREGATE_CHOICES, default="EXPERIMENT")
    scale_by = models.CharField(max_length=255, choices=SCALE_CHOICES, default="NONE")
    quantile_normalize = models.BooleanField(default=True)

    # State properties
    is_processing = models.BooleanField(default=False)  # Data is still editable when False
    is_processed = models.BooleanField(default=False)  # Result has been made
    is_available = models.BooleanField(default=False)  # Result is ready for delivery

    # Fail handling
    success = models.NullBooleanField(null=True)
    failure_reason = models.TextField()

    # Delivery properties
    email_address = models.CharField(max_length=255, blank=True, null=True)
    email_sent = models.BooleanField(default=False)  # Result has been made
    expires_on = models.DateTimeField(blank=True, null=True)

    # Deliverables
    s3_bucket = models.CharField(max_length=255)
    s3_key = models.CharField(max_length=255)

    # Common Properties
    created_at = models.DateTimeField(editable=False, default=timezone.now)
    last_modified = models.DateTimeField(default=timezone.now)

    def save(self, *args, **kwargs):
        """ On save, update timestamps """
        current_time = timezone.now()
        if not self.id:
            self.created_at = current_time
        self.last_modified = current_time
        return super(Dataset, self).save(*args, **kwargs)

    def get_samples(self):
        """ Retuns all of the Sample objects in this Dataset """

        all_samples = []
        for sample_list in self.data.values():
            all_samples = all_samples + sample_list
        all_samples = list(set(all_samples))

        return Sample.objects.filter(accession_code__in=all_samples)

    def get_experiments(self):
        """ Retuns all of the Experiments objects in this Dataset """

        all_experiments = []
        for experiment in self.data.keys():
            all_experiments.append(experiment)
        all_experiments = list(set(all_experiments))

        return Experiment.objects.filter(accession_code__in=all_experiments)

    def get_samples_by_experiment(self):
        """ Returns a dict of sample QuerySets, for samples grouped by experiment. """
        all_samples = {}

        for experiment, samples in self.data.items():
            all_samples[experiment] = Sample.objects.filter(accession_code__in=samples)

        return all_samples

    def get_samples_by_species(self):
        """ Returns a dict of sample QuerySets, for samples grouped by species. """

        by_species = {}
        all_samples = self.get_samples()
        for sample in all_samples:
            if not by_species.get(sample.organism.name, None):
                by_species[sample.organism.name] = [sample]
            else:
                by_species[sample.organism.name].append(sample)

        return by_species

    def get_aggregated_samples(self):
        """ Uses aggregate_by to return a smasher-ready sample dict. """

        if self.aggregate_by == "ALL":
            return {'ALL': self.get_samples()}
        elif self.aggregate_by == "EXPERIMENT":
            return self.get_samples_by_experiment()
        else:
            return self.get_samples_by_species()

    def is_cross_technology(self):
        """ Determine if this involves both Microarray + RNASeq"""

        if len(self.get_samples().values('technology').distinct()) > 1:
            return True
        else:
            return False

    def s3_url(self):
        """ Render the resulting S3 URL """
        if (self.s3_key) and (self.s3_bucket):
            return "https://s3.amazonaws.com/" + self.s3_bucket + "/" + self.s3_key
        else:
            return None

    @property
    def has_email(self):
        """ Returns if the email is set or not """
        return bool(self.email_address)

class APIToken(models.Model):
    """ Required for starting a smash job """

    # ID
    id = models.UUIDField(primary_key=True, default=uuid.uuid4, editable=False)

    # Activation
    is_activated = models.BooleanField(default=False)

    # Common Properties
    created_at = models.DateTimeField(editable=False, default=timezone.now)
    last_modified = models.DateTimeField(default=timezone.now)

    def save(self, *args, **kwargs):
        """ On save, update timestamps """
        current_time = timezone.now()
        if not self.id:
            self.created_at = current_time
        self.last_modified = current_time
        return super(APIToken, self).save(*args, **kwargs)

    @property
    def terms_and_conditions(self):
        """ """
        return settings.TERMS_AND_CONDITIONS

"""
# Associations

These represent the relationships between items in the other tables.
"""


class ExperimentSampleAssociation(models.Model):

    experiment = models.ForeignKey(Experiment, blank=False, null=False, on_delete=models.CASCADE)
    sample = models.ForeignKey(Sample, blank=False, null=False, on_delete=models.CASCADE)

    class Meta:
        db_table = "experiment_sample_associations"
        unique_together = ('experiment', 'sample')


class ExperimentOrganismAssociation(models.Model):

    experiment = models.ForeignKey(Experiment, blank=False, null=False, on_delete=models.CASCADE)
    organism = models.ForeignKey(Organism, blank=False, null=False, on_delete=models.CASCADE)

    class Meta:
        db_table = "experiment_organism_associations"
        unique_together = ('experiment', 'organism')


class DownloaderJobOriginalFileAssociation(models.Model):

    downloader_job = models.ForeignKey(
        "data_refinery_common.DownloaderJob", blank=False, null=False, on_delete=models.CASCADE)
    original_file = models.ForeignKey(
        OriginalFile, blank=False, null=False, on_delete=models.CASCADE)

    class Meta:
        db_table = "downloaderjob_originalfile_associations"
        unique_together = ('downloader_job', 'original_file')


class ProcessorJobOriginalFileAssociation(models.Model):

    processor_job = models.ForeignKey(
        "data_refinery_common.ProcessorJob", blank=False, null=False, on_delete=models.CASCADE)
    original_file = models.ForeignKey(
        OriginalFile, blank=False, null=False, on_delete=models.CASCADE)

    class Meta:
        db_table = "processorjob_originalfile_associations"
        unique_together = ('processor_job', 'original_file')


class ProcessorJobDatasetAssociation(models.Model):

    processor_job = models.ForeignKey(
        "data_refinery_common.ProcessorJob", blank=False, null=False, on_delete=models.CASCADE)
    dataset = models.ForeignKey(Dataset, blank=False, null=False, on_delete=models.CASCADE)

    class Meta:
        db_table = "processorjob_dataset_associations"


class OriginalFileSampleAssociation(models.Model):

    original_file = models.ForeignKey(
        OriginalFile, blank=False, null=False, on_delete=models.CASCADE)
    sample = models.ForeignKey(Sample, blank=False, null=False, on_delete=models.CASCADE)

    class Meta:
        db_table = "original_file_sample_associations"
        unique_together = ('original_file', 'sample')


class SampleResultAssociation(models.Model):

    sample = models.ForeignKey(Sample, blank=False, null=False, on_delete=models.CASCADE)
    result = models.ForeignKey(
        ComputationalResult, blank=False, null=False, on_delete=models.CASCADE)

    class Meta:
        db_table = "sample_result_associations"
        unique_together = ('result', 'sample')


class SampleComputedFileAssociation(models.Model):

    sample = models.ForeignKey(Sample, blank=False, null=False, on_delete=models.CASCADE)
    computed_file = models.ForeignKey(
        ComputedFile, blank=False, null=False, on_delete=models.CASCADE)

    class Meta:
        db_table = "sample_computed_file_associations"
        unique_together = ('sample', 'computed_file')<|MERGE_RESOLUTION|>--- conflicted
+++ resolved
@@ -617,38 +617,6 @@
         else:
             return self.filename
 
-<<<<<<< HEAD
-    def sync_from_s3(self):
-        """ Downloads a file from S3 to the local file system.
-        Returns the absolute file path.
-        """
-        if not settings.RUNNING_IN_CLOUD:
-            return self.absolute_file_path
-
-        target_directory = os.path.dirname(self.absolute_file_path)
-        os.makedirs(target_directory, exist_ok=True)
-
-        try:
-            S3.download_file(
-                        self.s3_bucket,
-                        self.s3_key,
-                        self.absolute_file_path
-                    )
-            return self.absolute_file_path
-        except Exception as e:
-            logger.exception(e, original_file_id=self.pk)
-            return None
-
-    def get_synced_file_path(self):
-        """ Fetches the absolute file path to this ComputedFile, fetching from S3 if it
-        isn't already available locally. """
-        if os.path.exists(self.absolute_file_path):
-            return self.absolute_file_path
-        else:
-            return self.sync_from_s3()
-
-=======
->>>>>>> 5f8bbb31
     def delete_local_file(self):
         """ Deletes this file from the local file system."""
         if not settings.RUNNING_IN_CLOUD:

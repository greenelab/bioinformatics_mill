import hashlib
import io
import os
import pytz
import uuid

from datetime import datetime
from functools import partial

from django.contrib.postgres.fields import HStoreField, JSONField
from django.db import transaction
from django.db import models
from django.utils import timezone

from data_refinery_common.models.organism import Organism

"""
# First Order Classes

This represent the primary data types we will be querying
and filtering against.

"""

class Sample(models.Model):
    """
    An individual sample.
    """

    class Meta:
        db_table = "samples"

    def __str__ (self):
        return "Sample: " + self.accession_code

    # Identifiers
    accession_code = models.CharField(max_length=255, unique=True)
    title = models.CharField(max_length=255, unique=False, blank=True)

    # Relations
    organism = models.ForeignKey(Organism, blank=True, null=True, on_delete=models.SET_NULL)
    results = models.ManyToManyField('ComputationalResult', through='SampleResultAssociation')

    # Historical Properties
    source_archive_url = models.CharField(max_length=255)
    source_filename = models.CharField(max_length=255, blank=False)
    source_absolute_file_path = models.CharField(max_length=255)
    has_raw = models.BooleanField(default=True) # Did this sample have a raw data source?

    # Scientific Properties
<<<<<<< HEAD
    has_raw = models.BooleanField(default=True) # Did this sample have a raw data source?
    platform_accession_code = models.CharField(max_length=256, blank=True)
    platform_name = models.CharField(max_length=256, blank=True)
    technology = models.CharField(max_length=256, blank=True)
=======
    sex = models.CharField(max_length=255, blank=True)
    age = models.DecimalField(max_length=255, blank=True, max_digits=8, decimal_places=3, null=True)
    specimen_part = models.CharField(max_length=255, blank=True)
    genotype = models.CharField(max_length=255, blank=True)
    disease = models.CharField(max_length=255, blank=True)
    disease_stage = models.CharField(max_length=255, blank=True)
    cell_line = models.CharField(max_length=255, blank=True)
    treatment = models.CharField(max_length=255, blank=True)
    race = models.CharField(max_length=255, blank=True)
    subject = models.CharField(max_length=255, blank=True)
    compound = models.CharField(max_length=255, blank=True)
    time = models.CharField(max_length=255, blank=True)
>>>>>>> 7f847f71

    # Crunch Properties
    is_downloaded = models.BooleanField(default=False)
    is_processed = models.BooleanField(default=False)

    # Common Properties
    is_public = models.BooleanField(default=False)
    created_at = models.DateTimeField(editable=False, default=timezone.now)
    last_modified = models.DateTimeField(default=timezone.now)

    def save(self, *args, **kwargs):
        """ On save, update timestamps """
        current_time = timezone.now()
        if not self.id:
            self.created_at = current_time
        self.last_modified = current_time
        return super(Sample, self).save(*args, **kwargs)


class SampleAnnotation(models.Model):
    """ Semi-standard information associated with a Sample """

    class Meta:
        db_table = "sample_annotations"

    # Relations
    sample = models.ForeignKey(Sample, blank=False, null=False, on_delete=models.CASCADE)

    # Properties
    data = HStoreField(default={})
    is_ccdl = models.BooleanField(default=False)

    # Common Properties
    is_public = models.BooleanField(default=False)
    created_at = models.DateTimeField(editable=False, default=timezone.now)
    last_modified = models.DateTimeField(default=timezone.now)

    def save(self, *args, **kwargs):
        """ On save, update timestamps """
        current_time = timezone.now()
        if not self.id:
            self.created_at = current_time
        self.last_modified = current_time
        return super(SampleAnnotation, self).save(*args, **kwargs)

class Experiment(models.Model):
    """ An Experiment or Study """

    class Meta:
        db_table = "experiments"

    def __str__ (self):
        return "Experiment: " + self.accession_code

    # Relations
    samples = models.ManyToManyField('Sample', through='ExperimentSampleAssociation')
    organisms = models.ManyToManyField('Organism', through='ExperimentOrganismAssociation')

    # Identifiers
    accession_code = models.CharField(max_length=64, unique=True)

    # Historical Properties
    source_database = models.CharField(max_length=32) # "ArrayExpress, "SRA"
    source_url = models.CharField(max_length=256)

    # Properties
    ## I was always under the impression that TextFields were slower
    ## than CharFields, however the Postgres documentation disagrees:
    ## https://www.postgresql.org/docs/9.0/static/datatype-character.html
    title = models.TextField()
    description = models.TextField()
    protocol_description = models.TextField(default="")
    submitter_institution = models.CharField(max_length=256, blank=True)
    has_publication = models.BooleanField(default=False)
    publication_title = models.TextField(default="")
    publication_doi = models.CharField(max_length=64, blank=True)
    pubmed_id = models.CharField(max_length=32, blank=True)
    source_first_published = models.DateTimeField(null=True)
    source_last_modified = models.DateTimeField(null=True)

    # Common Properties
    is_public = models.BooleanField(default=False)
    created_at = models.DateTimeField(editable=False, default=timezone.now)
    last_modified = models.DateTimeField(default=timezone.now)

    def save(self, *args, **kwargs):
        """ On save, update timestamps """
        current_time = timezone.now()
        if not self.id:
            self.created_at = current_time
        self.last_modified = current_time
        return super(Experiment, self).save(*args, **kwargs)

class ExperimentAnnotation(models.Model):
    """ Semi-standard information associated with an Experiment """

    class Meta:
        db_table = "experiment_annotations"

    # Relations
    experiment = models.ForeignKey(Experiment, blank=False, null=False, on_delete=models.CASCADE)

    # Properties
    data = HStoreField(default={})
    is_ccdl = models.BooleanField(default=False)

    # Common Properties
    is_public = models.BooleanField(default=False)
    created_at = models.DateTimeField(editable=False, default=timezone.now)
    last_modified = models.DateTimeField(default=timezone.now)

    def save(self, *args, **kwargs):
        """ On save, update timestamps """
        current_time = timezone.now()
        if not self.id:
            self.created_at = current_time
        self.last_modified = current_time
        return super(ExperimentAnnotation, self).save(*args, **kwargs)

class ComputationalResult(models.Model):
    """ Meta-information about the output of a computer process. (Ex Salmon) """

    class Meta:
        db_table = "computational_results"

    def __str__ (self):
        return "ComputationalResult: " + str(self.pk)

    command_executed = models.TextField(blank=True)
    program_version = models.TextField(blank=True)
    system_version = models.CharField(max_length=255) # Generally defined in from data_refinery_workers._version import __version__
    is_ccdl = models.BooleanField(default=True)

    # Stats
    time_start = models.DateTimeField(blank=True, null=True)
    time_end = models.DateTimeField(blank=True, null=True)

    # Common Properties
    is_public = models.BooleanField(default=False)
    created_at = models.DateTimeField(editable=False, default=timezone.now)
    last_modified = models.DateTimeField(default=timezone.now)

    def save(self, *args, **kwargs):
        """ On save, update timestamps """
        current_time = timezone.now()
        if not self.id:
            self.created_at = current_time
        self.last_modified = current_time
        return super(ComputationalResult, self).save(*args, **kwargs)

class ComputationalResultAnnotation(models.Model):
    """ Non-standard information associated with an ComputationalResult """

    class Meta:
        db_table = "computational_result_annotations"

    # Relations
    result = models.ForeignKey(ComputationalResult, blank=False, null=False, on_delete=models.CASCADE)

    # Properties
    data = HStoreField(default={})
    is_ccdl = models.BooleanField(default=True)

    # Common Properties
    is_public = models.BooleanField(default=False)
    created_at = models.DateTimeField(editable=False, default=timezone.now)
    last_modified = models.DateTimeField(default=timezone.now)

    def save(self, *args, **kwargs):
        """ On save, update timestamps """
        current_time = timezone.now()
        if not self.id:
            self.created_at = current_time
        self.last_modified = current_time
        return super(ComputationalResultAnnotation, self).save(*args, **kwargs)

# TODO
# class Gene(models.Model):
    """ A representation of a Gene """

#     class Meta:
#         db_table = "genes"

class OrganismIndex(models.Model):
    """ A special type of process result, necessary for processing other SRA samples """

    class Meta:
        db_table = "organism_index"

    organism = models.ForeignKey(Organism, blank=False, null=False, on_delete=models.CASCADE)
    index_type = models.CharField(max_length=255) # ex., "TRANSCRIPTOME_LONG", "TRANSCRIPTOME_SHORT"
    source_version = models.CharField(max_length=255) # Where do we get this from
    result = models.ForeignKey(ComputationalResult, blank=False, null=False, on_delete=models.CASCADE)

    # Common Properties
    is_public = models.BooleanField(default=True)
    created_at = models.DateTimeField(editable=False, default=timezone.now)
    last_modified = models.DateTimeField(default=timezone.now)

    def save(self, *args, **kwargs):
        """ On save, update timestamps """
        current_time = timezone.now()
        if not self.id:
            self.created_at = current_time
        self.last_modified = current_time
        return super(OrganismIndex, self).save(*args, **kwargs)

"""
# Files

These are the database representations of files
which live on local disk, on ephemeral storage,
or on AWS cloud services.
"""

class OriginalFile(models.Model):
    """ A representation of a file from an external source """

    class Meta:
        db_table = "original_files"

    def __str__ (self):
        return "OriginalFile: " + self.get_display_name()

    filename = models.CharField(max_length=255)
    absolute_file_path = models.CharField(max_length=255, blank=True, null=True)
    size_in_bytes = models.BigIntegerField(blank=True, null=True)
    sha1 = models.CharField(max_length=64)

    # Relations
    samples = models.ManyToManyField('Sample', through='OriginalFileSampleAssociation')

    # Historical Properties
    source_url = models.CharField(max_length=255)
    is_archive = models.BooleanField(default=True)
    source_filename = models.CharField(max_length=255, blank=False)

    # Scientific Properties
    has_raw = models.BooleanField(default=True) # Did this sample have a raw data source?

    # Crunch Properties
    is_downloaded = models.BooleanField(default=False)
    is_processed = models.BooleanField(default=False)

    # Common Properties
    is_public = models.BooleanField(default=False)
    created_at = models.DateTimeField(editable=False, default=timezone.now)
    last_modified = models.DateTimeField(default=timezone.now)

    def save(self, *args, **kwargs):
        """ On save, update timestamps """
        current_time = timezone.now()
        if not self.id:
            self.created_at = current_time
        self.last_modified = current_time
        return super(OriginalFile, self).save(*args, **kwargs)

    def calculate_sha1(self) -> None:
        """ Calculate the SHA1 value of a given file.
        """

        hash_object = hashlib.sha1()
        with open(self.absolute_file_path, mode='rb') as open_file:
            for buf in iter(partial(open_file.read, io.DEFAULT_BUFFER_SIZE), b''):
                hash_object.update(buf)

        self.sha1 = hash_object.hexdigest()
        return self.sha1

    def calculate_size(self) -> None:
        """ Calculate the number of bytes in a given file.
        """
        self.size_in_bytes = os.path.getsize(self.absolute_file_path)
        return self.size_in_bytes

    def get_display_name(self):
        """ For dev convenience """
        if not self.filename:
            return self.source_filename
        else:
            return self.filename

class ComputedFile(models.Model):
    """ A representation of a file created by a data-refinery process """

    class Meta:
        db_table = "computed_files"

    def __str__ (self):
        return "ComputedFile: " + str(self.filename)

    filename = models.CharField(max_length=255)
    absolute_file_path = models.CharField(max_length=255, blank=True, null=True)
    size_in_bytes = models.BigIntegerField()
    sha1 = models.CharField(max_length=64)

    result = models.ForeignKey(ComputationalResult, blank=False, null=False, on_delete=models.CASCADE)
    s3_bucket = models.CharField(max_length=255)
    s3_key = models.CharField(max_length=255)

    # Common Properties
    is_public = models.BooleanField(default=False)
    created_at = models.DateTimeField(editable=False, default=timezone.now)
    last_modified = models.DateTimeField(default=timezone.now)

    def save(self, *args, **kwargs):
        """ On save, update timestamps """
        current_time = timezone.now()
        if not self.id:
            self.created_at = current_time
        self.last_modified = current_time
        return super(ComputedFile, self).save(*args, **kwargs)

    def sync_to_s3(self, s3_bucket=None, s3_key=None) -> bool:
        """ Syncs a file to AWS S3.

        XXX: TODO!
        """
        self.s3_bucket = s3_bucket
        self.s3_key = s3_key
        return True

    def calculate_sha1(self) -> None:
        """ Calculate the SHA1 value of a given file.
        """
        hash_object = hashlib.sha1() 
        with open(self.absolute_file_path, mode='rb') as open_file:
            for buf in iter(partial(open_file.read, io.DEFAULT_BUFFER_SIZE), b''):
                hash_object.update(buf)

        self.sha1 = hash_object.hexdigest()
        return self.sha1

    def calculate_size(self) -> None:
        """ Calculate the number of bytes in a given file.
        """
        self.size_in_bytes = os.path.getsize(self.absolute_file_path)
        return self.size_in_bytes

class Dataset(models.Model):
    """ A Dataset is a desired set of experiments/samples to smash and download """

    AGGREGATE_CHOICES = (
        ('EXPERIMENT', 'Experiment'),
        ('SPECIES', 'Species')
    )

    # ID
    id = models.UUIDField(primary_key=True, default=uuid.uuid4, editable=False)

    # Experiments and samples live here: {'E-ABC-1': ['SAMP1', 'SAMP2']}
    # This isn't going to be queryable, so we can use JSON-in-text, just make
    # sure we validate properly in and out!
    data = JSONField(default={})

    # Processing properties
    aggregate_by = models.CharField(max_length=255, choices=AGGREGATE_CHOICES, default="EXPERIMENT")

    # State properties
    is_processing = models.BooleanField(default=False) # Data is still editable
    is_processed = models.BooleanField(default=False) # Result has been made
    is_available = models.BooleanField(default=False) # Result is ready for delivery

    # Delivery properties
    email_address = models.CharField(max_length=255, blank=True, null=True)
    expires_on = models.DateTimeField(blank=True, null=True)

    # Deliverables
    s3_bucket = models.CharField(max_length=255)
    s3_key = models.CharField(max_length=255)

    # Common Properties
    created_at = models.DateTimeField(editable=False, default=timezone.now)
    last_modified = models.DateTimeField(default=timezone.now)

    def save(self, *args, **kwargs):
        """ On save, update timestamps """
        current_time = timezone.now()
        if not self.id:
            self.created_at = current_time
        self.last_modified = current_time
        return super(Dataset, self).save(*args, **kwargs)    

"""
# Associations

These represent the relationships between items in the other tables. 
"""

class ExperimentSampleAssociation(models.Model):

    experiment = models.ForeignKey(Experiment, blank=False, null=False, on_delete=models.CASCADE)
    sample = models.ForeignKey(Sample, blank=False, null=False, on_delete=models.CASCADE)

    class Meta:
        db_table = "experiment_sample_associations"

class ExperimentOrganismAssociation(models.Model):

    experiment = models.ForeignKey(Experiment, blank=False, null=False, on_delete=models.CASCADE)
    organism = models.ForeignKey(Organism, blank=False, null=False, on_delete=models.CASCADE)

    class Meta:
        db_table = "experiment_organism_associations"

class DownloaderJobOriginalFileAssociation(models.Model):

    downloader_job = models.ForeignKey("data_refinery_common.DownloaderJob", blank=False, null=False, on_delete=models.CASCADE)
    original_file = models.ForeignKey(OriginalFile, blank=False, null=False, on_delete=models.CASCADE)

    class Meta:
        db_table = "downloaderjob_originalfile_associations"

class ProcessorJobOriginalFileAssociation(models.Model):

    processor_job = models.ForeignKey("data_refinery_common.ProcessorJob", blank=False, null=False, on_delete=models.CASCADE)
    original_file = models.ForeignKey(OriginalFile, blank=False, null=False, on_delete=models.CASCADE)

    class Meta:
        db_table = "processorjob_originalfile_associations"

class OriginalFileSampleAssociation(models.Model):

    original_file = models.ForeignKey(OriginalFile, blank=False, null=False, on_delete=models.CASCADE)
    sample = models.ForeignKey(Sample, blank=False, null=False, on_delete=models.CASCADE)

    class Meta:
        db_table = "original_file_sample_associations"

class SampleResultAssociation(models.Model):

    sample = models.ForeignKey(Sample, blank=False, null=False, on_delete=models.CASCADE)
    result = models.ForeignKey(ComputationalResult, blank=False, null=False, on_delete=models.CASCADE)

    class Meta:
        db_table = "sample_result_associations"<|MERGE_RESOLUTION|>--- conflicted
+++ resolved
@@ -47,13 +47,12 @@
     source_absolute_file_path = models.CharField(max_length=255)
     has_raw = models.BooleanField(default=True) # Did this sample have a raw data source?
 
-    # Scientific Properties
-<<<<<<< HEAD
-    has_raw = models.BooleanField(default=True) # Did this sample have a raw data source?
+    # Technological Properties
     platform_accession_code = models.CharField(max_length=256, blank=True)
     platform_name = models.CharField(max_length=256, blank=True)
     technology = models.CharField(max_length=256, blank=True)
-=======
+
+    # Scientific Properties
     sex = models.CharField(max_length=255, blank=True)
     age = models.DecimalField(max_length=255, blank=True, max_digits=8, decimal_places=3, null=True)
     specimen_part = models.CharField(max_length=255, blank=True)
@@ -66,7 +65,6 @@
     subject = models.CharField(max_length=255, blank=True)
     compound = models.CharField(max_length=255, blank=True)
     time = models.CharField(max_length=255, blank=True)
->>>>>>> 7f847f71
 
     # Crunch Properties
     is_downloaded = models.BooleanField(default=False)

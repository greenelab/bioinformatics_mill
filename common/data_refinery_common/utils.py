from typing import Dict
from urllib.parse import urlparse
import csv
import os
import re
import requests

from django.core.exceptions import ImproperlyConfigured
from retrying import retry

# Found: http://docs.aws.amazon.com/AWSEC2/latest/UserGuide/ec2-instance-metadata.html
METADATA_URL = "http://169.254.169.254/latest/meta-data"
INSTANCE_ID = None
SUPPORTED_MICROARRAY_PLATFORMS = None
SUPPORTED_RNASEQ_PLATFORMS = None
READABLE_PLATFORM_NAMES = None


def get_env_variable(var_name: str, default: str=None) -> str:
    """ Get an environment variable or return a default value """
    try:
        return os.environ[var_name]
    except KeyError:
        if default:
            return default
        error_msg = "Set the %s environment variable" % var_name
        raise ImproperlyConfigured(error_msg)


def get_env_variable_gracefully(var_name: str, default: str=None) -> str:
    """
    Get an environment variable, or return a default value, but always fail gracefully and return
    something rather than raising an ImproperlyConfigured error.
    """
    try:
        return os.environ[var_name]
    except KeyError:
        return default


def get_instance_id() -> str:
    """Returns the AWS instance id where this is running or "local"."""
    global INSTANCE_ID
    if INSTANCE_ID is None:
        if get_env_variable("RUNNING_IN_CLOUD") == "True":
            @retry(stop_max_attempt_number=3)
            def retrieve_instance_id():
                return requests.get(os.path.join(METADATA_URL, "instance-id")).text

            INSTANCE_ID = retrieve_instance_id()
        else:
            INSTANCE_ID = "local"

    return INSTANCE_ID


<<<<<<< HEAD
def get_volume_index(default="0", path='/home/user/data_store/VOLUME_INDEX') -> str:
=======
def get_worker_id() -> str:
    """Returns <instance_id>/<thread_id>."""
    return get_instance_id() + "/" + current_process().name


def get_volume_index(default="1", path='/home/user/data_store/VOLUME_INDEX') -> str:
>>>>>>> 0d00ea9a
    """ Reads the contents of the VOLUME_INDEX file, else returns default """

    try:
        with open(path, 'r') as f:
            v_id = f.read().strip()
            return v_id
    except Exception as e:
        # Logger needs util, so we do this at runtime
        from data_refinery_common.logging import get_and_configure_logger
        logger = get_and_configure_logger(__name__)
        logger.info("Could not read volume index file, using default", default=default)
        logger.info(str(e))

    return default


def get_supported_microarray_platforms(platforms_csv: str="config/supported_microarray_platforms.csv"
                                       ) -> list:
    """
    Loads our supported microarray platforms file and returns a list of dictionaries
    containing the internal accession, the external accession, and a boolean indicating
    whether or not the platform supports brainarray.
    CSV must be in the format:
    Internal Accession | External Accession | Supports Brainarray
    """
    global SUPPORTED_MICROARRAY_PLATFORMS
    if SUPPORTED_MICROARRAY_PLATFORMS is not None:
        return SUPPORTED_MICROARRAY_PLATFORMS

    SUPPORTED_MICROARRAY_PLATFORMS = []
    with open(platforms_csv) as platforms_file:
        reader = csv.reader(platforms_file)
        for line in reader:
            # Skip the header row
            # Lines are 1 indexed, #BecauseCSV
            if reader.line_num is 1:
                continue

            external_accession = line[1]
            is_brainarray = True if line[2] == 'y' else False
            SUPPORTED_MICROARRAY_PLATFORMS.append({"platform_accession": line[0],
                                                   "external_accession": external_accession,
                                                   "is_brainarray": is_brainarray})

            # A-GEOD-13158 is the same platform as GPL13158 and this
            # pattern is generalizable. Since we don't want to have to
            # list a lot of platforms twice just with different prefixes,
            # we just convert them and add them to the list.
            if external_accession[:6] == "A-GEOD":
                converted_accession = external_accession.replace("A-GEOD-", "GPL")
                SUPPORTED_MICROARRAY_PLATFORMS.append({"platform_accession": line[0],
                                                       "external_accession": converted_accession,
                                                       "is_brainarray": is_brainarray})

            # Our list of supported platforms contains both A-GEOD-*
            # and GPL*, so convert both ways.
            if external_accession[:3] == "GPL":
                converted_accession = external_accession.replace("GPL", "A-GEOD-")
                SUPPORTED_MICROARRAY_PLATFORMS.append({"platform_accession": line[0],
                                                       "external_accession": converted_accession,
                                                       "is_brainarray": is_brainarray})

    return SUPPORTED_MICROARRAY_PLATFORMS


def get_supported_rnaseq_platforms(platforms_list: str="config/supported_rnaseq_platforms.txt"
                                   ) -> list:
    """
    Returns a list of RNASeq platforms which are currently supported.
    """
    global SUPPORTED_RNASEQ_PLATFORMS
    if SUPPORTED_RNASEQ_PLATFORMS is not None:
        return SUPPORTED_RNASEQ_PLATFORMS

    SUPPORTED_RNASEQ_PLATFORMS = []
    with open(platforms_list) as platforms_file:
        for line in platforms_file:
            SUPPORTED_RNASEQ_PLATFORMS.append(line.strip())

    return SUPPORTED_RNASEQ_PLATFORMS


def get_readable_affymetrix_names(mapping_csv: str="config/readable_affymetrix_names.csv") -> Dict:
    """
    Loads the mapping from human readble names to internal accessions for Affymetrix platforms.
    CSV must be in the format:
    Readable Name | Internal Accession
    Returns a dictionary mapping from internal accessions to human readable names.
    """
    global READABLE_PLATFORM_NAMES

    if READABLE_PLATFORM_NAMES is not None:
        return READABLE_PLATFORM_NAMES

    READABLE_PLATFORM_NAMES = {}
    with open(mapping_csv, encoding='utf-8') as mapping_file:
        reader = csv.reader(mapping_file, )
        for line in reader:
            # Skip the header row
            # Lines are 1 indexed, #BecauseCSV
            if reader.line_num is 1:
                continue

            READABLE_PLATFORM_NAMES[line[1]] = line[0]

    return READABLE_PLATFORM_NAMES


def get_internal_microarray_accession(accession_code):
    platforms = get_supported_microarray_platforms()

    for platform in platforms:
        if platform['external_accession'] == accession_code:
            return platform['platform_accession']
        elif platform['platform_accession'] == accession_code:
            return platform['platform_accession']

    return None

def get_normalized_platform(external_accession):
    """
    Handles a weirdo cases, where external_accessions in the format
        hugene10stv1 -> hugene10st
    """

    matches = re.findall(r"stv\d$", external_accession)
    for match in matches:
        external_accession = external_accession.replace(match, 'st')

    return external_accession

def parse_s3_url(url):
    """
    Parses S3 URL.
    Returns bucket (domain) and file (full path).
    """
    bucket = ''
    path = ''
    if url:
        result = urlparse(url)
        bucket = result.netloc
        path = result.path.strip('/')
    return bucket, path

def get_s3_url(s3_bucket: str, s3_key: str) -> str:
    """
    Calculates the s3 URL for a file from the bucket name and the file key.
    """
    return "%s.s3.amazonaws.com/%s" % (s3_bucket, s3_key)<|MERGE_RESOLUTION|>--- conflicted
+++ resolved
@@ -54,16 +54,12 @@
     return INSTANCE_ID
 
 
-<<<<<<< HEAD
-def get_volume_index(default="0", path='/home/user/data_store/VOLUME_INDEX') -> str:
-=======
 def get_worker_id() -> str:
     """Returns <instance_id>/<thread_id>."""
     return get_instance_id() + "/" + current_process().name
 
 
 def get_volume_index(default="1", path='/home/user/data_store/VOLUME_INDEX') -> str:
->>>>>>> 0d00ea9a
     """ Reads the contents of the VOLUME_INDEX file, else returns default """
 
     try:

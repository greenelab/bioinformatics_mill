--- conflicted
+++ resolved
@@ -20,14 +20,5 @@
       - run: cd common && python setup.py sdist
       - run: ./run_rabbitmq.sh
       - run: ./foreman/run_tests.sh
-<<<<<<< HEAD
-      # - run: chmod 666 workers/test_volume
-      # Set the permissions for all the directories in the volume to
-      # 777 and all the files to 666
-      # commands found: https://stackoverflow.com/a/11512211/6095378
-      - run: find workers/test_volume -type d -exec chmod 777 {} \;
-      - run: find workers/test_volume -type f -exec chmod 666 {} \;
-=======
       - run: chmod -R a+rw workers/test_volume
->>>>>>> 81c86ca1
       - run: ./workers/run_tests.sh
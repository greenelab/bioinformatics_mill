version: 2
jobs:
  # This runs api, common, foreman, end-to-end, and illumina tests.
  # These are grouped together because in total they take less time than our other tests individually.
  main_tests:
    working_directory: ~/refinebio
    machine: true
    steps:
      - checkout

      # Setup Postgres in a Container
      - run: ./run_postgres.sh
      # Let Postgres start up.
      - run: sleep 30
      # Finish setting up Postgres now that it's running.
      - run: ./common/install_db_docker.sh

      # Install our application. Provides the data_refinery_common package for the other images.
      - run: chmod -R a+wr common
      - run: ./update_models.sh

        # Install Nomad
      - run: sudo ./install_nomad.sh

        # Start Nomad, build images, and register jobs.
      - run:
          command: sudo -E ./run_nomad.sh -e test
<<<<<<< HEAD
      
      - run: ./prepare_image.sh -i no_op -s workers
      - run: ./prepare_image.sh -i downloaders -s workers
      - run: ./prepare_image.sh -i smasher -s workers
      
=======

      # Run Common Tests.
      - run: ./common/run_tests.sh

      - run: ./prepare_image.sh -i no_op -s workers
      - run: ./prepare_image.sh -i downloaders -s workers

      # Run Downloader Tests
      # Running these in the same job as the common tests is good
      # because their dockerfiles are very similar so a lot of the
      # build time is saved by only building those layers once.
      - run: .circleci/filter_tests.sh -t downloaders

>>>>>>> 3660d84a
      # Push the no_op and downloader images to the local docker repo so Nomad
      # can pull from there when running end-to-end tests.
      - run: docker tag ccdl/dr_downloaders localhost:5000/ccdl/dr_downloaders
      - run: docker push localhost:5000/ccdl/dr_downloaders
      - run: docker tag ccdl/dr_no_op localhost:5000/ccdl/dr_no_op
      - run: docker push localhost:5000/ccdl/dr_no_op
      - run: docker tag ccdl/dr_smasher localhost:5000/ccdl/dr_smasher
      - run: docker push localhost:5000/ccdl/dr_smasher
      
      # Run Common Tests.
      - run: ./common/run_tests.sh

      # Run Foreman Tests
      - run: mkdir -p test_volume && chmod -R a+rw test_volume
      - run: ./foreman/run_tests.sh

<<<<<<< HEAD
      # Run Illumna tests.
      - run: .circleci/filter_tests.sh -t illumina
      
        # Run Smasher tests.
      - run: sudo chown -R circleci:circleci workers/test_volume/
      - run:
          command: .circleci/filter_tests.sh -t smasher 
          # Smashing can apparently take a long time on CI 
          no_output_timeout: 36000
      
        # Run API Tests.
      - run: sudo chown -R circleci:circleci workers/test_volume/
      - run: ./api/run_tests.sh

=======
>>>>>>> 3660d84a
  # This tests workers tests tagged as 'affymetrix' or 'agilient' since they share the same image
  affymetrix_and_agilent_tests:
    working_directory: ~/refinebio
    machine: true
    steps:
      - checkout

      # Setup Postgres in a Container
      - run: ./run_postgres.sh
      # Let Postgres start up.
      - run: sleep 30
      # Finish setting up Postgres now that it's running.
      - run: ./common/install_db_docker.sh

      # Install our application. Provides the data_refinery_common package for the other images.
      - run: chmod -R a+wr common
      - run: ./update_models.sh

      - run:
          command: .circleci/filter_tests.sh -t affymetrix
          # This takes a while because the affymetrix image is huge
          no_output_timeout: 36000

      # Files created by containers are owned by the user ubuntu, which prevents workers/run_tests.sh
      # from making sure all the files in workers/test_volume have read/write permissions.
      - run: sudo chown -R circleci:circleci workers/test_volume/

      # This doesn't take as long because the image has already been pulled.
      - run: .circleci/filter_tests.sh -t agilent

  # This tests workers tests tagged as 'salmon'
  salmon_and_api_tests:
    working_directory: ~/refinebio
    machine: true
    steps:
      - checkout

      # Setup Postgres in a Container
      - run: ./run_postgres.sh
      # Let Postgres start up.
      - run: sleep 30
      # Finish setting up Postgres now that it's running.
      - run: ./common/install_db_docker.sh

      # Install our application. Provides the data_refinery_common package for the other images.
      - run: chmod -R a+wr common
      - run: ./update_models.sh

      # Run API Tests.
      - run: ./api/run_tests.sh

      - run:
          command: .circleci/filter_tests.sh -t salmon
          no_output_timeout: 1h

  # This tests workers tests tagged as 'transcriptome' and 'downloaders'
  # These are grouped together because together they take less time than affy or salmon.
  transcriptome_and_illumina_tests:
    working_directory: ~/refinebio
    machine: true
    steps:
      - checkout

      # Setup Postgres in a Container
      - run: ./run_postgres.sh
      # Let Postgres start up.
      - run: sleep 30
      # Finish setting up Postgres now that it's running.
      - run: ./common/install_db_docker.sh

      # Install our application. Provides the data_refinery_common package for the other images.
      - run: chmod -R a+wr common
      - run: ./update_models.sh

      - run: ./prepare_image.sh -i transcriptome -s workers
      - run: .circleci/filter_tests.sh -t transcriptome

      # Files created by containers are owned by the user ubuntu, which prevents workers/run_tests.sh
      # from making sure all the files in workers/test_volume have read/write permissions.
      - run: sudo chown -R circleci:circleci workers/test_volume/

      # Run Illumna tests.
      - run: .circleci/filter_tests.sh -t illumina


  deploy:
    machine: true
    working_directory: ~/refinebio
    steps:
      - checkout
      - run: bash .circleci/git_decrypt.sh
      - run: bash .circleci/update_docker_img.sh
      - run: bash .circleci/run_terraform.sh

workflows:
  version: 2
  test-and-deploy:
    jobs:
      # test jobs will be triggered by:
      # - any branch commit, or:
      # - tag commits whose names start with letter "v".
      - main_tests:
          filters:
            # To allow tag commits whose name start with "v" to trigger
            # "test" job, an explicit "tags" filter is required here.
            tags:
              only: /v.*/
      - affymetrix_and_agilent_tests:
          filters:
            # To allow tag commits whose name start with "v" to trigger
            # "test" job, an explicit "tags" filter is required here.
            tags:
              only: /v.*/
      - salmon_and_api_tests:
          filters:
            # To allow tag commits whose name start with "v" to trigger
            # "test" job, an explicit "tags" filter is required here.
            tags:
              only: /v.*/
      - transcriptome_and_illumina_tests:
          filters:
            # To allow tag commits whose name start with "v" to trigger
            # "test" job, an explicit "tags" filter is required here.
            tags:
              only: /v.*/

      # "deploy" job will be triggered ONLY by tag commits whose name
      # start with letter "v".
      - deploy:
          requires:
            - main_tests
            - affymetrix_and_agilent_tests
            - salmon_and_api_tests
            - transcriptome_and_illumina_tests
          filters:
            # No branch commit will ever trigger this job.
            branches:
              ignore: /.*/
            tags:
              only: /v.*/<|MERGE_RESOLUTION|>--- conflicted
+++ resolved
@@ -25,27 +25,23 @@
         # Start Nomad, build images, and register jobs.
       - run:
           command: sudo -E ./run_nomad.sh -e test
-<<<<<<< HEAD
-      
+
+      # Run API Tests.
+      - run: ./api/run_tests.sh
+
+      # Run Common Tests.
+      - run: ./common/run_tests.sh
+
       - run: ./prepare_image.sh -i no_op -s workers
       - run: ./prepare_image.sh -i downloaders -s workers
       - run: ./prepare_image.sh -i smasher -s workers
       
-=======
-
-      # Run Common Tests.
-      - run: ./common/run_tests.sh
-
-      - run: ./prepare_image.sh -i no_op -s workers
-      - run: ./prepare_image.sh -i downloaders -s workers
-
       # Run Downloader Tests
       # Running these in the same job as the common tests is good
       # because their dockerfiles are very similar so a lot of the
       # build time is saved by only building those layers once.
       - run: .circleci/filter_tests.sh -t downloaders
 
->>>>>>> 3660d84a
       # Push the no_op and downloader images to the local docker repo so Nomad
       # can pull from there when running end-to-end tests.
       - run: docker tag ccdl/dr_downloaders localhost:5000/ccdl/dr_downloaders
@@ -62,7 +58,6 @@
       - run: mkdir -p test_volume && chmod -R a+rw test_volume
       - run: ./foreman/run_tests.sh
 
-<<<<<<< HEAD
       # Run Illumna tests.
       - run: .circleci/filter_tests.sh -t illumina
       
@@ -77,8 +72,6 @@
       - run: sudo chown -R circleci:circleci workers/test_volume/
       - run: ./api/run_tests.sh
 
-=======
->>>>>>> 3660d84a
   # This tests workers tests tagged as 'affymetrix' or 'agilient' since they share the same image
   affymetrix_and_agilent_tests:
     working_directory: ~/refinebio

version: 2
jobs:
  build:
    working_directory: /home/circleci/data_refinery
    machine: true
    steps:
      - run: curl -s https://packagecloud.io/install/repositories/github/git-lfs/script.deb.sh | sudo bash
      - run: sudo apt-get install git-lfs
      - run: git lfs install
      - checkout

      # Setup Postgres in a Container
      - run: ./run_postgres.sh
      - run: sleep 30
      - run: ./common/install_db_docker.sh
      - run: sleep 30

      # Setup Nomad in a Container
      #- run: ./run_nomad.sh
      - run: ./run_nomad_docker.sh
      - run: sleep 30

      # Install our application
      - run: cd common && python setup.py sdist

      # Run Common Tests.
      - run: ./common/make_migrations.sh
      - run: ./common/run_tests.sh

      # Run Foreman Tests
      - run: ./foreman/run_tests.sh

      # Run Worker Tests
      - run: chmod -R a+rw workers/test_volume
      - run: 
            command: 
<<<<<<< HEAD
              .circleci/filter_tests.sh
=======
              echo $(git log --format=oneline -n 1 $CIRCLE_SHA1); if [[ $(git log --format=oneline -n 1 $CIRCLE_SHA1) = *"noslow"* ]]; then echo "Skipping slow tests.."; ./workers/run_tests.sh --exclude-tag=slow; else echo "Running all tests.."; ./workers/run_tests.sh; fi
>>>>>>> 63e747dd
            no_output_timeout: 36000<|MERGE_RESOLUTION|>--- conflicted
+++ resolved
@@ -34,9 +34,5 @@
       - run: chmod -R a+rw workers/test_volume
       - run: 
             command: 
-<<<<<<< HEAD
               .circleci/filter_tests.sh
-=======
-              echo $(git log --format=oneline -n 1 $CIRCLE_SHA1); if [[ $(git log --format=oneline -n 1 $CIRCLE_SHA1) = *"noslow"* ]]; then echo "Skipping slow tests.."; ./workers/run_tests.sh --exclude-tag=slow; else echo "Running all tests.."; ./workers/run_tests.sh; fi
->>>>>>> 63e747dd
             no_output_timeout: 36000
--- conflicted
+++ resolved
@@ -8,15 +8,9 @@
 cd $script_directory
 
 # CircleCI Docker won't make this by default for some reason
-<<<<<<< HEAD
-if [ ! -d $script_directory/volumes_postgres ]; then
-  mkdir $script_directory/volumes_postgres
-fi
-=======
->>>>>>> 51a8a810
 VOLUMES=$script_directory/volumes_postgres
-if [ ! -d $VOLUMES ]; then
-  mkdir $VOLUMES
+if [ ! -d $script_directory/$VOLUMES ]; then
+  mkdir $script_directory/$VOLUMES
 fi
 
 

#!/bin/bash

# Running this script will start an interactive python shell running
# within the context of a Docker container.
# By default the Docker container will be for the foreman project.
# This can be changed by modifying the --env-file command line arg,
# changing foreman/Dockerfile to the appropriate Dockerfile,
# and by modifying the Dockerfile.shell file appropriately.

# This script should always run as if it were being called from
# the directory it lives in.
script_directory=`dirname "${BASH_SOURCE[0]}"`
cd $script_directory

<<<<<<< HEAD
docker build -t dr_shell -f Dockerfile.shell .
=======
docker build -t dr_shell -f foreman/Dockerfile .
>>>>>>> 23aa26e5

HOST_IP=$(ip route get 8.8.8.8 | awk '{print $NF; exit}')

docker run \
       --link some-rabbit:rabbit \
       --add-host=database:$HOST_IP \
       --env-file foreman/environments/dev \
       --volume /tmp:/tmp \
<<<<<<< HEAD
       --interactive dr_shell
=======
       --entrypoint ./manage.py \
       --interactive dr_shell shell
>>>>>>> 23aa26e5
<|MERGE_RESOLUTION|>--- conflicted
+++ resolved
@@ -12,11 +12,7 @@
 script_directory=`dirname "${BASH_SOURCE[0]}"`
 cd $script_directory
 
-<<<<<<< HEAD
-docker build -t dr_shell -f Dockerfile.shell .
-=======
 docker build -t dr_shell -f foreman/Dockerfile .
->>>>>>> 23aa26e5
 
 HOST_IP=$(ip route get 8.8.8.8 | awk '{print $NF; exit}')
 
@@ -25,9 +21,5 @@
        --add-host=database:$HOST_IP \
        --env-file foreman/environments/dev \
        --volume /tmp:/tmp \
-<<<<<<< HEAD
-       --interactive dr_shell
-=======
        --entrypoint ./manage.py \
-       --interactive dr_shell shell
->>>>>>> 23aa26e5
+       --interactive dr_shell shell